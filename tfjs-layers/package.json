--- conflicted
+++ resolved
@@ -18,35 +18,7 @@
   "miniprogram": "dist/miniprogram",
   "devDependencies": {
     "@bazel/bazelisk": "^1.10.1",
-<<<<<<< HEAD
-    "@rollup/plugin-commonjs": "^11.0.2",
-    "@rollup/plugin-node-resolve": "^7.1.1",
-    "@rollup/plugin-typescript": "^3.0.0",
-    "@tensorflow/tfjs-backend-cpu": "link:../link-package/node_modules/@tensorflow/tfjs-backend-cpu",
-    "@tensorflow/tfjs-backend-webgl": "link:../link-package/node_modules/@tensorflow/tfjs-backend-webgl",
-    "@tensorflow/tfjs-core": "link:../link-package/node_modules/@tensorflow/tfjs-core",
-    "@types/jasmine": "~2.5.53",
-    "clang-format": "~1.2.2",
-    "http-server": "~0.12.3",
-    "jasmine": "~3.1.0",
-    "jasmine-core": "~3.1.0",
-    "karma": "~6.3.1",
-    "karma-browserstack-launcher": "~1.6.0",
-    "karma-chrome-launcher": "~2.2.0",
-    "karma-firefox-launcher": "~1.1.0",
-    "karma-jasmine": "~1.1.1",
-    "karma-typescript": "~5.5.1",
-    "karma-typescript-es6-transform": "^5.0.2",
-    "rimraf": "~2.6.2",
-    "rollup": "~2.3.2",
-    "rollup-plugin-terser": "~7.0.2",
-    "rollup-plugin-visualizer": "~3.3.2",
-    "ts-node": "~8.8.2",
-    "typescript": "4.4.2",
-    "yalc": "~1.0.0-pre.50"
-=======
     "clang-format": "~1.8.0"
->>>>>>> 92065786
   },
   "scripts": {
     "prep": "yarn install && yarn build-ci",
