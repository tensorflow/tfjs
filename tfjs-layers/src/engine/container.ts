--- conflicted
+++ resolved
@@ -597,36 +597,6 @@
     // get weights key from tensor map in order to check if it is from keras v3.
     // e.g. dense/0
     const key = Object.keys(weights)[0].split('/');
-<<<<<<< HEAD
-
-    // Check if weights from keras v3.
-    if (this.isV3(key[key.length - 1])) {
-      for (const layer of this.layers) {
-        layer.weights.forEach((weight, index) => {
-          // Parse the name to layerName/index.
-          // e.g. dense/0, dense/1, dense_1/0, dense_1/1
-          const parsedName =
-              weight.name.split('/').slice(0, -1).join('/') + '/' + index;
-          // console.log('parsed name: ', parsedName);
-          // nameToWeight[counter] = weight;
-          if (nameToWeight[parsedName] != null) {
-            throw new ValueError(`Duplicate weight name: ${parsedName}`);
-          }
-          nameToWeight[parsedName] = weight;
-          totalWeightsCount++;
-        })
-      }
-    } else {
-      for (const layer of this.layers) {
-        for (const weight of layer.weights) {
-          if (nameToWeight[weight.originalName] != null) {
-            throw new ValueError(
-                `Duplicate weight name: ${weight.originalName}`);
-          }
-          nameToWeight[weight.originalName] = weight;
-          totalWeightsCount++;
-        }
-=======
     const isKerasSavedModelFormat = !isNaN(parseInt(key[key.length - 1], 10));
     // Check if weights from keras v3.
     for (const layer of this.layers) {
@@ -641,7 +611,6 @@
         }
         nameToWeight[parsedName] = weight;
         totalWeightsCount++;
->>>>>>> 97cb1ff7
       }
     }
 
