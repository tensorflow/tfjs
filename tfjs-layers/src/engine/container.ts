/**
 * @license
 * Copyright 2018 Google LLC
 *
 * Use of this source code is governed by an MIT-style
 * license that can be found in the LICENSE file or at
 * https://opensource.org/licenses/MIT.
 * =============================================================================
 */

/* Original source: keras/engine/topology.py */

import {NamedTensorMap, Scalar, serialization, Tensor, tidy} from '@tensorflow/tfjs-core';

import {getUid} from '../backend/state';
import {NotImplementedError, RuntimeError, ValueError} from '../errors';
import {Shape} from '../keras_format/common';
import {TensorKeyWithArgsArray} from '../keras_format/node_config';
import {PyJsonDict} from '../keras_format/types';
import {deserialize as deserializeLayer} from '../layers/serialization';
import {Kwargs} from '../types';
import * as generic_utils from '../utils/generic_utils';
import {convertTsToPythonic} from '../utils/serialization_utils';
import * as types_utils from '../utils/types_utils';
import {batchSetValue, LayerVariable} from '../variables';
import {version as layersVersion} from '../version';

import {execute, FeedDict} from './executor';
import {InputLayer} from './input_layer';
import {DisposeResult, Layer, Node, SymbolicTensor} from './topology';

/** Constructor config for Container. */
export interface ContainerArgs {
  inputs: SymbolicTensor|SymbolicTensor[];
  outputs: SymbolicTensor|SymbolicTensor[];
  name?: string;
}

// get weights key from tensor map in order to check if it is from keras v3.
// e.g. dense/0
const isKerasSavedModelFormat = (weights: NamedTensorMap): boolean => {
  const keys = Object.keys(weights);
  if (keys.length === 0) {
    return false;
  }
  const key = keys[0].split('/');
  return !isNaN(parseInt(key[key.length - 1], 10));
};

/**
 * A Container is a directed acyclic graph of layers.
 *
 * It is the topological form of a "model". A LayersModel
 * is simply a Container with added training routines.
 *
 */
export abstract class Container extends Layer {
  inputs: SymbolicTensor[];
  outputs: SymbolicTensor[];

  inputLayers: Layer[];
  inputLayersNodeIndices: number[];
  inputLayersTensorIndices: number[];

  outputLayers: Layer[];
  outputLayersNodeIndices: number[];
  outputLayersTensorIndices: number[];

  layers: Layer[];
  layersByDepth: {[depth: string]: Layer[]};
  nodesByDepth: {[depth: string]: Node[]};

  internalContainerRefs: Container[];

  containerNodes = new Set<string>();

  // TODO(michaelterry): Add cache support
  // private outputMaskCache: any;
  // private outputTensorCache: any;
  // private outputShapeCache: any;

  inputNames: string[];
  outputNames: string[];
  feedInputShapes: Shape[];

  protected internalInputShapes: Shape[];
  protected internalOutputShapes: Shape[];
  // TODO(cais): Maybe 'feed' should not in the names of these variables,
  //   due to the fact that our backend is not symbolic.
  protected feedInputNames: string[];
  protected feedOutputNames: string[];

  constructor(args: ContainerArgs) {
    // No args passed to super's constructor.
    super({});
    this.name = args.name;
    if (this.name == null) {
      const prefix = this.getClassName().toLowerCase();
      this.name = getUid(prefix);
    }

    this.supportsMasking = false;
    this.trainable_ = true;

    // TODO(michaelterry): Initialize perInputLosses/Updates here.

    // Container-specific properties.
    if (Array.isArray(args.inputs)) {
      this.inputs = args.inputs.slice();
    } else {
      this.inputs = [args.inputs];
    }
    if (Array.isArray(args.outputs)) {
      this.outputs = args.outputs.slice();
    } else {
      this.outputs = [args.outputs];
    }

    // Check for redundancy in inputs.
    if (generic_utils.unique(this.inputs).length !== this.inputs.length) {
      throw new ValueError(
          'The list of inputs passed to the model is ' +
          'redundant. All inputs should only appear once. Found: ' +
          `${this.inputs.map(x => x.name)}`);
    }

    // Check for redundancy in outputs.
    if (generic_utils.unique(this.outputs).length !== this.outputs.length) {
      console.warn(
          'The list of outputs passed to the model is redundant. ' +
          'All outputs should only appear once. Found: ' +
          `${this.outputs.map(x => x.name)}`);
    }

    /*
      List of initial layers (1 to 1 mapping with this.inputs, hence the same
      layer might appear twice)
    */
    this.inputLayers = [];
    this.inputLayersNodeIndices = [];
    this.inputLayersTensorIndices = [];
    /*
      List of layers (1 to 1 mapping with this.outputs, hence the same layer
      might appear twice)
    */
    this.outputLayers = [];
    this.outputLayersNodeIndices = [];
    this.outputLayersTensorIndices = [];
    /*
      All layers in order of horizontal graph traversal. Entries are unique.
      Includes input and output layers.
    */
    this.layers = [];

    /*
      References to container layers that were constructed internally. We need
      these to properly dispose of tensors from nested containers.
    */
    this.internalContainerRefs = [];

    // TODO(michaelterry): Determine if caching still needed with eager
    // backend.
    /*
      This is for performance optimization when calling the Container on new
      inputs. Every time the Container is called on a set on input tensors,
      we compute the output tensors, output masks and output shapes in one pass,
      then cache them here. When one of these outputs is queried later,
      we retrieve it from there instead of recomputing it.
    */
    // this.outputTensorCache = {};
    // this.outputShapeCache = {};

    // Build this.outputLayers:
    for (const x of this.outputs) {
      const layer = x.sourceLayer;
      const nodeIndex = x.nodeIndex;
      const tensorIndex = x.tensorIndex;
      this.outputLayers.push(layer);
      this.outputLayersNodeIndices.push(nodeIndex);
      this.outputLayersTensorIndices.push(tensorIndex);
    }

    // TODO(michaelterry): Add output mask cache code.

    // Build this.inputLayers:
    for (const x of this.inputs) {
      const layer = x.sourceLayer;
      const nodeIndex = x.nodeIndex;
      const tensorIndex = x.tensorIndex;
      /*
        It's supposed to be an input layer, so only one node
        and one tensor output.
      */
      generic_utils.assert(nodeIndex === 0, 'input layer has >1 nodes');
      generic_utils.assert(tensorIndex === 0, 'input layer has >1 tensors');
      this.inputLayers.push(layer);
      this.inputLayersNodeIndices.push(nodeIndex);
      this.inputLayersTensorIndices.push(tensorIndex);
    }

    // Build this.inputNames and this.outputNames.
    this.inputNames = [];
    this.outputNames = [];
    this.feedInputShapes = [];
    this.feedInputNames = [];
    this.feedOutputNames = [];
    for (let i = 0; i < this.inputLayers.length; i++) {
      const layer = this.inputLayers[i];
      // Check that layer is an InputLayer.
      if (!(layer instanceof InputLayer)) {
        throw new TypeError(
            'Input layers to a LayersModel must be InputLayer objects. ' +
            `Received inputs: ${args.inputs}. ` +
            `Input ${i} (0-based) originates ` +
            `from layer type ${layer.getClassName()}.`);
      }
      this.inputNames.push(layer.name);
      this.feedInputShapes.push(layer.batchInputShape);

      this.feedInputNames.push(layer.name);
    }
    for (const layer of this.outputLayers) {
      this.outputNames.push(layer.name);
    }

    this.internalInputShapes = this.inputs.map(x => x.shape);
    this.internalOutputShapes = this.outputs.map(x => x.shape);

    /*
      Container_nodes: set of nodes included in the graph (not all nodes
      included in the layers are relevant to the current graph).
    */
    // ids of all nodes relevant to the Container:
    const nodesDepths: {[nodeID: string]: number} = {};
    // To recover nodes from their ID.
    const nodeIDToNode: {[nodeID: string]: Node} = {};
    const layersDepths: {[layerID: string]: number} = {};
    // To layers from their ID.
    const layerIDToLayer: {[layerID: string]: Layer} = {};
    const layerIndices: {[layerID: string]: number} = {};
    const nodesInDecreasingDepth: Node[] = [];

    /**
     * Builds a map of the graph of layers.
     *
     * This recursively updates the map `layerIndices`,
     * the list `nodesInDecreasingDepth` and the set `containerNodes`.
     *
     * @param tensor Some tensor in a graph.
     * @param finishedNodes Set of nodes whose subgraphs have been traversed
     *         completely. Useful to prevent duplicated work.
     * @param nodesInProgress Set of nodes that are currently active on the
     *         recursion stack. Useful to detect cycles.
     * @param layer Layer from which `tensor` comes from. If not provided,
     *   will be obtained from tensor.sourceLayer.
     * @param nodeIndex Node index from which `tensor` comes from.
     * @param tensorIndex TensorIndex from which `tensor` comes from.
     *
     * @exception RuntimeError if a cycle is detected.
     */
    const buildMapOfGraph =
        (tensor: SymbolicTensor, finishedNodes: Node[], nodesInProgress: Node[],
         layer?: Layer, nodeIndex?: number, tensorIndex?: number) => {
          if (layer == null || nodeIndex == null || tensorIndex == null) {
            layer = tensor.sourceLayer;
            nodeIndex = tensor.nodeIndex;
            tensorIndex = tensor.tensorIndex;
          }
          const node = layer.inboundNodes[nodeIndex];

          // Prevent cycles.
          if (nodesInProgress.indexOf(node) !== -1) {
            throw new RuntimeError(
                `The tensor ${tensor.name} at layer "${layer.name}" ` +
                'is part of a cycle.');
          }

          // Don't repeat work for shared subgraphs
          if (finishedNodes.indexOf(node) !== -1) {
            return;
          }

          // Update containerNodes.
          this.containerNodes.add(Container.nodeKey(layer, nodeIndex));

          // Store the traversal order for layer sorting.
          if (!(layer.id in layerIndices)) {
            layerIndices[layer.id] = Object.keys(layerIndices).length;
          }

          if (nodesInProgress.indexOf(node) === -1) {
            nodesInProgress.push(node);
          }

          // Propagate to all previous tensors connected to this node.
          const numInboundLayers = node.inboundLayers.length;
          for (let i = 0; i < numInboundLayers; i++) {
            const x = node.inputTensors[i];
            const layer = node.inboundLayers[i];
            const nodeIndex = node.nodeIndices[i];
            const tensorIndex = node.tensorIndices[i];
            buildMapOfGraph(
                x, finishedNodes, nodesInProgress, layer, nodeIndex,
                tensorIndex);
          }
          finishedNodes.push(node);
          while (nodesInProgress.indexOf(node) >= 0) {
            nodesInProgress.splice(nodesInProgress.indexOf(node), 1);
          }
          nodesInDecreasingDepth.push(node);
        };

    const finishedNodes: Node[] = [];
    const nodesInProgress: Node[] = [];
    for (const x of this.outputs) {
      buildMapOfGraph(x, finishedNodes, nodesInProgress);
    }

    const reversedNodesInDecreasingDepth =
        nodesInDecreasingDepth.slice().reverse();
    for (const node of reversedNodesInDecreasingDepth) {
      nodeIDToNode[node.id] = node;
      // If the depth is not set, the node has no outbound nodes (depth 0).
      if (!(node.id in nodesDepths)) {
        nodesDepths[node.id] = 0;
      }
      let depth = nodesDepths[node.id];

      // Update the depth of the corresponding layer
      const previousDepth =
          (layersDepths[node.outboundLayer.id] == null ?
               0 :
               layersDepths[node.outboundLayer.id]);

      /*
        If we've seen this layer before at a higher depth, we should use that
        depth instead of the node depth.  This is necessary for shared layers
        that have inputs at different depth levels in the graph.
      */
      depth = Math.max(depth, previousDepth);
      layersDepths[node.outboundLayer.id] = depth;
      layerIDToLayer[node.outboundLayer.id] = node.outboundLayer;
      nodesDepths[node.id] = depth;

      // Update the depth of inbound nodes.
      for (let i = 0; i < node.inboundLayers.length; i++) {
        const inboundLayer = node.inboundLayers[i];
        const nodeIndex = node.nodeIndices[i];
        const inboundNode = inboundLayer.inboundNodes[nodeIndex];
        const previousDepth =
            (nodesDepths[inboundNode.id] == null ? 0 :
                                                   nodesDepths[inboundNode.id]);
        nodesDepths[inboundNode.id] = Math.max(depth + 1, previousDepth);
        nodeIDToNode[inboundNode.id] = inboundNode;
      }
    }

    // Build a dict {depth: list of nodes with this depth}
    const nodesByDepth: {[depth: string]: Node[]} = {};
    for (const nodeID in nodesDepths) {
      const depth = nodesDepths[nodeID];
      if (!(depth in nodesByDepth)) {
        nodesByDepth[depth] = [];
      }
      nodesByDepth[depth].push(nodeIDToNode[nodeID]);
    }

    // Build a dict {depth: list of layers with this depth}
    const layersByDepth: {[depth: string]: Layer[]} = {};
    for (const layerID in layersDepths) {
      const depth = layersDepths[layerID];
      if (!(depth in layersByDepth)) {
        layersByDepth[depth] = [];
      }
      layersByDepth[depth].push(layerIDToLayer[layerID]);
    }

    // Get sorted list of layer depths.
    let depthKeys = Object.keys(layersByDepth)
                        .map(x => parseInt(x, 10))
                        .sort(generic_utils.reverseNumberCompare);

    // Set this.layers and this.layersByDepth.
    this.layers = [];
    for (const depth of depthKeys) {
      const layersForDepth = layersByDepth[depth];
      // Container.layers needs to have a deterministic order:
      // here we order them by traversal order.
      layersForDepth.sort((a, b) => {
        const aIndex = layerIndices[a.id];
        const bIndex = layerIndices[b.id];
        if (aIndex < bIndex) {
          return -1;
        }
        if (aIndex > bIndex) {
          return 1;
        }
        return 0;
      });
      for (const layer of layersForDepth) {
        if (layer instanceof Container) {
          this.internalContainerRefs.push(layer);
        }
        this.layers.push(layer);
      }
    }
    this.layersByDepth = layersByDepth;

    // Get sorted list of node depths;
    depthKeys = Object.keys(nodesByDepth)
                    .map(x => parseInt(x, 10))
                    .sort(generic_utils.reverseNumberCompare);

    // Check that all tensors required are computable.
    // computable_tensors: all tensors in the graph
    // that can be computed from the inputs provided.
    const computableTensors = this.inputs.slice();

    // To provide a better error msg.
    const layersWithCompleteInput: string[] = [];
    for (const depth of depthKeys) {
      for (const node of nodesByDepth[depth]) {
        const layer = node.outboundLayer;
        if (layer != null) {
          for (const x of node.inputTensors) {
            if (computableTensors.indexOf(x) === -1) {
              throw new RuntimeError(
                  `Graph disconnected: cannot obtain value for tensor ${x}` +
                  ` at layer "${layer.name}". ` +
                  'The following previous layers were accessed without ' +
                  `issue: ${layersWithCompleteInput}`);
            }
          }
          for (const x of node.outputTensors) {
            computableTensors.push(x);
          }
          layersWithCompleteInput.push(layer.name);
        }
      }
    }

    // Set this.containerNodes and this.nodesByDepth.
    this.nodesByDepth = nodesByDepth;

    // Ensure name unicity, which will be crucial for serialization
    // (since serialized nodes refer to layers by their name).
    const allNames = this.layers.map(x => x.name);
    for (const name of allNames) {
      const numOccurrences = allNames.filter(x => x === name).length;
      if (numOccurrences !== 1) {
        throw new RuntimeError(
            `The name "${name}" is used ${numOccurrences} times ` +
            'in the model. All layer names should be unique. Layer names: ' +
            JSON.stringify(allNames));
      }
    }

    // Layer parameters.
    // The new container starts with a single inbound node
    // for its inputs, and no outbound nodes.
    // Will be appended to by future calls to apply().
    this.outboundNodes = [];
    // Will be appended to below, and by future calls to apply().
    this.inboundNodes = [];

    // Create the node linking internal inputs to internal outputs.
    // (This call has side effects.)
    // tslint:disable-next-line:no-unused-expression
    new Node({
      outboundLayer: this,
      inboundLayers: [],
      nodeIndices: [],
      tensorIndices: [],
      inputTensors: this.inputs,
      outputTensors: this.outputs,
      inputMasks: this.inputs.map(x => null),
      outputMasks: this.outputs.map(x => null),
      inputShapes: this.inputs.map(x => x.shape),
      outputShapes: this.outputs.map(x => x.shape)
    });
    this.built = true;
    this._refCount = 1;  // The ref count of a container always start at 1.
  }

  protected override assertNotDisposed() {
    if (this._refCount === 0) {
      throw new Error(`Container '${this.name}' is already disposed.`);
    }
  }

  /**
   * Attempt to dispose a LayersModel's weights.
   *
   * This method decrease the reference count of the LayersModel object by 1.
   *
   * A LayersModel is reference-counted. Its reference count is incremented by 1
   * when it is first constructed and when it is used as a Layer of another
   * LayersModel.
   *
   * If the reference count of a LayersModel becomes 0, the `dispose` method of
   * all its constituent `Layer`s will be called.
   *
   * Note: If the reference count is greater than 0 after the decrement, the
   * `dispose` method of its constituent `Layer`s will *not* be called.
   *
   * After a LayersModel is disposed, it cannot be used in calls such as
   * 'predict`, `evaluate` or `fit` anymore.
   *
   * @returns A DisposeResult Object with the following fields:
   *   - refCountAfterDispose: The reference count of the LayersModel after this
   *     `dispose()` call.
   *   - numDisposedVariables: Number of `tf.Variable`s (i.e., weights) disposed
   *     during this `dispose()` call.
   * @throws {Error} If the layer is not built yet, or if the LayersModel has
   *   already been disposed.
   */
  override dispose(): DisposeResult {
    this.assertNotDisposed();
    const result:
        DisposeResult = {refCountAfterDispose: null, numDisposedVariables: 0};
    if (--this._refCount === 0) {
      for (const layer of this.layers) {
        result.numDisposedVariables += layer.dispose().numDisposedVariables;
      }

      // Call dispose on each internally created container layer again to ensure
      // their refCounts hit zero and their tensors are subsequently deleted.
      for (const container of this.internalContainerRefs) {
        result.numDisposedVariables += container.dispose().numDisposedVariables;
      }
    }
    result.refCountAfterDispose = this._refCount;
    return result;
  }

  override get trainable() {
    return this.trainable_;
  }

  override set trainable(trainable: boolean) {
    this.layers.forEach(layer => {
      // tslint:disable-next-line:no-any
      ((layer as any)._trainableWeights as LayerVariable[])
          .forEach(w => w.trainable = trainable);
    });
    this.trainable_ = trainable;
  }

  override get trainableWeights(): LayerVariable[] {
    // Porting Note: This check below is to prevent errors where the
    //   _trainableWeights inherited from the parent class (Layer) gets
    //   inadvertently used.
    if (this._trainableWeights.length > 0) {
      throw new ValueError(
          'Container instance unexpectedly contains _trainableWeights.' +
          'The trainable weights of a Container are a union of the ' +
          'trainable weights of its consituent Layers. Its own ' +
          '_trainableWeights must remain an empty Array.');
    }

    if (!this.trainable) {
      return [];
    }
    let weights: LayerVariable[] = [];
    for (const layer of this.layers) {
      weights = weights.concat(layer.trainableWeights);
    }
    return weights;
  }

  override get nonTrainableWeights(): LayerVariable[] {
    const weights: LayerVariable[] = [];
    for (const layer of this.layers) {
      weights.push(...layer.nonTrainableWeights);
    }
    if (!this.trainable) {
      const trainableWeights: LayerVariable[] = [];
      for (const layer of this.layers) {
        trainableWeights.push(...layer.trainableWeights);
      }
      return trainableWeights.concat(weights);
    }
    return weights;
  }

  override get weights(): LayerVariable[] {
    return this.trainableWeights.concat(this.nonTrainableWeights);
  }

  /**
   * Loads all layer weights from a JSON object.
   *
   * Porting Note: HDF5 weight files cannot be directly loaded in JavaScript /
   *   TypeScript. The utility script at `scripts/pykeras.py` offers means
   *   to convert them into JSON strings compatible with this method.
   * Porting Note: TensorFlow.js Layers supports only loading by name currently.
   *
   * @param weights A JSON mapping weight names to weight values as nested
   *   arrays of numbers, or a `NamedTensorMap`, i.e., a JSON mapping weight
   *   names to `tf.Tensor` objects.
   * @param strict Require that the provided weights exactly match those
   *   required by the container.  Default: `true`.  Passing `false` means that
   *   extra weights and missing weights will be silently ignored.
   */
  loadWeights(weights: NamedTensorMap, strict = true) {
    const nameToWeight: {[name: string]: LayerVariable} = {};
    let totalWeightsCount = 0;
<<<<<<< HEAD
    const modelIsKerasSavedModelFormat = isKerasSavedModelFormat(weights);
=======
    // get weights key from tensor map in order to check if it is from keras v3.
    // e.g. dense/0
    const key = Object.keys(weights)[0].split('/');
    const isKerasSavedModelFormat = !isNaN(parseInt(key[key.length - 1], 10));
    if (isKerasSavedModelFormat) {
      this.parseWeights(weights);
    }
>>>>>>> aaa637e7
    // Check if weights from keras v3.
    for (const layer of this.layers) {
      for (const [index, weight] of layer.weights.entries()) {
        // Parse the name to layerName/index.
        // e.g. dense/0, dense/1, dense_1/0, dense_1/1
        const parsedName = modelIsKerasSavedModelFormat ?
            `${weight.name.split('/').slice(0, -1).join('/') + '/'}${index}` :
            weight.originalName;
        if (nameToWeight[parsedName] != null) {
          throw new ValueError(`Duplicate weight name: ${parsedName}`);
        }
        nameToWeight[parsedName] = weight;
        totalWeightsCount++;
      }
    }

    const weightValueTuples: Array<[LayerVariable, Tensor]> = [];
    for (const name in weights) {
      // TF 2.2.0 added cell name to the weight name in the format of
      // layer_name/cell_name/weight_name, we need to remove
      // the inner cell name.
      let validatedName = name;
      if (nameToWeight[name] == null) {
        const tokens = name.split('/');
        const shortenNameArray =
            tokens.slice(0, -2).concat([tokens[tokens.length - 1]]);
        validatedName = shortenNameArray.join('/');
      }
      if (nameToWeight[validatedName] != null) {
        weightValueTuples.push([nameToWeight[validatedName], weights[name]]);
      } else if (strict) {
        throw new ValueError(
            `Provided weight data has no target variable: ${name}`);
      }
      delete nameToWeight[validatedName];
    }

    if (strict) {
      // Check that all weights are set.
      const unsetNames: string[] = [];
      for (const name in nameToWeight) {
        unsetNames.push(name);
      }
      if (unsetNames.length > 0) {
        throw new ValueError(
            `${unsetNames.length} of ${
                totalWeightsCount} weights are not set: ` +
            `${unsetNames}`);
      }
    }

    batchSetValue(weightValueTuples);
  }

  protected parseWeights(weights: NamedTensorMap) {
    for (const key in Object.keys(weights)) {
      const listParts = key.split('/');
      const list = ['vars', 'layer_checkpoint_dependencies'];
      // For keras v3, the weights name are saved based on the folder structure.
      // e.g. _backbone/_layer_checkpoint_dependencies/transformer/_self../
      // _output_dense/vars/0
      // Therefore we discard the `vars` and `layer_checkpoint_depencies` within
      // the saved name and only keeps the layer name and weights.
      // This can help to mapping the actual name of the layers and load each
      // weight accordingly.
      const newKey = listParts
                         .map(str => {
                           if (str.startsWith('_')) {
                             return str.slice(1);
                           }
                           return str;
                         })
                         .filter(str => !list.includes(str))
                         .join('/');
      if (newKey !== key) {
        weights[newKey] = weights[key];
        delete weights[key];
      }
    }
  }

  /**
   * Util shared between different serialization methods.
   * @returns LayersModel config with Keras version information added.
   */
  protected updatedConfig(): serialization.ConfigDict {
    const theConfig = this.getConfig();
    const modelConfig: serialization.ConfigDict = {};
    modelConfig['className'] = this.getClassName();
    modelConfig['config'] = theConfig;
    modelConfig['kerasVersion'] = `tfjs-layers ${layersVersion}`;
    // TODO(nielsene): Replace something like K.backend() once
    // possible.
    modelConfig['backend'] = 'TensorFlow.js';
    return modelConfig;
  }

  /**
   * Returns a JSON string containing the network configuration.
   *
   * To load a network from a JSON save file, use
   * models.modelFromJSON(jsonString);
   * @param extraJsonArgs Unused in tfjs-layers, maintained for PyKeras
   * @param returnString Whether the return value should be stringified
   *    (default: `true`).
   * @returns a JSON string if `returnString` (default), or a JSON object if
   *   `!returnString`.
   */
  // tslint:disable-next-line:no-any
  toJSON(unused?: any, returnString = true): string|PyJsonDict {
    const modelConfig = convertTsToPythonic(this.updatedConfig()) as PyJsonDict;
    return returnString ? JSON.stringify(modelConfig) : modelConfig;
  }

  /**
   * Call the model on new inputs.
   *
   * In this case `call` just reapplies all ops in the graph to the new inputs
   * (e.g. build a new computational graph from the provided inputs).
   *
   * @param inputs A tensor or list of tensors.
   * @param mask A mask or list of masks. A mask can be either a tensor or null
   *   (no mask).
   *
   * @return A tensor if there is a single output, or a list of tensors if there
   *   are more than one outputs.
   */
  override call(inputs: Tensor|Tensor[], kwargs: Kwargs): Tensor|Tensor[] {
    return tidy(() => {
      inputs = generic_utils.toList(inputs);
      const feedDict = new FeedDict();
      for (let i = 0; i < this.inputs.length; ++i) {
        feedDict.add(this.inputs[i], inputs[i]);
      }
      return execute(this.outputs, feedDict, kwargs) as Tensor | Tensor[];
    });
  }

  /**
   * Computes an output mask tensor.
   *
   * @param inputs Tensor or list of tensors.
   * @param mask Tensor or list of tensors.
   *
   * @return null or a tensor (or list of tensors, one per output tensor of the
   * layer).
   */
  override computeMask(inputs: Tensor|Tensor[], mask?: Tensor|Tensor[]): Tensor
      |Tensor[] {
    return tidy(() => {
      inputs = generic_utils.toList(inputs);
      let masks: Tensor[];
      if (mask == null) {
        masks = generic_utils.pyListRepeat(null, inputs.length);
      } else {
        masks = generic_utils.toList(mask);
      }
      // TODO(michaelterry): Add support for mask caching.
      return this.runInternalGraph(inputs, masks)[1];
    });
  }

  /**
   * Computes the output shape of the layer.
   *
   * Assumes that the layer will be built to match that input shape provided.
   *
   * @param inputShape A shape (tuple of integers) or a list of shape tuples
   *   (one per output tensor of the layer). Shape tuples can include null for
   *   free dimensions, instead of an integer.
   */
  override computeOutputShape(inputShape: Shape|Shape[]): Shape|Shape[] {
    const inputShapes = types_utils.normalizeShapeList(inputShape);
    if (inputShapes.length !== this.inputLayers.length) {
      throw new ValueError(
          `Invalid inputShape argument ${inputShape}: ` +
          `model has ${this.inputLayers.length} tensor inputs.`);
    }

    // TODO(michaelterry): Add caching
    const layersToOutputShapes: {[shapeKey: string]: Shape} = {};
    for (let i = 0; i < inputShapes.length; i++) {
      const layer = this.inputLayers[i];
      const inputShape = inputShapes[i];
      // It's an input layer: computeOutputShape is identity,
      // and there is only one node and one tensor output.
      const shapeKey = layer.name + '_0_0';
      layersToOutputShapes[shapeKey] = inputShape;
    }

    const depthKeys = Object.keys(this.nodesByDepth)
                          .map(x => parseInt(x, 10))
                          .sort(generic_utils.reverseNumberCompare);
    // Iterate over nodes, by depth level.
    if (depthKeys.length > 1) {
      for (const depth of depthKeys) {
        const nodes = this.nodesByDepth[depth];
        for (const node of nodes) {
          // This is always a single layer, never a list.
          const layer = node.outboundLayer;
          if (this.inputLayers.map(x => x.id).indexOf(layer.id) !== -1) {
            // We've already covered the input layers a few lines above.
            continue;
          }
          // Potentially redundant list, same size of node.inputTensors.
          const inputShapes: Shape[] = [];
          for (let j = 0; j < node.inboundLayers.length; j++) {
            const inboundLayer = node.inboundLayers[j];
            const nodeIndex = node.nodeIndices[j];
            const tensorIndex = node.tensorIndices[j];
            const shapeKey = `${inboundLayer.name}_${nodeIndex}_${tensorIndex}`;
            const inputShape = layersToOutputShapes[shapeKey];
            inputShapes.push(inputShape);
          }

          const outputShape = layer.computeOutputShape(
              generic_utils.singletonOrArray(inputShapes));

          const outputShapes = types_utils.normalizeShapeList(outputShape);
          const nodeIndex = layer.inboundNodes.indexOf(node);
          for (let j = 0; j < outputShapes.length; j++) {
            const shapeKey = `${layer.name}_${nodeIndex}_${j}`;
            layersToOutputShapes[shapeKey] = outputShapes[j];
          }
        }
      }
    }

    // Read final output shapes from layersToOutputShapes.
    const outputShapes: Shape[] = [];
    const outputShapeKeys: string[] = [];
    for (let i = 0; i < this.outputLayers.length; i++) {
      const layer = this.outputLayers[i];
      const nodeIndex = this.outputLayersNodeIndices[i];
      const tensorIndex = this.outputLayersTensorIndices[i];
      const shapeKey = `${layer.name}_${nodeIndex}_${tensorIndex}`;
      outputShapeKeys.push(shapeKey);
    }

    for (let i = 0; i < outputShapeKeys.length; i++) {
      const key = outputShapeKeys[i];
      generic_utils.assert(key in layersToOutputShapes);
      outputShapes.push(layersToOutputShapes[key]);
    }

    // TODO(michaelterry): Update cache
    return generic_utils.singletonOrArray(outputShapes);
  }

  /**
   * Computes output tensors for new inputs.
   *
   * Note:
   *   - Expects `inputs` to be a list (potentially with 1 element).
   *
   * @param inputs List of tensors
   * @param masks List of masks (tensors or null).
   * @return Three lists: outputTensors, outputMasks, outputShapes
   */
  protected runInternalGraph(inputs: Tensor[], masks?: Tensor[]):
      [Tensor[], Tensor[], Shape[]] {
    if (masks == null) {
      masks = generic_utils.pyListRepeat(null, inputs.length);
    }

    // Dictionary mapping reference tensors to tuples
    // (computed tensor, compute mask)
    // we assume a 1:1 mapping from tensor to mask
    // TODO: raise exception when a `.computeMask()` call
    // does not return a list the same size as `call`
    const tensorMap: {[tensorID: string]: [Tensor, Tensor]} = {};
    for (let i = 0; i < this.inputs.length; ++i) {
      const x = this.inputs[i];
      const y = inputs[i];
      const mask = masks[i];
      tensorMap[x.id] = [y, mask];
    }

    const depthKeys = Object.keys(this.nodesByDepth)
                          .map(x => parseInt(x, 10))
                          .sort(generic_utils.reverseNumberCompare);
    for (const depth of depthKeys) {
      const nodes = this.nodesByDepth[depth];
      for (const node of nodes) {
        // This is always a single layer, never a list.
        const layer = node.outboundLayer;
        const referenceInputTensors = node.inputTensors;
        const referenceOutputTensors = node.outputTensors;

        // If all previous input tensors are available in tensorMap,
        // then call node.inboundLayer on them.
        // List of tuples [input, mask]:
        const computedData = new Array<[Tensor, Tensor]>();
        for (const x of referenceInputTensors) {
          if (x.id in tensorMap) {
            computedData.push(tensorMap[x.id]);
          }
        }
        if (computedData.length === referenceInputTensors.length) {
          // TODO(michaelterry): Add K.name_scope here, if we need it.
          let kwargs: Kwargs = {};
          let computedTensors: Tensor[];
          let computedMasks: Tensor[];
          let outputTensors: Tensor[];
          let outputMasks: Tensor[];
          // call layer
          if (node.callArgs != null) {
            kwargs = node.callArgs;
          }
          if (computedData.length === 1) {
            const [computedTensor, computedMask] = computedData[0];
            if (kwargs['mask'] == null) {
              kwargs['mask'] = computedMask;
            }
            outputTensors =
                generic_utils.toList(layer.call(computedTensor, kwargs));
            outputMasks = generic_utils.toList(
                layer.computeMask(computedTensor, computedMask));
            computedTensors = [computedTensor];
            computedMasks = [computedMask];
          } else {
            computedTensors = computedData.map(x => x[0]);
            computedMasks = computedData.map(x => x[1]);
            if (kwargs['mask'] == null) {
              kwargs['mask'] = computedMasks;
            }
            outputTensors =
                generic_utils.toList(layer.call(computedTensors, kwargs));
            outputMasks = generic_utils.toList(
                layer.computeMask(computedTensors, computedMasks));
          }

          if (layer.activityRegularizer) {
            throw new NotImplementedError(
                'LayersModel invocation with concrete Tensor value(s) in the ' +
                'presence of activity regularizer(s) is not supported yet.');
          }
          // TODO(michaelterry): Add model updates and losses

          // Update tensor map.
          for (let i = 0; i < referenceOutputTensors.length; ++i) {
            const x = referenceOutputTensors[i];
            const y = outputTensors[i];
            const mask = outputMasks[i];
            tensorMap[x.id] = [y, mask];
          }
        }
      }
    }

    const outputTensors: Tensor[] = [];
    const outputMasks: Tensor[] = [];
    const outputShapes: Shape[] = [];
    for (const x of this.outputs) {
      generic_utils.assert(
          x.id in tensorMap, `Could not compute output ${x.name} : ${x.id}`);
      const [tensor, mask] = tensorMap[x.id];
      outputShapes.push(tensor.shape);
      outputTensors.push(tensor);
      outputMasks.push(mask);
    }

    // TODO(michaelterry): Add support for caches.
    return [outputTensors, outputMasks, outputShapes];
  }

  /**
   * Builds a map of internal node keys to node ordering.
   * Used in serializaion a node orderings may change as unused nodes are
   * dropped. Porting Note:  This helper method was pulled out of getConfig to
   * improve readability.
   * @param layers An array of Layers in the model.
   * @returns Map of Node Keys to index order within the layer.
   */
  private buildNodeConversionMap(layers: Layer[]): {[nodeKey: string]: number} {
    const nodeConversionMap: {[nodeKey: string]: number} = {};
    let keptNodes: number;
    for (const layer of this.layers) {
      keptNodes = layer instanceof Container ? 1 : 0;
      for (let originalNodeIndex = 0;
           originalNodeIndex < layer.inboundNodes.length; originalNodeIndex++) {
        const nodeKey = Container.nodeKey(layer, originalNodeIndex);
        if (this.containerNodes.has(nodeKey)) {
          // i.e. we mark it to be saved
          nodeConversionMap[nodeKey] = keptNodes;
          keptNodes += 1;
        }
      }
    }
    return nodeConversionMap;
  }

  /**
   * Retrieves a layer based on either its name (unique) or index.
   *
   * Indices are based on order of horizontal graph traversal (bottom-up).
   *
   * If both `name` and `index` are specified, `index` takes precedence.
   *
   * @param name Name of layer.
   * @param index Index of layer.
   * @returns A Layer instance.
   * @throws ValueError: In case of invalid layer name or index.
   *
   * @doc {
   *    heading: 'Layers',
   *    subheading: 'Classes',
   *    namespace: 'layers',
   *    subclasses: ['LayersModel']
   * }
   */
  getLayer(name: string): Layer;
  getLayer(index: number): Layer;
  getLayer(name: string, index: number): Layer;
  getLayer(nameOrIndex?: string|number, index?: number): Layer {
    if (index != null) {
      return this.findLayer(index);
    } else {
      if (nameOrIndex == null) {
        throw new ValueError('Provide either a layer name or layer index');
      }
      if (typeof nameOrIndex === 'number') {
        return this.findLayer(nameOrIndex);
      }
    }

    for (const layer of this.layers) {
      if (layer.name === nameOrIndex) {
        return layer;
      }
    }
    throw new ValueError(`No such layer: ${nameOrIndex}`);
  }

  findLayer(index: number): Layer {
    if (this.layers.length <= index) {
      throw new ValueError(
          `Was asked to retrieve layer at index ${index}, but model only ` +
          `has ${this.layers.length} layer(s).`);
    } else {
      return this.layers[index];
    }
  }

  /**
   * Retrieves the Container's current loss values.
   *
   * Used for regularizers during training.
   */
  override calculateLosses(): Scalar[] {
    // Porting Node: This is an augmentation to Container.loss in PyKeras.
    //   In PyKeras, Container.loss returns symbolic tensors. Here a concrete
    //   Tensor (specifically Scalar) values are returned. This is due to the
    //   imperative backend.
    return tidy(() => {
      const losses: Scalar[] = [];
      for (const layer of this.layers) {
        for (let nodeIndex = 0; nodeIndex < layer.inboundNodes.length;
             ++nodeIndex) {
          const nodeKey = Container.nodeKey(layer, nodeIndex);
          if (this.containerNodes.has(nodeKey)) {
            losses.push(...layer.calculateLosses());
          }
        }
      }
      // TODO(cais): Add any unconditional model-level losses?
      return losses;
    });
  }

  override getConfig(): serialization.ConfigDict {
    const config: serialization.ConfigDict = {name: this.name};

    // Build a map from layer unique name (self._node_key)
    // to the index of the nodes that are saved in the config.
    // Only nodes in container_nodes are saved.
    const nodeConversionMap: {[nodeKey: string]: number} =
        this.buildNodeConversionMap(this.layers);

    // Serialize and save the layers in layerConfigs
    const layerConfigs = [];
    for (const layer of this.layers) {
      const layerClassName = layer.getClassName();
      const layerConfig = layer.getConfig();
      const filteredInboundNodes = [];
      for (let originalNodeIndex = 0;
           originalNodeIndex < layer.inboundNodes.length; originalNodeIndex++) {
        const node = layer.inboundNodes[originalNodeIndex];
        const nodeKey = Container.nodeKey(layer, originalNodeIndex);
        let kwargs = {};
        if (this.containerNodes.has(nodeKey)) {
          // The node is relevant to the model:
          // add to filteredInboundNodes.
          if (node.callArgs) {
            try {
              JSON.stringify(node.callArgs);
              kwargs = node.callArgs;
            } catch (err) {
              console.warn(
                  `Layer ${layer.name} was passed ` +
                  `non-serializable keyword arguments: ` +
                  `${node.callArgs}. They will not be included ` +
                  `in the serialized model (and thus will be ` +
                  `missing at deserialization time).`);
              kwargs = {};
            }
          }
          if (node.inboundLayers.length > 0) {
            const nodeData = [];
            for (let i = 0; i < node.inboundLayers.length; i++) {
              const inboundLayer = node.inboundLayers[i];
              const nodeIndex = node.nodeIndices[i];
              const tensorIndex = node.tensorIndices[i];
              const nodeKey = Container.nodeKey(inboundLayer, nodeIndex);
              let newNodeIndex = nodeConversionMap[nodeKey];
              if (newNodeIndex == null) {
                newNodeIndex = 0;
              }
              nodeData.push(
                  [inboundLayer.name, newNodeIndex, tensorIndex, kwargs]);
            }
            filteredInboundNodes.push(nodeData);
          }
        }
      }
      const dict: serialization.ConfigDict = {};
      dict['name'] = layer.name;
      dict['className'] = layerClassName;
      dict['config'] = layerConfig;
      dict['inboundNodes'] = filteredInboundNodes;
      layerConfigs.push(dict);
    }
    config['layers'] = layerConfigs;
    // Gather info about inputs and outputs
    const modelInputs = [];
    for (let i = 0; i < this.inputLayers.length; i++) {
      const layer = this.inputLayers[i];
      const nodeIndex = this.inputLayersNodeIndices[i];

      const nodeKey = Container.nodeKey(layer, nodeIndex);
      if (!this.containerNodes.has(nodeKey)) {
        continue;
      }
      let newNodeIndex = nodeConversionMap[nodeKey];
      if (newNodeIndex === null || newNodeIndex === undefined) {
        newNodeIndex = 0;
      }
      const tensorIndex = this.inputLayersTensorIndices[i];
      modelInputs.push([layer.name, newNodeIndex, tensorIndex]);
    }
    config['inputLayers'] = modelInputs;

    const modelOutputs = [];
    for (let i = 0; i < this.outputLayers.length; i++) {
      const layer = this.outputLayers[i];
      const nodeIndex = this.outputLayersNodeIndices[i];

      const nodeKey = Container.nodeKey(layer, nodeIndex);
      if (!this.containerNodes.has(nodeKey)) {
        continue;
      }
      let newNodeIndex = nodeConversionMap[nodeKey];
      if (newNodeIndex === null || newNodeIndex === undefined) {
        newNodeIndex = 0;
      }
      const tensorIndex = this.outputLayersTensorIndices[i];
      modelOutputs.push([layer.name, newNodeIndex, tensorIndex]);
    }
    config['outputLayers'] = modelOutputs;
    return config;
  }

  /**
   * Instantiates a LayersModel from its config (output of `get_config()`).
   * @param cls the class to create
   * @param config LayersModel config dictionary.
   * @param customObjects An optional dictionary of custom objects.
   * @param fastWeightInit Optional flag to use fast weight initialization
   *   during deserialization. This is applicable to cases in which
   *   the initialization will be immediately overwritten by loaded weight
   *   values. Default: `false`.
   * @returns A LayersModel instance.
   * @throws ValueError: In case of improperly formatted config dict.
   */
  /** @nocollapse */
  static override fromConfig<T extends serialization.Serializable>(
      cls: serialization.SerializableConstructor<T>,
      config: serialization.ConfigDict,
      customObjects = {} as serialization.ConfigDict,
      fastWeightInit = false): T {
    // Layer instances created during
    // the graph reconstruction process
    const createdLayers: {[layerName: string]: Layer} = {};

    // Dictionary mapping layer instances to
    // node data that specifies a layer call.
    // It acts as a queue that maintains any unprocessed
    // layer call until it becomes possible to process it
    // (i.e. until the input tensors to the call all exist).
    const unprocessedNodes: {[layer: string]: TensorKeyWithArgsArray[][]} = {};
    function addUnprocessedNode(
        layer: Layer, nodeData: TensorKeyWithArgsArray[]) {
      if (!(layer.name in unprocessedNodes)) {
        unprocessedNodes[layer.name] = [nodeData];
      } else {
        unprocessedNodes[layer.name].push(nodeData);
      }
    }

    function processNode(layer: Layer, nodeData: TensorKeyWithArgsArray[]) {
      const inputTensors: SymbolicTensor[] = [];
      let kwargs;
      for (const inputData of nodeData) {
        const inboundLayerName = inputData[0];
        const inboundNodeIndex = inputData[1];
        const inboundTensorIndex = inputData[2];

        kwargs = inputData[3] == null ?
            {} :
            inputData[3] as serialization.ConfigDict;
        if (!(inboundLayerName in createdLayers)) {
          addUnprocessedNode(layer, nodeData);
          return;
        }
        const inboundLayer = createdLayers[inboundLayerName];
        if (inboundLayer.inboundNodes.length <= inboundNodeIndex) {
          addUnprocessedNode(layer, nodeData);
          return;
        }
        const inboundNode = inboundLayer.inboundNodes[inboundNodeIndex];
        inputTensors.push(inboundNode.outputTensors[inboundTensorIndex]);
      }
      // Call layer on its inputs, thus creating the node
      // and building the layer if needed.
      // Note: This has Eager vs Graph Implications.
      if (inputTensors.length > 0) {
        layer.apply(
            generic_utils.singletonOrArray(inputTensors),
            kwargs);  // was ** kwargs
      }
    }

    /**
     * Deserialize a layer, then call it on appropriate inputs.
     * @param layerData: layer config dict.
     * @throws ValueError: In case of improperly formatted `layer_data`
     * dict.
     */
    function processLayer(layerData: serialization.ConfigDict|null) {
      const layerName = layerData['name'] as string;
      // Instantiate layer.
      const layer =
          deserializeLayer(
              layerData,
              config['customObjects'] != null ?
                  config['customObjects'] as serialization.ConfigDict :
                  {}) as Layer;
      layer.setFastWeightInitDuringBuild(fastWeightInit);
      createdLayers[layerName] = layer;
      // Gather layer inputs.
      const inboundNodesData =
          layerData['inboundNodes'] as TensorKeyWithArgsArray[][];
      inboundNodesData.forEach(nodeData => {
        if (!(nodeData instanceof Array)) {
          throw new ValueError(
              `Corrupted configuration, expected array for nodeData: ${
                  nodeData}`);
        }
        // We don't process nodes (i.e. make layer calls)
        // on the fly because the inbound node may not yet exist,
        // in case of layer shared at different topological depths
        // (e.g.a model such as A(B(A(B(x)))))
        addUnprocessedNode(layer, nodeData);
      });
    }

    // First, we create all layers and enqueue nodes to be processed.
    const name = config['name'];
    const layersFromConfig = config['layers'] as serialization.ConfigDict[];
    for (const layerData of layersFromConfig) {
      processLayer(layerData);
    }

    // Then we process nodes in order of layer depth.
    // Nodes that cannot yet be processed(if the inbound node
    // does not yet exist) are re - enqueued, and the process
    // is repeated until all nodes are processed.
    while (!generic_utils.isObjectEmpty(unprocessedNodes)) {
      for (const layerData of layersFromConfig) {
        const layer = createdLayers[layerData['name'] as string];
        if (layer.name in unprocessedNodes) {
          const currentUnprocessedNodesForLayer = unprocessedNodes[layer.name];
          delete unprocessedNodes[layer.name];
          for (const nodeData of currentUnprocessedNodesForLayer) {
            processNode(layer, nodeData);
          }
        }
      }
    }

    const inputTensors: SymbolicTensor[] = [];
    const outputTensors: SymbolicTensor[] = [];
    const inputLayersFromConfig =
        config['inputLayers'] as serialization.ConfigDict[];
    for (const layerData of inputLayersFromConfig) {
      const layerName = layerData[0] as string;
      const nodeIndex = layerData[1] as number;
      const tensorIndex = layerData[2] as number;
      generic_utils.assert(layerName in createdLayers);
      const layer = createdLayers[layerName];
      const layerOutputTensors = layer.inboundNodes[nodeIndex].outputTensors;
      inputTensors.push(layerOutputTensors[tensorIndex]);
    }
    const outputLayersFromConfig =
        config['outputLayers'] as serialization.ConfigDict[];
    for (const layerData of outputLayersFromConfig) {
      const layerName = layerData[0] as string;
      const nodeIndex = layerData[1] as number;
      const tensorIndex = layerData[2] as number;
      generic_utils.assert(layerName in createdLayers);
      const layer = createdLayers[layerName];
      const layerOutputTensors = layer.inboundNodes[nodeIndex].outputTensors;
      outputTensors.push(layerOutputTensors[tensorIndex]);
    }
    return new cls({inputs: inputTensors, outputs: outputTensors, name});
  }

  /**
   * Determine whether the container is stateful.
   *
   * Porting Note: this is the equivalent of the stateful @property of
   *   the Container class in PyKeras.
   */
  override get stateful(): boolean {
    // Porting Note: This check is to prevent inadvertent setting of the
    //   _stateful property of the Container instance.
    if (this._stateful) {
      throw new ValueError(
          'Container instance unexpectedly has _stateful = true. The ' +
          'statefulness of a Container is determined by the Layers it ' +
          'contains. Its _stateful property must remain the default false.');
    }
    for (const layer of this.layers) {
      if (layer.stateful) {
        return true;
      }
    }
    return false;
  }

  /**
   * Reset the state of all stateful constituent layers (if any).
   *
   * Examples of stateful layers include RNN layers whose `stateful` property
   * is set as `true`.
   */
  override resetStates() {
    tidy(() => {
      this.layers.forEach(layer => {
        // tslint:disable:no-any
        if (layer.stateful) {
          layer.resetStates();
        }
        // tslint:enable:no-any
      });
    });
  }
}<|MERGE_RESOLUTION|>--- conflicted
+++ resolved
@@ -605,17 +605,10 @@
   loadWeights(weights: NamedTensorMap, strict = true) {
     const nameToWeight: {[name: string]: LayerVariable} = {};
     let totalWeightsCount = 0;
-<<<<<<< HEAD
     const modelIsKerasSavedModelFormat = isKerasSavedModelFormat(weights);
-=======
-    // get weights key from tensor map in order to check if it is from keras v3.
-    // e.g. dense/0
-    const key = Object.keys(weights)[0].split('/');
-    const isKerasSavedModelFormat = !isNaN(parseInt(key[key.length - 1], 10));
-    if (isKerasSavedModelFormat) {
+    if (modelIsKerasSavedModelFormat) {
       this.parseWeights(weights);
     }
->>>>>>> aaa637e7
     // Check if weights from keras v3.
     for (const layer of this.layers) {
       for (const [index, weight] of layer.weights.entries()) {
