/**
 * @license
 * Copyright 2022 CodeSmith LLC
 *
 * Use of this source code is governed by an MIT-style
 * license that can be found in the LICENSE file or at
 * https://opensource.org/licenses/MIT.
 * =============================================================================
 */

/**
 * Unit Tests for image resizing layer.
 */

<<<<<<< HEAD
import {image, Rank, Tensor, tensor, zeros} from '@tensorflow/tfjs-core';
=======
import {image, Rank, Tensor, tensor, zeros, range, reshape} from '@tensorflow/tfjs-core';
>>>>>>> 3c3cc59e

// import {Shape} from '../../keras_format/common';
import {describeMathCPUAndGPU, expectTensorsClose} from '../../utils/test_utils';

import {Resizing} from './image_resizing';

describeMathCPUAndGPU('Resizing Layer', () => {
  it('Check if output shape matches specifications', () => {
    // resize and check output shape
    const maxHeight = 40;
    const height = Math.floor(Math.random() * maxHeight);
    const maxWidth = 60;
    const width = Math.floor(Math.random() * maxWidth);
    const numChannels = 3;
    const inputTensor = zeros([height * 2, width * 2, numChannels]);
    const expectedOutputShape = [height, width, numChannels];
    const resizingLayer = new Resizing({height, width});
    const layerOutputTensor = resizingLayer.apply(inputTensor) as Tensor;
    expect(layerOutputTensor.shape).toEqual(expectedOutputShape);
  });

  it('Returns correctly downscaled tensor', () => {
    // resize and check output content (not batched)
    const rangeTensor = range(0, 16);
    const inputTensor = reshape(rangeTensor, [4,4,1]);
    const height = 2;
    const width = 2;
    const interpolation = 'nearest';
    const resizingLayer = new Resizing({height, width, interpolation});
    const layerOutputTensor = resizingLayer.apply(inputTensor) as Tensor;
    const expectedArr = [[0, 3], [12, 15]];
    const expectedOutput = tensor(expectedArr, [2,2,1]);
    expectTensorsClose(layerOutputTensor, expectedOutput);
  });

  it('Returns correctly downscaled tensor', () => {
    // resize and check output content (batched)
    const rangeTensor = range(0, 36);
    const inputTensor = reshape(rangeTensor, [1,6,6,1]);
    const height = 3;
    const width = 3;
    const interpolation = 'nearest';
    const resizingLayer = new Resizing({height, width, interpolation});
    const layerOutputTensor = resizingLayer.apply(inputTensor) as Tensor;
    const expectedArr = [[0,3,5], [18,21,23], [30,33,35]];
    const expectedOutput = tensor([expectedArr], [1,3,3,1]);
    expectTensorsClose(layerOutputTensor, expectedOutput);
  });

  it('Returns correctly upscaled tensor', () => {
    const rangeTensor = range(0, 4);
    const inputTensor = reshape(rangeTensor, [1, 2, 2, 1]);
    const height = 4;
    const width = 4;
    const interpolation = 'nearest';
    const resizingLayer = new Resizing({height, width, interpolation});
    const layerOutputTensor = resizingLayer.apply(inputTensor) as Tensor;
    const expectedArr = [[0,0,1,1], [0,0,1,1], [2,2,3,3], [2,2,3,3]];
    const expectedOutput = tensor([expectedArr], [1,4,4,1]);
    expectTensorsClose(layerOutputTensor, expectedOutput);
  });

  it('Returns the same tensor when given same shape as input', () => {
    // create a resizing layer with same shape as input
    const height = 64;
    const width = 32;
    const numChannels = 1;
<<<<<<< HEAD
    const rangeArr = [...Array(height * width).keys()];
    const inputArr = [];
    while(rangeArr.length) {
      inputArr.push(rangeArr.splice(0, width));
    }
    const inputTensor = tensor(inputArr, [height, width, numChannels]);
=======
    const rangeTensor = range(0, height * width);
    const inputTensor = reshape(rangeTensor, [height, width, numChannels]);
>>>>>>> 3c3cc59e
    const resizingLayer = new Resizing({height, width});
    const layerOutputTensor = resizingLayer.apply(inputTensor) as Tensor;
    expectTensorsClose(layerOutputTensor, inputTensor);
  });

  it('Returns a tensor of the correct dtype', () => {
    // do a same resizing operation, cheeck tensors dtypes and content
    const height = 40;
    const width = 60;
    const numChannels = 3;
    const inputTensor: Tensor<Rank.R3> =
        zeros([height, width, numChannels]);
    const size: [number, number] = [height, width];
    const expectedOutputTensor = image.resizeBilinear(inputTensor, size);
    const resizingLayer = new Resizing({height, width});
    const layerOutputTensor = resizingLayer.apply(inputTensor) as Tensor;
    expect(layerOutputTensor.dtype).toBe(inputTensor.dtype);
    expectTensorsClose(layerOutputTensor, expectedOutputTensor);
  });

  it('Throws an error given incorrect parameters', () => {
    // pass incorrect interpolation method string to layer init
    const height = 16;
    const width = 16;
    const interpolation = 'unimplemented';
    const incorrectArgs = {height, width, interpolation};
    const expectedError =
        `Invalid interpolation parameter: ${interpolation} is not implemented`;
    expect(() => new Resizing(incorrectArgs)).toThrowError(expectedError);
  });

  it('Config holds correct name', () => {
    // layer name property set properly
    const height = 40;
    const width = 60;
    const resizingLayer = new Resizing({height, width, name:'Resizing'});
    const config = resizingLayer.getConfig();
    expect(config.name).toEqual('Resizing');
  });
});<|MERGE_RESOLUTION|>--- conflicted
+++ resolved
@@ -12,11 +12,7 @@
  * Unit Tests for image resizing layer.
  */
 
-<<<<<<< HEAD
-import {image, Rank, Tensor, tensor, zeros} from '@tensorflow/tfjs-core';
-=======
 import {image, Rank, Tensor, tensor, zeros, range, reshape} from '@tensorflow/tfjs-core';
->>>>>>> 3c3cc59e
 
 // import {Shape} from '../../keras_format/common';
 import {describeMathCPUAndGPU, expectTensorsClose} from '../../utils/test_utils';
@@ -84,17 +80,8 @@
     const height = 64;
     const width = 32;
     const numChannels = 1;
-<<<<<<< HEAD
-    const rangeArr = [...Array(height * width).keys()];
-    const inputArr = [];
-    while(rangeArr.length) {
-      inputArr.push(rangeArr.splice(0, width));
-    }
-    const inputTensor = tensor(inputArr, [height, width, numChannels]);
-=======
     const rangeTensor = range(0, height * width);
     const inputTensor = reshape(rangeTensor, [height, width, numChannels]);
->>>>>>> 3c3cc59e
     const resizingLayer = new Resizing({height, width});
     const layerOutputTensor = resizingLayer.apply(inputTensor) as Tensor;
     expectTensorsClose(layerOutputTensor, inputTensor);
