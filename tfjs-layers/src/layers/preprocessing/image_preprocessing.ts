--- conflicted
+++ resolved
@@ -8,11 +8,7 @@
  * =============================================================================
  */
 
-<<<<<<< HEAD
-import { LayerArgs, Layer } from '../../engine/topology';
-=======
 import {LayerArgs, Layer} from '../../engine/topology';
->>>>>>> 739c75ca
 import { serialization, Tensor, mul, add, tidy } from '@tensorflow/tfjs-core';
 import { getExactlyOneTensor } from '../../utils/types_utils';
 import * as K from '../../backend/tfjs_backend';
