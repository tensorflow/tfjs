--- conflicted
+++ resolved
@@ -52,17 +52,6 @@
     return config;
   }
 
-<<<<<<< HEAD
-   call(inputs: Tensor|Tensor[], kwargs: Kwargs): Tensor[]|Tensor {
-     inputs = getExactlyOneTensor(inputs);
-     if(inputs.dtype != 'float32') {
-         inputs = K.cast(inputs, "float32");
-     }
-
-     return add(mul(inputs, this.scale), this.offset)
-   }
- }
-=======
   call(inputs: Tensor|Tensor[], kwargs: Kwargs): Tensor[]|Tensor {
     return tidy(() => {
       inputs = getExactlyOneTensor(inputs);
@@ -73,6 +62,5 @@
     });
   }
 }
->>>>>>> 20ffb7ba
 
 serialization.registerClass(Rescaling);