/**
 * @license
 * Copyright 2018 Google LLC
 *
 * Use of this source code is governed by an MIT-style
 * license that can be found in the LICENSE file or at
 * https://opensource.org/licenses/MIT.
 * =============================================================================
 */

/**
 * TensorFlow.js Layers: Basic Layers.
 */

<<<<<<< HEAD
import { any, notEqual, serialization, Tensor, tidy, transpose, util } from '@tensorflow/tfjs-core';
=======
import {any, cast, mul, notEqual, reshape, serialization, Tensor, tidy, transpose, util} from '@tensorflow/tfjs-core';
>>>>>>> 7494b73e

import { Activation as ActivationFn, getActivation, serializeActivation } from '../activations';
import * as K from '../backend/tfjs_backend';
import { Constraint, ConstraintIdentifier, getConstraint, serializeConstraint } from '../constraints';
import { DisposeResult, InputSpec, Layer, LayerArgs } from '../engine/topology';
import { ValueError } from '../errors';
import { getInitializer, Initializer, InitializerIdentifier, serializeInitializer } from '../initializers';
import { ActivationIdentifier } from '../keras_format/activation_config';
import { DataFormat, Shape } from '../keras_format/common';
import { LayerConfig } from '../keras_format/topology_config';
import { getRegularizer, Regularizer, RegularizerIdentifier, serializeRegularizer } from '../regularizers';
import { Kwargs } from '../types';
import { assertPositiveInteger, mapActivationToFusedKernel } from '../utils/generic_utils';
import { arrayProd, range } from '../utils/math_utils';
import { getExactlyOneShape, getExactlyOneTensor } from '../utils/types_utils';
import { LayerVariable } from '../variables';

export declare interface DropoutLayerArgs extends LayerArgs
{
  /** Float between 0 and 1. Fraction of the input units to drop. */
  rate: number;

  /**
   * Integer array representing the shape of the binary dropout mask that will
   * be multiplied with the input.
   *
   * For instance, if your inputs have shape `(batchSize, timesteps, features)`
   * and you want the dropout mask to be the same for all timesteps, you can use
   * `noise_shape=(batch_size, 1, features)`.
   */
  noiseShape?: number[];

  /** An integer to use as random seed. */
  seed?: number;
}

export class Dropout extends Layer
{
  /** @nocollapse */
  static className = "Dropout";
  private readonly rate: number;
  private readonly noiseShape: number[];
  private readonly seed: number;

  constructor(args: DropoutLayerArgs)
  {
    super(args);
    this.rate = Math.max(Math.min(args.rate, 1), 0);
    // So that the scalar doesn't get tidied up between executions.
    this.noiseShape = args.noiseShape;
    this.seed = args.seed;
    this.supportsMasking = true;
  }

  protected getNoiseShape(input: Tensor): Shape
  {
    if (this.noiseShape == null)
    {
      return this.noiseShape;
    }
    const inputShape = input.shape;
    const noiseShape: Shape = [];
    for (let i = 0; i < this.noiseShape.length; ++i)
    {
      noiseShape.push(
        this.noiseShape[i] == null ? inputShape[i] : this.noiseShape[i]);
    }
    return noiseShape;
  }

  call(inputs: Tensor | Tensor[], kwargs: Kwargs): Tensor | Tensor[]
  {
    return tidy(() =>
    {
      this.invokeCallHook(inputs, kwargs);
      const input = getExactlyOneTensor(inputs);
      if (0 < this.rate && this.rate < 1)
      {
        const training =
          kwargs['training'] == null ? false : kwargs['training'];
        const noiseShape = this.getNoiseShape(input);
        const output = K.inTrainPhase(
          () => K.dropout(input, this.rate, noiseShape, this.seed),
          () => input, training);
        return output;
      }
      return inputs;
    });
  }

  getConfig(): serialization.ConfigDict
  {
    const config = {
      rate: this.rate,
      noiseShape: this.noiseShape,
      seed: this.seed,
    };
    const baseConfig = super.getConfig();
    Object.assign(config, baseConfig);
    return config;
  }

  dispose(): DisposeResult
  {
    return super.dispose();
  }
}
serialization.registerClass(Dropout);

export declare interface DenseLayerArgs extends LayerArgs
{
  /** Positive integer, dimensionality of the output space. */
  units: number;
  /**
   * Activation function to use.
   *
   * If unspecified, no activation is applied.
   */
  activation?: ActivationIdentifier;
  /** Whether to apply a bias. */
  useBias?: boolean;
  /**
   * Initializer for the dense kernel weights matrix.
   */
  kernelInitializer?: InitializerIdentifier | Initializer;
  /**
   * Initializer for the bias vector.
   */
  biasInitializer?: InitializerIdentifier | Initializer;
  /**
   * If specified, defines inputShape as `[inputDim]`.
   */
  inputDim?: number;

  /**
   * Constraint for the kernel weights.
   */
  kernelConstraint?: ConstraintIdentifier | Constraint;

  /**
   * Constraint for the bias vector.
   */
  biasConstraint?: ConstraintIdentifier | Constraint;

  /**
   * Regularizer function applied to the dense kernel weights matrix.
   */
  kernelRegularizer?: RegularizerIdentifier | Regularizer;

  /**
   * Regularizer function applied to the bias vector.
   */
  biasRegularizer?: RegularizerIdentifier | Regularizer;

  /**
   * Regularizer function applied to the activation.
   */
  activityRegularizer?: RegularizerIdentifier | Regularizer;
}

export interface SpatialDropout1DLayerConfig extends LayerConfig
{
  /** Float between 0 and 1. Fraction of the input units to drop. */
  rate: number;

  /** An integer to use as random seed. */
  seed?: number;
}

export class SpatialDropout1D extends Dropout
{
  /** @nocollapse */
  static className = "SpatialDropout1D";

  constructor(args: SpatialDropout1DLayerConfig)
  {
    super(args);
    this.inputSpec = [{ ndim: 3 }];
  }

  protected getNoiseShape(input: Tensor): Shape
  {
    const inputShape = input.shape;
    return [inputShape[0], 1, inputShape[2]];
  }
}
serialization.registerClass(SpatialDropout1D);

export class Dense extends Layer
{
  /** @nocollapse */
  static className = "Dense";
  private units: number;
  // Default activation: Linear (none).
  private activation: ActivationFn = null;
  private useBias = true;
  private kernelInitializer: Initializer;
  private biasInitializer: Initializer;
  private kernel: LayerVariable = null;
  private bias: LayerVariable = null;

  readonly DEFAULT_KERNEL_INITIALIZER: InitializerIdentifier = "glorotNormal";
  readonly DEFAULT_BIAS_INITIALIZER: InitializerIdentifier = "zeros";
  private readonly kernelConstraint?: Constraint;
  private readonly biasConstraint?: Constraint;
  private readonly kernelRegularizer?: Regularizer;
  private readonly biasRegularizer?: Regularizer;

  constructor(args: DenseLayerArgs)
  {
    super(args);
    if (args.batchInputShape == null && args.inputShape == null &&
      args.inputDim != null)
    {
      // This logic is copied from Layer's constructor, since we can't
      // do exactly what the Python constructor does for Dense().
      let batchSize: number = null;
      if (args.batchSize != null)
      {
        batchSize = args.batchSize;
      }
      this.batchInputShape = [batchSize, args.inputDim];
    }

    this.units = args.units;
    assertPositiveInteger(this.units, "units");
    this.activation = getActivation(args.activation);
    if (args.useBias != null)
    {
      this.useBias = args.useBias;
    }
    this.kernelInitializer = getInitializer(
      args.kernelInitializer || this.DEFAULT_KERNEL_INITIALIZER);
    this.biasInitializer =
      getInitializer(args.biasInitializer || this.DEFAULT_BIAS_INITIALIZER);
    this.kernelConstraint = getConstraint(args.kernelConstraint);
    this.biasConstraint = getConstraint(args.biasConstraint);
    this.kernelRegularizer = getRegularizer(args.kernelRegularizer);
    this.biasRegularizer = getRegularizer(args.biasRegularizer);
    this.activityRegularizer = getRegularizer(args.activityRegularizer);
    this.supportsMasking = true;

    this.inputSpec = [{ minNDim: 2 }];
  }

  public build(inputShape: Shape | Shape[]): void
  {
    inputShape = getExactlyOneShape(inputShape);
    const inputLastDim = inputShape[inputShape.length - 1];
    if (this.kernel == null)
    {
      this.kernel = this.addWeight(
        'kernel', [inputLastDim, this.units], null, this.kernelInitializer,
        this.kernelRegularizer, true, this.kernelConstraint);
      if (this.useBias)
      {
        this.bias = this.addWeight(
          'bias', [this.units], null, this.biasInitializer,
          this.biasRegularizer, true, this.biasConstraint);
      }
    }

    this.inputSpec = [{ minNDim: 2, axes: { [-1]: inputLastDim } }];
    this.built = true;
  }

  computeOutputShape(inputShape: Shape | Shape[]): Shape | Shape[]
  {
    inputShape = getExactlyOneShape(inputShape);
    const outputShape = inputShape.slice();
    outputShape[outputShape.length - 1] = this.units;
    return outputShape;
  }

  call(inputs: Tensor | Tensor[], kwargs: Kwargs): Tensor | Tensor[]
  {
    return tidy(() =>
    {
      this.invokeCallHook(inputs, kwargs);
      // Dense layer accepts only a single input.
      const input = getExactlyOneTensor(inputs);
      const fusedActivationName =
        mapActivationToFusedKernel(this.activation.getClassName());
      let output: Tensor;

      if (fusedActivationName != null)
      {
        output = K.dot(
          input, this.kernel.read(), fusedActivationName,
          this.bias ? this.bias.read() : null);
      } else
      {
        output = K.dot(input, this.kernel.read());
        if (this.bias != null)
        {
          output = K.biasAdd(output, this.bias.read());
        }
        if (this.activation != null)
        {
          output = this.activation.apply(output);
        }
      }

      return output;
    });
  }

  getConfig(): serialization.ConfigDict
  {
    const config: serialization.ConfigDict = {
      units: this.units,
      activation: serializeActivation(this.activation),
      useBias: this.useBias,
      kernelInitializer: serializeInitializer(this.kernelInitializer),
      biasInitializer: serializeInitializer(this.biasInitializer),
      kernelRegularizer: serializeRegularizer(this.kernelRegularizer),
      biasRegularizer: serializeRegularizer(this.biasRegularizer),
      activityRegularizer: serializeRegularizer(this.activityRegularizer),
      kernelConstraint: serializeConstraint(this.kernelConstraint),
      biasConstraint: serializeConstraint(this.biasConstraint),
    };
    const baseConfig = super.getConfig();
    Object.assign(config, baseConfig);
    return config;
  }
}
serialization.registerClass(Dense);

export declare interface FlattenLayerArgs extends LayerArgs
{
  /** Image data format: channeLast (default) or channelFirst. */
  dataFormat?: DataFormat;
}

export class Flatten extends Layer
{
  private dataFormat: DataFormat;

  /** @nocollapse */
  static className = 'Flatten';
  constructor(args?: FlattenLayerArgs)
  {
    args = args || {};
    super(args);
    this.inputSpec = [{ minNDim: 3 }];
    this.dataFormat = args.dataFormat;
  }

  computeOutputShape(inputShape: Shape | Shape[]): Shape | Shape[]
  {
    inputShape = getExactlyOneShape(inputShape);
    for (const dim of inputShape.slice(1))
    {
      if (dim == null)
      {
        throw new ValueError(
          `The shape of the input to "Flatten" is not fully defined ` +
          `(got ${inputShape.slice(1)}). Make sure to pass a complete ` +
          `"input_shape" or "batch_input_shape" argument to the first ` +
          `layer in your model.`);
      }
    }
    return [inputShape[0], arrayProd(inputShape, 1)];
  }

  call(inputs: Tensor | Tensor[], kwargs: Kwargs): Tensor | Tensor[]
  {
    return tidy(() =>
    {
      this.invokeCallHook(inputs, kwargs);

      let input = getExactlyOneTensor(inputs);
      if (this.dataFormat === 'channelsFirst' && input.rank > 1)
      {
        const permutation: number[] = [0];
        for (let i = 2; i < input.rank; ++i)
        {
          permutation.push(i);
        }
        permutation.push(1);
        input = transpose(input, permutation);
      }

      return K.batchFlatten(input);
    });
  }

  getConfig(): serialization.ConfigDict
  {
    const config: serialization.ConfigDict = {};
    {
      config['dataFormat'] = this.dataFormat;
    }
    const baseConfig = super.getConfig();
    Object.assign(config, baseConfig);
    return config;
  }
}
serialization.registerClass(Flatten);

export declare interface ActivationLayerArgs extends LayerArgs
{
  /**
   * Name of the activation function to use.
   */
  activation: ActivationIdentifier;
}

export class Activation extends Layer
{
  /** @nocollapse */
  static className = "Activation";
  activation: ActivationFn;

  constructor(args: ActivationLayerArgs)
  {
    super(args);
    this.supportsMasking = true;
    this.activation = getActivation(args.activation);
  }

  call(inputs: Tensor | Tensor[], kwargs: Kwargs): Tensor | Tensor[]
  {
    return tidy(() =>
    {
      this.invokeCallHook(inputs, kwargs);
      const input = getExactlyOneTensor(inputs);
      return this.activation.apply(input);
    });
  }

  getConfig(): serialization.ConfigDict
  {
    const config = { activation: serializeActivation(this.activation) };
    const baseConfig = super.getConfig();
    Object.assign(config, baseConfig);
    return config;
  }
}
serialization.registerClass(Activation);

export declare interface ReshapeLayerArgs extends LayerArgs
{
  /** The target shape. Does not include the batch axis. */
  targetShape: Shape;
}

export declare interface RepeatVectorLayerArgs extends LayerArgs
{
  /**
   * The integer number of times to repeat the input.
   */
  n: number;
}

export class RepeatVector extends Layer
{
  /** @nocollapse */
  static className = "RepeatVector";
  readonly n: number;

  constructor(args: RepeatVectorLayerArgs)
  {
    super(args);
    this.n = args.n;
    this.inputSpec = [{ ndim: 2 }];
  }

  computeOutputShape(inputShape: Shape): Shape
  {
    return [inputShape[0], this.n, inputShape[1]];
  }

  call(inputs: Tensor | Tensor[], kwargs: Kwargs): Tensor | Tensor[]
  {
    return tidy(() =>
    {
      inputs = getExactlyOneTensor(inputs);
      return K.repeat(inputs, this.n);
    });
  }

  getConfig(): serialization.ConfigDict
  {
    const config = {
      n: this.n,
    };
    const baseConfig = super.getConfig();
    Object.assign(config, baseConfig);
    return config;
  }
}
serialization.registerClass(RepeatVector);

export class Reshape extends Layer
{
  /** @nocollapse */
  static className = "Reshape";
  private targetShape: Shape;

  constructor(args: ReshapeLayerArgs)
  {
    super(args);
    this.targetShape = args.targetShape;

    // Make sure that all unknown dimensions are represented as `null`.
    for (let i = 0; i < this.targetShape.length; ++i)
    {
      if (this.isUnknown(this.targetShape[i]))
      {
        this.targetShape[i] = null;
      }
    }
  }

  private isUnknown(dim: number): boolean
  {
    return dim < 0 || dim == null;
  }

  /**
   * Finds and replaces a missing dimension in output shape.
   *
   * This is a near direct port of the internal Numpy function
   * `_fix_unknown_dimension` in `numpy/core/src/multiarray/shape.c`.
   *
   * @param inputShape: Original shape of array begin reshape.
   * @param outputShape: Target shape of the array, with at most a single
   * `null` or negative number, which indicates an underdetermined dimension
   * that should be derived from `inputShape` and the known dimensions of
   *   `outputShape`.
   * @returns: The output shape with `null` replaced with its computed value.
   * @throws: ValueError: If `inputShape` and `outputShape` do not match.
   */
  private fixUnknownDimension(inputShape: Shape, outputShape: Shape): Shape
  {
    const errorMsg = 'Total size of new array must be unchanged.';
    const finalShape = outputShape.slice();
    let known = 1;
    let unknown = null;
    for (let i = 0; i < finalShape.length; ++i)
    {
      const dim = finalShape[i];
      if (this.isUnknown(dim))
      {
        if (unknown === null)
        {
          unknown = i;
        } else
        {
          throw new ValueError('Can only specifiy one unknown dimension.');
        }
      } else
      {
        known *= dim;
      }
    }

    const originalSize = arrayProd(inputShape);
    if (unknown !== null)
    {
      if (known === 0 || originalSize % known !== 0)
      {
        throw new ValueError(errorMsg);
      }
      finalShape[unknown] = originalSize / known;
    } else if (originalSize !== known)
    {
      throw new ValueError(errorMsg);
    }

    return finalShape;
  }

  computeOutputShape(inputShape: Shape): Shape
  {
    let anyUnknownDims = false;
    for (let i = 0; i < inputShape.length; ++i)
    {
      if (this.isUnknown(inputShape[i]))
      {
        anyUnknownDims = true;
        break;
      }
    }

    if (anyUnknownDims)
    {
      return inputShape.slice(0, 1).concat(this.targetShape);
    } else
    {
      return inputShape.slice(0, 1).concat(
        this.fixUnknownDimension(inputShape.slice(1), this.targetShape));
    }
  }

  call(inputs: Tensor | Tensor[], kwargs: Kwargs): Tensor | Tensor[]
  {
    return tidy(() =>
    {
      this.invokeCallHook(inputs, kwargs);
      const input = getExactlyOneTensor(inputs);
      const inputShape = input.shape;
      const outputShape = inputShape.slice(0, 1).concat(
<<<<<<< HEAD
        this.fixUnknownDimension(inputShape.slice(1), this.targetShape));
      return input.reshape(outputShape);
=======
          this.fixUnknownDimension(inputShape.slice(1), this.targetShape));
      return reshape(input, outputShape);
>>>>>>> 7494b73e
    });
  }

  getConfig(): serialization.ConfigDict
  {
    const config = {
      targetShape: this.targetShape,
    };
    const baseConfig = super.getConfig();
    Object.assign(config, baseConfig);
    return config;
  }
}
serialization.registerClass(Reshape);

export declare interface PermuteLayerArgs extends LayerArgs
{
  /**
   * Array of integers. Permutation pattern. Does not include the
   * sample (batch) dimension. Index starts at 1.
   * For instance, `[2, 1]` permutes the first and second dimensions
   * of the input.
   */
  dims: number[];
}

export class Permute extends Layer
{
  /** @nocollapse */
  static className = "Permute";
  readonly dims: number[];
  private readonly dimsIncludingBatch: number[];

  constructor(args: PermuteLayerArgs)
  {
    super(args);
    if (args.dims == null)
    {
      throw new Error(
        'Required configuration field `dims` is missing during Permute ' +
        'constructor call.');
    }
    if (!Array.isArray(args.dims))
    {
      throw new Error(
        'Permute constructor requires `dims` to be an Array, but received ' +
        `${args.dims} instead.`);
    }

    // Check the validity of the permutation indices.
    const expectedSortedIndices = range(1, args.dims.length + 1);
    if (!util.arraysEqual(args.dims.slice().sort(), expectedSortedIndices))
    {
      throw new Error(
        'Invalid permutation `dims`: ' + JSON.stringify(args.dims) +
        ' `dims` must contain consecutive integers starting from 1.');
    }

    this.dims = args.dims;
    this.dimsIncludingBatch = [0].concat(this.dims);
    this.inputSpec = [new InputSpec({ ndim: this.dims.length + 1 })];
  }

  computeOutputShape(inputShape: Shape | Shape[]): Shape | Shape[]
  {
    inputShape = getExactlyOneShape(inputShape);
    const outputShape = inputShape.slice();
    this.dims.forEach((dim: number, i: number) =>
    {
      outputShape[i + 1] = (inputShape as Shape)[dim];
    });
    return outputShape;
  }

  call(inputs: Tensor | Tensor[], kwargs: Kwargs): Tensor | Tensor[]
  {
    return transpose(getExactlyOneTensor(inputs), this.dimsIncludingBatch);
  }

  getConfig(): serialization.ConfigDict
  {
    const config = {
      dims: this.dims,
    };
    const baseConfig = super.getConfig();
    Object.assign(config, baseConfig);
    return config;
  }
}
serialization.registerClass(Permute);

export declare interface MaskingArgs extends LayerArgs
{
  /**
   * Masking Value. Defaults to `0.0`.
   */
  maskValue?: number;
}

export class Masking extends Layer
{
  /** @nocollapse */
  static className = "Masking";
  maskValue: number;

  constructor(args?: MaskingArgs)
  {
    super(args == null ? {} : args);
    this.supportsMasking = true;
    if (args != null)
    {
      this.maskValue = args.maskValue == null ? 0 : args.maskValue;
    } else
    {
      this.maskValue = 0;
    }
  }

  computeOutputShape(inputShape: Shape | Shape[]): Shape | Shape[]
  {
    return inputShape;
  }

  getConfig()
  {
    const baseConfig = super.getConfig();
    const config = { maskValue: this.maskValue };
    Object.assign(config, baseConfig);
    return config;
  }

  computeMask(inputs: Tensor | Tensor[], mask?: Tensor | Tensor[]): Tensor
  {
    const input = getExactlyOneTensor(inputs);
    const axis = -1;
    return any(notEqual(input, this.maskValue), axis);
  }

  call(inputs: Tensor | Tensor[], kwargs: Kwargs): Tensor | Tensor[]
  {
    return tidy(() =>
    {
      this.invokeCallHook(inputs, kwargs);
      const input = getExactlyOneTensor(inputs);
      const axis = -1;
      const keepDims = true;
      const booleanMask = any(notEqual(input, this.maskValue), axis, keepDims);
      const output = mul(input, cast(booleanMask, input.dtype));
      return output;
    });
  }
}
serialization.registerClass(Masking);



export interface TransformerLayerArgs extends LayerArgs
{
  numHeads: number
  depth: number,
  pool: boolean,
  padSize: number
}

class TransformerLayer extends Layer
{
  /** @nocollapse */
  static className = "TransformerLayer";

  private numHeads: number
  private depth: number
  private pool: boolean
  private padSize: number

  private inputDenseWeight: LayerVariable = null
  private inputDenseBias: LayerVariable = null
  private queryDenseWeight: LayerVariable = null
  private queryDenseBias: LayerVariable = null
  private keyDenseWeight: LayerVariable = null
  private keyDenseBias: LayerVariable = null
  private valueDenseWeight: LayerVariable = null
  private valueDenseBias: LayerVariable = null
  private denseWeight: LayerVariable = null
  private denseBias: LayerVariable = null
  private ffDense1Weight: LayerVariable = null
  private ffDense1Bias: LayerVariable = null
  private ffDense2Weight: LayerVariable = null
  private ffDense2Bias: LayerVariable = null

  readonly DEFAULT_KERNEL_INITIALIZER: InitializerIdentifier = 'glorotNormal';
  private weightsInitializer: Initializer;

  constructor(args: TransformerLayerArgs)
  {
    super(args)

    this.numHeads = args.numHeads
    this.depth = args.depth
    this.pool = args.pool
    this.padSize = args.padSize

    if (this.depth % this.numHeads != 0)
    {
      throw new Error(`Assertion error : depth(${this.depth}) % numHead(${this.numHeads}) != 0 `)
    }

    this.inputDenseWeight = null
    this.inputDenseBias = null

    this.queryDenseWeight = null
    this.queryDenseBias = null

    this.keyDenseWeight = null
    this.keyDenseBias = null

    this.valueDenseWeight = null
    this.valueDenseBias = null

    this.denseWeight = null
    this.denseBias = null

    this.ffDense1Weight = null
    this.ffDense1Bias = null

    this.ffDense2Weight = null
    this.ffDense2Bias = null

    this.weightsInitializer = getInitializer(this.DEFAULT_KERNEL_INITIALIZER)
  }

  public build(inputShape: Shape[])
  {
    const inputFeatSize = inputShape[0][inputShape[0].length - 1]!

    this.inputDenseWeight = this.addWeight('inputDenseWeight', [inputFeatSize, this.depth], "float32", this.weightsInitializer, undefined, true)
    this.inputDenseBias = this.addWeight('inputDenseBias', [this.depth], "float32", this.weightsInitializer, undefined, true)

    this.queryDenseWeight = this.addWeight('queryDenseWeight', [this.depth, this.depth], "float32", this.weightsInitializer, undefined, true)
    this.queryDenseBias = this.addWeight('queryDenseBias', [this.depth], "float32", this.weightsInitializer, undefined, true)

    this.keyDenseWeight = this.addWeight('keyDenseWeight', [this.depth, this.depth], "float32", this.weightsInitializer, undefined, true)
    this.keyDenseBias = this.addWeight('keyDenseBias', [this.depth], "float32", this.weightsInitializer, undefined, true)

    this.valueDenseWeight = this.addWeight('valueDenseWeight', [this.depth, this.depth], "float32", this.weightsInitializer, undefined, true)
    this.valueDenseBias = this.addWeight('valueDenseBias', [this.depth], "float32", this.weightsInitializer, undefined, true)

    this.denseWeight = this.addWeight('denseWeight', [this.depth, this.depth], "float32", this.weightsInitializer, undefined, true)
    this.denseBias = this.addWeight('denseBias', [this.depth], "float32", this.weightsInitializer, undefined, true)

    this.ffDense1Weight = this.addWeight('ffDense1Weight', [this.depth, this.depth], "float32", this.weightsInitializer, undefined, true)
    this.ffDense1Bias = this.addWeight('ffDense1Bias', [this.depth], "float32", this.weightsInitializer, undefined, true)

    this.ffDense2Weight = this.addWeight('ffDense2Weight', [this.depth, this.depth], "float32", this.weightsInitializer, undefined, true)
    this.ffDense2Bias = this.addWeight('ffDense2Bias', [this.depth], "float32", this.weightsInitializer, undefined, true)

    this.built = true
  }

  computeOutputShape(inputShape: tf.Shape[]): tf.Shape
  {
    if (this.pool)
    {
      return [inputShape[0][0], this.depth]
    } else
    {
      return [inputShape[0][0], inputShape[0][1], this.depth]
    }
  }

  call(inputs: Tensor | Tensor[], kwargs: { [key: string]: any }): tf.Tensor | tf.Tensor[]
  {
    return tidy(() =>
    {
      this.invokeCallHook(inputs, kwargs)
      const batchSize = inputs[0].shape[0]

      // Bring the input size to a lower size to have a smaller model
      // Also to have the [batch, token, depth] => [batch*token, depth] which can go in a dense layer
      const flatInput = inputs[0].reshape([this.padSize * batchSize, -1])                                                   // [B, toks, emb] => [B*toks, emb]
      const flatScaledInput = K.dot(flatInput, this.inputDenseWeight!.read()).add(this.inputDenseBias!.read())         // [B*toks, emb] => [B*toks, emb]
      const scaledInput = flatScaledInput.reshape([batchSize, this.padSize, -1])                                            // [B*toks, emb] => [B, toks, depth]

      // MultiHead Attention
      const flatQuery = K.dot(flatScaledInput, this.queryDenseWeight!.read()).add(this.queryDenseBias!.read())        // [B*toks, emb] => [B*toks, emb]
      const flatKey = K.dot(flatScaledInput, this.keyDenseWeight!.read()).add(this.keyDenseBias!.read())              // [B*toks, emb] => [B*toks, emb]
      const flatValue = K.dot(flatScaledInput, this.valueDenseWeight!.read()).add(this.valueDenseBias!.read())        // [B*toks, emb] => [B*toks, emb]

      const query = flatQuery.reshape([batchSize, this.padSize, -1])                                                      // [B*toks, emb] => [B, toks, depth]
      const key = flatKey.reshape([batchSize, this.padSize, -1])                                                          // [B*toks, emb] => [B, toks, depth]
      const value = flatValue.reshape([batchSize, this.padSize, -1])                                                      // [B*toks, emb] => [B, toks, depth]

      const queryT = transpose(query.reshape([batchSize, -1, this.numHeads, this.depth / this.numHeads]), [0, 2, 1, 3]) // [B, toks, emb] => [B, nHeads, toks, depth//nHeads]
      const keyT = transpose(key.reshape([batchSize, -1, this.numHeads, this.depth / this.numHeads]), [0, 2, 1, 3])     // [B, toks, emb] => [B, nHeads, toks, depth//nHeads]
      const valueT = transpose(value.reshape([batchSize, -1, this.numHeads, this.depth / this.numHeads]), [0, 2, 1, 3]) // [B, toks, emb] => [B, nHeads, toks, depth//nHeads]

      // Scaled Dot product Attention
      // TODO Need to bring matMul from tfjs-core
      const matmul_qk = matMul(queryT, keyT, false, true)                                                               // [B, nHeads, toks, depth//nHeads] => [B, nHeads, toks, toks]

      let logits = matmul_qk.div(sqrt(cast(this.depth, 'float32')))                                              // [B, nHeads, toks, toks] => [B, nHeads, toks, toks]

      const toBroadcastMask = inputs[1].expandDims(1).expandDims(1)                                                        // [B, toks] => [B, 1, 1, toks] : 1, 1 useful for broadcast then tfjs will broadcast to add to the [B, nHeads, toks, toks] logits
      logits = logits.add(scalar(1.0).sub(toBroadcastMask).mul(-1e9))                                       // [B, nHeads, toks, toks] => [B, nHeads, toks, toks] : with -inf where mask was one

      const attentionWeights = softmax(logits, -1)                                                                      // [B, nHeads, toks, toks] => [B, nHeads, toks, toks]
      const scaledAttention = matMul(attentionWeights, valueT, true, false)

      // Reshape & Final attention
      const scaledAttentionT = transpose(scaledAttention, [0, 2, 1, 3])
      const concatAttention = scaledAttentionT.reshape([scaledAttentionT.shape[0], -1, this.depth])

      const flattenConcatAttention = concatAttention.reshape([batchSize * this.padSize, -1])
      const flattenAttention = K.dot(flattenConcatAttention, this.denseWeight!.read()).add(this.denseBias!.read())

      const attention = flattenAttention.reshape([batchSize, this.padSize, -1])
      // Norm & Apply attention
      const normalizedLatent = tf.layers.layerNormalization().apply(attention.add(scaledInput))

      // FeedForward
      const flattenNormalizedLatent = normalizedLatent.reshape([batchSize * this.padSize, -1])
      const flatFf1 = K.dot(flattenNormalizedLatent, this.ffDense1Weight!.read()).add(this.ffDense1Bias!.read())
      const flatRff1 = leakyReLU().apply(flatFf1)
      const flatFf2 = K.dot(flatRff1, this.ffDense2Weight!.read()).add(this.ffDense2Bias!.read())
      const flatDff2 = dropout({ rate: 0.2 }).apply(flatFf2)

      const dff2 = flatDff2.reshape([batchSize, this.padSize, -1])
      // Add&Norm
      const output = tf.layers.layerNormalization().apply(normalizedLatent.add(dff2))

      if (this.pool)
      {
        return output.mean(1)
      } else
      {
        return output
      }
    })
  }

  getConfig(): serialization.ConfigDict
  {
    const config = super.getConfig()
    Object.assign(config, {
      numHeads: this.numHeads,
      depth: this.depth
    })
    return config
  }
}
serialization.registerClass(TransformerLayer)
<|MERGE_RESOLUTION|>--- conflicted
+++ resolved
@@ -12,30 +12,58 @@
  * TensorFlow.js Layers: Basic Layers.
  */
 
-<<<<<<< HEAD
-import { any, notEqual, serialization, Tensor, tidy, transpose, util } from '@tensorflow/tfjs-core';
-=======
-import {any, cast, mul, notEqual, reshape, serialization, Tensor, tidy, transpose, util} from '@tensorflow/tfjs-core';
->>>>>>> 7494b73e
-
-import { Activation as ActivationFn, getActivation, serializeActivation } from '../activations';
-import * as K from '../backend/tfjs_backend';
-import { Constraint, ConstraintIdentifier, getConstraint, serializeConstraint } from '../constraints';
-import { DisposeResult, InputSpec, Layer, LayerArgs } from '../engine/topology';
-import { ValueError } from '../errors';
-import { getInitializer, Initializer, InitializerIdentifier, serializeInitializer } from '../initializers';
-import { ActivationIdentifier } from '../keras_format/activation_config';
-import { DataFormat, Shape } from '../keras_format/common';
-import { LayerConfig } from '../keras_format/topology_config';
-import { getRegularizer, Regularizer, RegularizerIdentifier, serializeRegularizer } from '../regularizers';
-import { Kwargs } from '../types';
-import { assertPositiveInteger, mapActivationToFusedKernel } from '../utils/generic_utils';
-import { arrayProd, range } from '../utils/math_utils';
-import { getExactlyOneShape, getExactlyOneTensor } from '../utils/types_utils';
-import { LayerVariable } from '../variables';
-
-export declare interface DropoutLayerArgs extends LayerArgs
-{
+import {
+  any,
+  cast,
+  mul,
+  notEqual,
+  reshape,
+  serialization,
+  Tensor,
+  tidy,
+  transpose,
+  util,
+} from "@tensorflow/tfjs-core";
+
+import {
+  Activation as ActivationFn,
+  getActivation,
+  serializeActivation,
+} from "../activations";
+import * as K from "../backend/tfjs_backend";
+import {
+  Constraint,
+  ConstraintIdentifier,
+  getConstraint,
+  serializeConstraint,
+} from "../constraints";
+import { DisposeResult, InputSpec, Layer, LayerArgs } from "../engine/topology";
+import { ValueError } from "../errors";
+import {
+  getInitializer,
+  Initializer,
+  InitializerIdentifier,
+  serializeInitializer,
+} from "../initializers";
+import { ActivationIdentifier } from "../keras_format/activation_config";
+import { DataFormat, Shape } from "../keras_format/common";
+import { LayerConfig } from "../keras_format/topology_config";
+import {
+  getRegularizer,
+  Regularizer,
+  RegularizerIdentifier,
+  serializeRegularizer,
+} from "../regularizers";
+import { Kwargs } from "../types";
+import {
+  assertPositiveInteger,
+  mapActivationToFusedKernel,
+} from "../utils/generic_utils";
+import { arrayProd, range } from "../utils/math_utils";
+import { getExactlyOneShape, getExactlyOneTensor } from "../utils/types_utils";
+import { LayerVariable } from "../variables";
+
+export declare interface DropoutLayerArgs extends LayerArgs {
   /** Float between 0 and 1. Fraction of the input units to drop. */
   rate: number;
 
@@ -53,16 +81,14 @@
   seed?: number;
 }
 
-export class Dropout extends Layer
-{
+export class Dropout extends Layer {
   /** @nocollapse */
   static className = "Dropout";
   private readonly rate: number;
   private readonly noiseShape: number[];
   private readonly seed: number;
 
-  constructor(args: DropoutLayerArgs)
-  {
+  constructor(args: DropoutLayerArgs) {
     super(args);
     this.rate = Math.max(Math.min(args.rate, 1), 0);
     // So that the scalar doesn't get tidied up between executions.
@@ -71,44 +97,40 @@
     this.supportsMasking = true;
   }
 
-  protected getNoiseShape(input: Tensor): Shape
-  {
-    if (this.noiseShape == null)
-    {
+  protected getNoiseShape(input: Tensor): Shape {
+    if (this.noiseShape == null) {
       return this.noiseShape;
     }
     const inputShape = input.shape;
     const noiseShape: Shape = [];
-    for (let i = 0; i < this.noiseShape.length; ++i)
-    {
+    for (let i = 0; i < this.noiseShape.length; ++i) {
       noiseShape.push(
-        this.noiseShape[i] == null ? inputShape[i] : this.noiseShape[i]);
+        this.noiseShape[i] == null ? inputShape[i] : this.noiseShape[i]
+      );
     }
     return noiseShape;
   }
 
-  call(inputs: Tensor | Tensor[], kwargs: Kwargs): Tensor | Tensor[]
-  {
-    return tidy(() =>
-    {
+  call(inputs: Tensor | Tensor[], kwargs: Kwargs): Tensor | Tensor[] {
+    return tidy(() => {
       this.invokeCallHook(inputs, kwargs);
       const input = getExactlyOneTensor(inputs);
-      if (0 < this.rate && this.rate < 1)
-      {
+      if (0 < this.rate && this.rate < 1) {
         const training =
-          kwargs['training'] == null ? false : kwargs['training'];
+          kwargs["training"] == null ? false : kwargs["training"];
         const noiseShape = this.getNoiseShape(input);
         const output = K.inTrainPhase(
           () => K.dropout(input, this.rate, noiseShape, this.seed),
-          () => input, training);
+          () => input,
+          training
+        );
         return output;
       }
       return inputs;
     });
   }
 
-  getConfig(): serialization.ConfigDict
-  {
+  getConfig(): serialization.ConfigDict {
     const config = {
       rate: this.rate,
       noiseShape: this.noiseShape,
@@ -119,15 +141,13 @@
     return config;
   }
 
-  dispose(): DisposeResult
-  {
+  dispose(): DisposeResult {
     return super.dispose();
   }
 }
 serialization.registerClass(Dropout);
 
-export declare interface DenseLayerArgs extends LayerArgs
-{
+export declare interface DenseLayerArgs extends LayerArgs {
   /** Positive integer, dimensionality of the output space. */
   units: number;
   /**
@@ -177,8 +197,7 @@
   activityRegularizer?: RegularizerIdentifier | Regularizer;
 }
 
-export interface SpatialDropout1DLayerConfig extends LayerConfig
-{
+export interface SpatialDropout1DLayerConfig extends LayerConfig {
   /** Float between 0 and 1. Fraction of the input units to drop. */
   rate: number;
 
@@ -186,27 +205,23 @@
   seed?: number;
 }
 
-export class SpatialDropout1D extends Dropout
-{
+export class SpatialDropout1D extends Dropout {
   /** @nocollapse */
   static className = "SpatialDropout1D";
 
-  constructor(args: SpatialDropout1DLayerConfig)
-  {
+  constructor(args: SpatialDropout1DLayerConfig) {
     super(args);
     this.inputSpec = [{ ndim: 3 }];
   }
 
-  protected getNoiseShape(input: Tensor): Shape
-  {
+  protected getNoiseShape(input: Tensor): Shape {
     const inputShape = input.shape;
     return [inputShape[0], 1, inputShape[2]];
   }
 }
 serialization.registerClass(SpatialDropout1D);
 
-export class Dense extends Layer
-{
+export class Dense extends Layer {
   /** @nocollapse */
   static className = "Dense";
   private units: number;
@@ -225,17 +240,17 @@
   private readonly kernelRegularizer?: Regularizer;
   private readonly biasRegularizer?: Regularizer;
 
-  constructor(args: DenseLayerArgs)
-  {
+  constructor(args: DenseLayerArgs) {
     super(args);
-    if (args.batchInputShape == null && args.inputShape == null &&
-      args.inputDim != null)
-    {
+    if (
+      args.batchInputShape == null &&
+      args.inputShape == null &&
+      args.inputDim != null
+    ) {
       // This logic is copied from Layer's constructor, since we can't
       // do exactly what the Python constructor does for Dense().
       let batchSize: number = null;
-      if (args.batchSize != null)
-      {
+      if (args.batchSize != null) {
         batchSize = args.batchSize;
       }
       this.batchInputShape = [batchSize, args.inputDim];
@@ -244,14 +259,15 @@
     this.units = args.units;
     assertPositiveInteger(this.units, "units");
     this.activation = getActivation(args.activation);
-    if (args.useBias != null)
-    {
+    if (args.useBias != null) {
       this.useBias = args.useBias;
     }
     this.kernelInitializer = getInitializer(
-      args.kernelInitializer || this.DEFAULT_KERNEL_INITIALIZER);
-    this.biasInitializer =
-      getInitializer(args.biasInitializer || this.DEFAULT_BIAS_INITIALIZER);
+      args.kernelInitializer || this.DEFAULT_KERNEL_INITIALIZER
+    );
+    this.biasInitializer = getInitializer(
+      args.biasInitializer || this.DEFAULT_BIAS_INITIALIZER
+    );
     this.kernelConstraint = getConstraint(args.kernelConstraint);
     this.biasConstraint = getConstraint(args.biasConstraint);
     this.kernelRegularizer = getRegularizer(args.kernelRegularizer);
@@ -262,20 +278,29 @@
     this.inputSpec = [{ minNDim: 2 }];
   }
 
-  public build(inputShape: Shape | Shape[]): void
-  {
+  public build(inputShape: Shape | Shape[]): void {
     inputShape = getExactlyOneShape(inputShape);
     const inputLastDim = inputShape[inputShape.length - 1];
-    if (this.kernel == null)
-    {
+    if (this.kernel == null) {
       this.kernel = this.addWeight(
-        'kernel', [inputLastDim, this.units], null, this.kernelInitializer,
-        this.kernelRegularizer, true, this.kernelConstraint);
-      if (this.useBias)
-      {
+        "kernel",
+        [inputLastDim, this.units],
+        null,
+        this.kernelInitializer,
+        this.kernelRegularizer,
+        true,
+        this.kernelConstraint
+      );
+      if (this.useBias) {
         this.bias = this.addWeight(
-          'bias', [this.units], null, this.biasInitializer,
-          this.biasRegularizer, true, this.biasConstraint);
+          "bias",
+          [this.units],
+          null,
+          this.biasInitializer,
+          this.biasRegularizer,
+          true,
+          this.biasConstraint
+        );
       }
     }
 
@@ -283,39 +308,36 @@
     this.built = true;
   }
 
-  computeOutputShape(inputShape: Shape | Shape[]): Shape | Shape[]
-  {
+  computeOutputShape(inputShape: Shape | Shape[]): Shape | Shape[] {
     inputShape = getExactlyOneShape(inputShape);
     const outputShape = inputShape.slice();
     outputShape[outputShape.length - 1] = this.units;
     return outputShape;
   }
 
-  call(inputs: Tensor | Tensor[], kwargs: Kwargs): Tensor | Tensor[]
-  {
-    return tidy(() =>
-    {
+  call(inputs: Tensor | Tensor[], kwargs: Kwargs): Tensor | Tensor[] {
+    return tidy(() => {
       this.invokeCallHook(inputs, kwargs);
       // Dense layer accepts only a single input.
       const input = getExactlyOneTensor(inputs);
-      const fusedActivationName =
-        mapActivationToFusedKernel(this.activation.getClassName());
+      const fusedActivationName = mapActivationToFusedKernel(
+        this.activation.getClassName()
+      );
       let output: Tensor;
 
-      if (fusedActivationName != null)
-      {
+      if (fusedActivationName != null) {
         output = K.dot(
-          input, this.kernel.read(), fusedActivationName,
-          this.bias ? this.bias.read() : null);
-      } else
-      {
+          input,
+          this.kernel.read(),
+          fusedActivationName,
+          this.bias ? this.bias.read() : null
+        );
+      } else {
         output = K.dot(input, this.kernel.read());
-        if (this.bias != null)
-        {
+        if (this.bias != null) {
           output = K.biasAdd(output, this.bias.read());
         }
-        if (this.activation != null)
-        {
+        if (this.activation != null) {
           output = this.activation.apply(output);
         }
       }
@@ -324,8 +346,7 @@
     });
   }
 
-  getConfig(): serialization.ConfigDict
-  {
+  getConfig(): serialization.ConfigDict {
     const config: serialization.ConfigDict = {
       units: this.units,
       activation: serializeActivation(this.activation),
@@ -345,55 +366,46 @@
 }
 serialization.registerClass(Dense);
 
-export declare interface FlattenLayerArgs extends LayerArgs
-{
+export declare interface FlattenLayerArgs extends LayerArgs {
   /** Image data format: channeLast (default) or channelFirst. */
   dataFormat?: DataFormat;
 }
 
-export class Flatten extends Layer
-{
+export class Flatten extends Layer {
   private dataFormat: DataFormat;
 
   /** @nocollapse */
-  static className = 'Flatten';
-  constructor(args?: FlattenLayerArgs)
-  {
+  static className = "Flatten";
+  constructor(args?: FlattenLayerArgs) {
     args = args || {};
     super(args);
     this.inputSpec = [{ minNDim: 3 }];
     this.dataFormat = args.dataFormat;
   }
 
-  computeOutputShape(inputShape: Shape | Shape[]): Shape | Shape[]
-  {
+  computeOutputShape(inputShape: Shape | Shape[]): Shape | Shape[] {
     inputShape = getExactlyOneShape(inputShape);
-    for (const dim of inputShape.slice(1))
-    {
-      if (dim == null)
-      {
+    for (const dim of inputShape.slice(1)) {
+      if (dim == null) {
         throw new ValueError(
           `The shape of the input to "Flatten" is not fully defined ` +
-          `(got ${inputShape.slice(1)}). Make sure to pass a complete ` +
-          `"input_shape" or "batch_input_shape" argument to the first ` +
-          `layer in your model.`);
+            `(got ${inputShape.slice(1)}). Make sure to pass a complete ` +
+            `"input_shape" or "batch_input_shape" argument to the first ` +
+            `layer in your model.`
+        );
       }
     }
     return [inputShape[0], arrayProd(inputShape, 1)];
   }
 
-  call(inputs: Tensor | Tensor[], kwargs: Kwargs): Tensor | Tensor[]
-  {
-    return tidy(() =>
-    {
+  call(inputs: Tensor | Tensor[], kwargs: Kwargs): Tensor | Tensor[] {
+    return tidy(() => {
       this.invokeCallHook(inputs, kwargs);
 
       let input = getExactlyOneTensor(inputs);
-      if (this.dataFormat === 'channelsFirst' && input.rank > 1)
-      {
+      if (this.dataFormat === "channelsFirst" && input.rank > 1) {
         const permutation: number[] = [0];
-        for (let i = 2; i < input.rank; ++i)
-        {
+        for (let i = 2; i < input.rank; ++i) {
           permutation.push(i);
         }
         permutation.push(1);
@@ -404,11 +416,10 @@
     });
   }
 
-  getConfig(): serialization.ConfigDict
-  {
+  getConfig(): serialization.ConfigDict {
     const config: serialization.ConfigDict = {};
     {
-      config['dataFormat'] = this.dataFormat;
+      config["dataFormat"] = this.dataFormat;
     }
     const baseConfig = super.getConfig();
     Object.assign(config, baseConfig);
@@ -417,39 +428,33 @@
 }
 serialization.registerClass(Flatten);
 
-export declare interface ActivationLayerArgs extends LayerArgs
-{
+export declare interface ActivationLayerArgs extends LayerArgs {
   /**
    * Name of the activation function to use.
    */
   activation: ActivationIdentifier;
 }
 
-export class Activation extends Layer
-{
+export class Activation extends Layer {
   /** @nocollapse */
   static className = "Activation";
   activation: ActivationFn;
 
-  constructor(args: ActivationLayerArgs)
-  {
+  constructor(args: ActivationLayerArgs) {
     super(args);
     this.supportsMasking = true;
     this.activation = getActivation(args.activation);
   }
 
-  call(inputs: Tensor | Tensor[], kwargs: Kwargs): Tensor | Tensor[]
-  {
-    return tidy(() =>
-    {
+  call(inputs: Tensor | Tensor[], kwargs: Kwargs): Tensor | Tensor[] {
+    return tidy(() => {
       this.invokeCallHook(inputs, kwargs);
       const input = getExactlyOneTensor(inputs);
       return this.activation.apply(input);
     });
   }
 
-  getConfig(): serialization.ConfigDict
-  {
+  getConfig(): serialization.ConfigDict {
     const config = { activation: serializeActivation(this.activation) };
     const baseConfig = super.getConfig();
     Object.assign(config, baseConfig);
@@ -458,49 +463,41 @@
 }
 serialization.registerClass(Activation);
 
-export declare interface ReshapeLayerArgs extends LayerArgs
-{
+export declare interface ReshapeLayerArgs extends LayerArgs {
   /** The target shape. Does not include the batch axis. */
   targetShape: Shape;
 }
 
-export declare interface RepeatVectorLayerArgs extends LayerArgs
-{
+export declare interface RepeatVectorLayerArgs extends LayerArgs {
   /**
    * The integer number of times to repeat the input.
    */
   n: number;
 }
 
-export class RepeatVector extends Layer
-{
+export class RepeatVector extends Layer {
   /** @nocollapse */
   static className = "RepeatVector";
   readonly n: number;
 
-  constructor(args: RepeatVectorLayerArgs)
-  {
+  constructor(args: RepeatVectorLayerArgs) {
     super(args);
     this.n = args.n;
     this.inputSpec = [{ ndim: 2 }];
   }
 
-  computeOutputShape(inputShape: Shape): Shape
-  {
+  computeOutputShape(inputShape: Shape): Shape {
     return [inputShape[0], this.n, inputShape[1]];
   }
 
-  call(inputs: Tensor | Tensor[], kwargs: Kwargs): Tensor | Tensor[]
-  {
-    return tidy(() =>
-    {
+  call(inputs: Tensor | Tensor[], kwargs: Kwargs): Tensor | Tensor[] {
+    return tidy(() => {
       inputs = getExactlyOneTensor(inputs);
       return K.repeat(inputs, this.n);
     });
   }
 
-  getConfig(): serialization.ConfigDict
-  {
+  getConfig(): serialization.ConfigDict {
     const config = {
       n: this.n,
     };
@@ -511,29 +508,24 @@
 }
 serialization.registerClass(RepeatVector);
 
-export class Reshape extends Layer
-{
+export class Reshape extends Layer {
   /** @nocollapse */
   static className = "Reshape";
   private targetShape: Shape;
 
-  constructor(args: ReshapeLayerArgs)
-  {
+  constructor(args: ReshapeLayerArgs) {
     super(args);
     this.targetShape = args.targetShape;
 
     // Make sure that all unknown dimensions are represented as `null`.
-    for (let i = 0; i < this.targetShape.length; ++i)
-    {
-      if (this.isUnknown(this.targetShape[i]))
-      {
+    for (let i = 0; i < this.targetShape.length; ++i) {
+      if (this.isUnknown(this.targetShape[i])) {
         this.targetShape[i] = null;
       }
     }
   }
 
-  private isUnknown(dim: number): boolean
-  {
+  private isUnknown(dim: number): boolean {
     return dim < 0 || dim == null;
   }
 
@@ -551,88 +543,72 @@
    * @returns: The output shape with `null` replaced with its computed value.
    * @throws: ValueError: If `inputShape` and `outputShape` do not match.
    */
-  private fixUnknownDimension(inputShape: Shape, outputShape: Shape): Shape
-  {
-    const errorMsg = 'Total size of new array must be unchanged.';
+  private fixUnknownDimension(inputShape: Shape, outputShape: Shape): Shape {
+    const errorMsg = "Total size of new array must be unchanged.";
     const finalShape = outputShape.slice();
     let known = 1;
     let unknown = null;
-    for (let i = 0; i < finalShape.length; ++i)
-    {
+    for (let i = 0; i < finalShape.length; ++i) {
       const dim = finalShape[i];
-      if (this.isUnknown(dim))
-      {
-        if (unknown === null)
-        {
+      if (this.isUnknown(dim)) {
+        if (unknown === null) {
           unknown = i;
-        } else
-        {
-          throw new ValueError('Can only specifiy one unknown dimension.');
+        } else {
+          throw new ValueError("Can only specifiy one unknown dimension.");
         }
-      } else
-      {
+      } else {
         known *= dim;
       }
     }
 
     const originalSize = arrayProd(inputShape);
-    if (unknown !== null)
-    {
-      if (known === 0 || originalSize % known !== 0)
-      {
+    if (unknown !== null) {
+      if (known === 0 || originalSize % known !== 0) {
         throw new ValueError(errorMsg);
       }
       finalShape[unknown] = originalSize / known;
-    } else if (originalSize !== known)
-    {
+    } else if (originalSize !== known) {
       throw new ValueError(errorMsg);
     }
 
     return finalShape;
   }
 
-  computeOutputShape(inputShape: Shape): Shape
-  {
+  computeOutputShape(inputShape: Shape): Shape {
     let anyUnknownDims = false;
-    for (let i = 0; i < inputShape.length; ++i)
-    {
-      if (this.isUnknown(inputShape[i]))
-      {
+    for (let i = 0; i < inputShape.length; ++i) {
+      if (this.isUnknown(inputShape[i])) {
         anyUnknownDims = true;
         break;
       }
     }
 
-    if (anyUnknownDims)
-    {
+    if (anyUnknownDims) {
       return inputShape.slice(0, 1).concat(this.targetShape);
-    } else
-    {
-      return inputShape.slice(0, 1).concat(
-        this.fixUnknownDimension(inputShape.slice(1), this.targetShape));
-    }
-  }
-
-  call(inputs: Tensor | Tensor[], kwargs: Kwargs): Tensor | Tensor[]
-  {
-    return tidy(() =>
-    {
+    } else {
+      return inputShape
+        .slice(0, 1)
+        .concat(
+          this.fixUnknownDimension(inputShape.slice(1), this.targetShape)
+        );
+    }
+  }
+
+  call(inputs: Tensor | Tensor[], kwargs: Kwargs): Tensor | Tensor[] {
+    return tidy(() => {
       this.invokeCallHook(inputs, kwargs);
       const input = getExactlyOneTensor(inputs);
       const inputShape = input.shape;
-      const outputShape = inputShape.slice(0, 1).concat(
-<<<<<<< HEAD
-        this.fixUnknownDimension(inputShape.slice(1), this.targetShape));
-      return input.reshape(outputShape);
-=======
-          this.fixUnknownDimension(inputShape.slice(1), this.targetShape));
+      const outputShape = inputShape
+        .slice(0, 1)
+        .concat(
+          this.fixUnknownDimension(inputShape.slice(1), this.targetShape)
+        );
       return reshape(input, outputShape);
->>>>>>> 7494b73e
     });
   }
 
-  getConfig(): serialization.ConfigDict
-  {
+  getConfig(): serialization.ConfigDict {
     const config = {
       targetShape: this.targetShape,
     };
@@ -643,8 +619,7 @@
 }
 serialization.registerClass(Reshape);
 
-export declare interface PermuteLayerArgs extends LayerArgs
-{
+export declare interface PermuteLayerArgs extends LayerArgs {
   /**
    * Array of integers. Permutation pattern. Does not include the
    * sample (batch) dimension. Index starts at 1.
@@ -654,36 +629,35 @@
   dims: number[];
 }
 
-export class Permute extends Layer
-{
+export class Permute extends Layer {
   /** @nocollapse */
   static className = "Permute";
   readonly dims: number[];
   private readonly dimsIncludingBatch: number[];
 
-  constructor(args: PermuteLayerArgs)
-  {
+  constructor(args: PermuteLayerArgs) {
     super(args);
-    if (args.dims == null)
-    {
+    if (args.dims == null) {
       throw new Error(
-        'Required configuration field `dims` is missing during Permute ' +
-        'constructor call.');
-    }
-    if (!Array.isArray(args.dims))
-    {
+        "Required configuration field `dims` is missing during Permute " +
+          "constructor call."
+      );
+    }
+    if (!Array.isArray(args.dims)) {
       throw new Error(
-        'Permute constructor requires `dims` to be an Array, but received ' +
-        `${args.dims} instead.`);
+        "Permute constructor requires `dims` to be an Array, but received " +
+          `${args.dims} instead.`
+      );
     }
 
     // Check the validity of the permutation indices.
     const expectedSortedIndices = range(1, args.dims.length + 1);
-    if (!util.arraysEqual(args.dims.slice().sort(), expectedSortedIndices))
-    {
+    if (!util.arraysEqual(args.dims.slice().sort(), expectedSortedIndices)) {
       throw new Error(
-        'Invalid permutation `dims`: ' + JSON.stringify(args.dims) +
-        ' `dims` must contain consecutive integers starting from 1.');
+        "Invalid permutation `dims`: " +
+          JSON.stringify(args.dims) +
+          " `dims` must contain consecutive integers starting from 1."
+      );
     }
 
     this.dims = args.dims;
@@ -691,24 +665,20 @@
     this.inputSpec = [new InputSpec({ ndim: this.dims.length + 1 })];
   }
 
-  computeOutputShape(inputShape: Shape | Shape[]): Shape | Shape[]
-  {
+  computeOutputShape(inputShape: Shape | Shape[]): Shape | Shape[] {
     inputShape = getExactlyOneShape(inputShape);
     const outputShape = inputShape.slice();
-    this.dims.forEach((dim: number, i: number) =>
-    {
+    this.dims.forEach((dim: number, i: number) => {
       outputShape[i + 1] = (inputShape as Shape)[dim];
     });
     return outputShape;
   }
 
-  call(inputs: Tensor | Tensor[], kwargs: Kwargs): Tensor | Tensor[]
-  {
+  call(inputs: Tensor | Tensor[], kwargs: Kwargs): Tensor | Tensor[] {
     return transpose(getExactlyOneTensor(inputs), this.dimsIncludingBatch);
   }
 
-  getConfig(): serialization.ConfigDict
-  {
+  getConfig(): serialization.ConfigDict {
     const config = {
       dims: this.dims,
     };
@@ -719,57 +689,47 @@
 }
 serialization.registerClass(Permute);
 
-export declare interface MaskingArgs extends LayerArgs
-{
+export declare interface MaskingArgs extends LayerArgs {
   /**
    * Masking Value. Defaults to `0.0`.
    */
   maskValue?: number;
 }
 
-export class Masking extends Layer
-{
+export class Masking extends Layer {
   /** @nocollapse */
   static className = "Masking";
   maskValue: number;
 
-  constructor(args?: MaskingArgs)
-  {
+  constructor(args?: MaskingArgs) {
     super(args == null ? {} : args);
     this.supportsMasking = true;
-    if (args != null)
-    {
+    if (args != null) {
       this.maskValue = args.maskValue == null ? 0 : args.maskValue;
-    } else
-    {
+    } else {
       this.maskValue = 0;
     }
   }
 
-  computeOutputShape(inputShape: Shape | Shape[]): Shape | Shape[]
-  {
+  computeOutputShape(inputShape: Shape | Shape[]): Shape | Shape[] {
     return inputShape;
   }
 
-  getConfig()
-  {
+  getConfig() {
     const baseConfig = super.getConfig();
     const config = { maskValue: this.maskValue };
     Object.assign(config, baseConfig);
     return config;
   }
 
-  computeMask(inputs: Tensor | Tensor[], mask?: Tensor | Tensor[]): Tensor
-  {
+  computeMask(inputs: Tensor | Tensor[], mask?: Tensor | Tensor[]): Tensor {
     const input = getExactlyOneTensor(inputs);
     const axis = -1;
     return any(notEqual(input, this.maskValue), axis);
   }
 
-  call(inputs: Tensor | Tensor[], kwargs: Kwargs): Tensor | Tensor[]
-  {
-    return tidy(() =>
-    {
+  call(inputs: Tensor | Tensor[], kwargs: Kwargs): Tensor | Tensor[] {
+    return tidy(() => {
       this.invokeCallHook(inputs, kwargs);
       const input = getExactlyOneTensor(inputs);
       const axis = -1;
@@ -782,199 +742,343 @@
 }
 serialization.registerClass(Masking);
 
-
-
-export interface TransformerLayerArgs extends LayerArgs
-{
-  numHeads: number
-  depth: number,
-  pool: boolean,
-  padSize: number
-}
-
-class TransformerLayer extends Layer
-{
+export interface TransformerLayerArgs extends LayerArgs {
+  numHeads: number;
+  depth: number;
+  pool: boolean;
+  padSize: number;
+}
+
+class TransformerLayer extends Layer {
   /** @nocollapse */
   static className = "TransformerLayer";
 
-  private numHeads: number
-  private depth: number
-  private pool: boolean
-  private padSize: number
-
-  private inputDenseWeight: LayerVariable = null
-  private inputDenseBias: LayerVariable = null
-  private queryDenseWeight: LayerVariable = null
-  private queryDenseBias: LayerVariable = null
-  private keyDenseWeight: LayerVariable = null
-  private keyDenseBias: LayerVariable = null
-  private valueDenseWeight: LayerVariable = null
-  private valueDenseBias: LayerVariable = null
-  private denseWeight: LayerVariable = null
-  private denseBias: LayerVariable = null
-  private ffDense1Weight: LayerVariable = null
-  private ffDense1Bias: LayerVariable = null
-  private ffDense2Weight: LayerVariable = null
-  private ffDense2Bias: LayerVariable = null
-
-  readonly DEFAULT_KERNEL_INITIALIZER: InitializerIdentifier = 'glorotNormal';
+  private numHeads: number;
+  private depth: number;
+  private pool: boolean;
+  private padSize: number;
+
+  private inputDenseWeight: LayerVariable = null;
+  private inputDenseBias: LayerVariable = null;
+  private queryDenseWeight: LayerVariable = null;
+  private queryDenseBias: LayerVariable = null;
+  private keyDenseWeight: LayerVariable = null;
+  private keyDenseBias: LayerVariable = null;
+  private valueDenseWeight: LayerVariable = null;
+  private valueDenseBias: LayerVariable = null;
+  private denseWeight: LayerVariable = null;
+  private denseBias: LayerVariable = null;
+  private ffDense1Weight: LayerVariable = null;
+  private ffDense1Bias: LayerVariable = null;
+  private ffDense2Weight: LayerVariable = null;
+  private ffDense2Bias: LayerVariable = null;
+
+  readonly DEFAULT_KERNEL_INITIALIZER: InitializerIdentifier = "glorotNormal";
   private weightsInitializer: Initializer;
 
-  constructor(args: TransformerLayerArgs)
-  {
-    super(args)
-
-    this.numHeads = args.numHeads
-    this.depth = args.depth
-    this.pool = args.pool
-    this.padSize = args.padSize
-
-    if (this.depth % this.numHeads != 0)
-    {
-      throw new Error(`Assertion error : depth(${this.depth}) % numHead(${this.numHeads}) != 0 `)
-    }
-
-    this.inputDenseWeight = null
-    this.inputDenseBias = null
-
-    this.queryDenseWeight = null
-    this.queryDenseBias = null
-
-    this.keyDenseWeight = null
-    this.keyDenseBias = null
-
-    this.valueDenseWeight = null
-    this.valueDenseBias = null
-
-    this.denseWeight = null
-    this.denseBias = null
-
-    this.ffDense1Weight = null
-    this.ffDense1Bias = null
-
-    this.ffDense2Weight = null
-    this.ffDense2Bias = null
-
-    this.weightsInitializer = getInitializer(this.DEFAULT_KERNEL_INITIALIZER)
-  }
-
-  public build(inputShape: Shape[])
-  {
-    const inputFeatSize = inputShape[0][inputShape[0].length - 1]!
-
-    this.inputDenseWeight = this.addWeight('inputDenseWeight', [inputFeatSize, this.depth], "float32", this.weightsInitializer, undefined, true)
-    this.inputDenseBias = this.addWeight('inputDenseBias', [this.depth], "float32", this.weightsInitializer, undefined, true)
-
-    this.queryDenseWeight = this.addWeight('queryDenseWeight', [this.depth, this.depth], "float32", this.weightsInitializer, undefined, true)
-    this.queryDenseBias = this.addWeight('queryDenseBias', [this.depth], "float32", this.weightsInitializer, undefined, true)
-
-    this.keyDenseWeight = this.addWeight('keyDenseWeight', [this.depth, this.depth], "float32", this.weightsInitializer, undefined, true)
-    this.keyDenseBias = this.addWeight('keyDenseBias', [this.depth], "float32", this.weightsInitializer, undefined, true)
-
-    this.valueDenseWeight = this.addWeight('valueDenseWeight', [this.depth, this.depth], "float32", this.weightsInitializer, undefined, true)
-    this.valueDenseBias = this.addWeight('valueDenseBias', [this.depth], "float32", this.weightsInitializer, undefined, true)
-
-    this.denseWeight = this.addWeight('denseWeight', [this.depth, this.depth], "float32", this.weightsInitializer, undefined, true)
-    this.denseBias = this.addWeight('denseBias', [this.depth], "float32", this.weightsInitializer, undefined, true)
-
-    this.ffDense1Weight = this.addWeight('ffDense1Weight', [this.depth, this.depth], "float32", this.weightsInitializer, undefined, true)
-    this.ffDense1Bias = this.addWeight('ffDense1Bias', [this.depth], "float32", this.weightsInitializer, undefined, true)
-
-    this.ffDense2Weight = this.addWeight('ffDense2Weight', [this.depth, this.depth], "float32", this.weightsInitializer, undefined, true)
-    this.ffDense2Bias = this.addWeight('ffDense2Bias', [this.depth], "float32", this.weightsInitializer, undefined, true)
-
-    this.built = true
-  }
-
-  computeOutputShape(inputShape: tf.Shape[]): tf.Shape
-  {
-    if (this.pool)
-    {
-      return [inputShape[0][0], this.depth]
-    } else
-    {
-      return [inputShape[0][0], inputShape[0][1], this.depth]
-    }
-  }
-
-  call(inputs: Tensor | Tensor[], kwargs: { [key: string]: any }): tf.Tensor | tf.Tensor[]
-  {
-    return tidy(() =>
-    {
-      this.invokeCallHook(inputs, kwargs)
-      const batchSize = inputs[0].shape[0]
+  constructor(args: TransformerLayerArgs) {
+    super(args);
+
+    this.numHeads = args.numHeads;
+    this.depth = args.depth;
+    this.pool = args.pool;
+    this.padSize = args.padSize;
+
+    if (this.depth % this.numHeads != 0) {
+      throw new Error(
+        `Assertion error : depth(${this.depth}) % numHead(${this.numHeads}) != 0 `
+      );
+    }
+
+    this.inputDenseWeight = null;
+    this.inputDenseBias = null;
+
+    this.queryDenseWeight = null;
+    this.queryDenseBias = null;
+
+    this.keyDenseWeight = null;
+    this.keyDenseBias = null;
+
+    this.valueDenseWeight = null;
+    this.valueDenseBias = null;
+
+    this.denseWeight = null;
+    this.denseBias = null;
+
+    this.ffDense1Weight = null;
+    this.ffDense1Bias = null;
+
+    this.ffDense2Weight = null;
+    this.ffDense2Bias = null;
+
+    this.weightsInitializer = getInitializer(this.DEFAULT_KERNEL_INITIALIZER);
+  }
+
+  public build(inputShape: Shape[]) {
+    const inputFeatSize = inputShape[0][inputShape[0].length - 1]!;
+
+    this.inputDenseWeight = this.addWeight(
+      "inputDenseWeight",
+      [inputFeatSize, this.depth],
+      "float32",
+      this.weightsInitializer,
+      undefined,
+      true
+    );
+    this.inputDenseBias = this.addWeight(
+      "inputDenseBias",
+      [this.depth],
+      "float32",
+      this.weightsInitializer,
+      undefined,
+      true
+    );
+
+    this.queryDenseWeight = this.addWeight(
+      "queryDenseWeight",
+      [this.depth, this.depth],
+      "float32",
+      this.weightsInitializer,
+      undefined,
+      true
+    );
+    this.queryDenseBias = this.addWeight(
+      "queryDenseBias",
+      [this.depth],
+      "float32",
+      this.weightsInitializer,
+      undefined,
+      true
+    );
+
+    this.keyDenseWeight = this.addWeight(
+      "keyDenseWeight",
+      [this.depth, this.depth],
+      "float32",
+      this.weightsInitializer,
+      undefined,
+      true
+    );
+    this.keyDenseBias = this.addWeight(
+      "keyDenseBias",
+      [this.depth],
+      "float32",
+      this.weightsInitializer,
+      undefined,
+      true
+    );
+
+    this.valueDenseWeight = this.addWeight(
+      "valueDenseWeight",
+      [this.depth, this.depth],
+      "float32",
+      this.weightsInitializer,
+      undefined,
+      true
+    );
+    this.valueDenseBias = this.addWeight(
+      "valueDenseBias",
+      [this.depth],
+      "float32",
+      this.weightsInitializer,
+      undefined,
+      true
+    );
+
+    this.denseWeight = this.addWeight(
+      "denseWeight",
+      [this.depth, this.depth],
+      "float32",
+      this.weightsInitializer,
+      undefined,
+      true
+    );
+    this.denseBias = this.addWeight(
+      "denseBias",
+      [this.depth],
+      "float32",
+      this.weightsInitializer,
+      undefined,
+      true
+    );
+
+    this.ffDense1Weight = this.addWeight(
+      "ffDense1Weight",
+      [this.depth, this.depth],
+      "float32",
+      this.weightsInitializer,
+      undefined,
+      true
+    );
+    this.ffDense1Bias = this.addWeight(
+      "ffDense1Bias",
+      [this.depth],
+      "float32",
+      this.weightsInitializer,
+      undefined,
+      true
+    );
+
+    this.ffDense2Weight = this.addWeight(
+      "ffDense2Weight",
+      [this.depth, this.depth],
+      "float32",
+      this.weightsInitializer,
+      undefined,
+      true
+    );
+    this.ffDense2Bias = this.addWeight(
+      "ffDense2Bias",
+      [this.depth],
+      "float32",
+      this.weightsInitializer,
+      undefined,
+      true
+    );
+
+    this.built = true;
+  }
+
+  computeOutputShape(inputShape: tf.Shape[]): tf.Shape {
+    if (this.pool) {
+      return [inputShape[0][0], this.depth];
+    } else {
+      return [inputShape[0][0], inputShape[0][1], this.depth];
+    }
+  }
+
+  call(
+    inputs: Tensor | Tensor[],
+    kwargs: { [key: string]: any }
+  ): tf.Tensor | tf.Tensor[] {
+    return tidy(() => {
+      this.invokeCallHook(inputs, kwargs);
+      const batchSize = inputs[0].shape[0];
 
       // Bring the input size to a lower size to have a smaller model
       // Also to have the [batch, token, depth] => [batch*token, depth] which can go in a dense layer
-      const flatInput = inputs[0].reshape([this.padSize * batchSize, -1])                                                   // [B, toks, emb] => [B*toks, emb]
-      const flatScaledInput = K.dot(flatInput, this.inputDenseWeight!.read()).add(this.inputDenseBias!.read())         // [B*toks, emb] => [B*toks, emb]
-      const scaledInput = flatScaledInput.reshape([batchSize, this.padSize, -1])                                            // [B*toks, emb] => [B, toks, depth]
+      const flatInput = inputs[0].reshape([this.padSize * batchSize, -1]); // [B, toks, emb] => [B*toks, emb]
+      const flatScaledInput = K.dot(
+        flatInput,
+        this.inputDenseWeight!.read()
+      ).add(this.inputDenseBias!.read()); // [B*toks, emb] => [B*toks, emb]
+      const scaledInput = flatScaledInput.reshape([
+        batchSize,
+        this.padSize,
+        -1,
+      ]); // [B*toks, emb] => [B, toks, depth]
 
       // MultiHead Attention
-      const flatQuery = K.dot(flatScaledInput, this.queryDenseWeight!.read()).add(this.queryDenseBias!.read())        // [B*toks, emb] => [B*toks, emb]
-      const flatKey = K.dot(flatScaledInput, this.keyDenseWeight!.read()).add(this.keyDenseBias!.read())              // [B*toks, emb] => [B*toks, emb]
-      const flatValue = K.dot(flatScaledInput, this.valueDenseWeight!.read()).add(this.valueDenseBias!.read())        // [B*toks, emb] => [B*toks, emb]
-
-      const query = flatQuery.reshape([batchSize, this.padSize, -1])                                                      // [B*toks, emb] => [B, toks, depth]
-      const key = flatKey.reshape([batchSize, this.padSize, -1])                                                          // [B*toks, emb] => [B, toks, depth]
-      const value = flatValue.reshape([batchSize, this.padSize, -1])                                                      // [B*toks, emb] => [B, toks, depth]
-
-      const queryT = transpose(query.reshape([batchSize, -1, this.numHeads, this.depth / this.numHeads]), [0, 2, 1, 3]) // [B, toks, emb] => [B, nHeads, toks, depth//nHeads]
-      const keyT = transpose(key.reshape([batchSize, -1, this.numHeads, this.depth / this.numHeads]), [0, 2, 1, 3])     // [B, toks, emb] => [B, nHeads, toks, depth//nHeads]
-      const valueT = transpose(value.reshape([batchSize, -1, this.numHeads, this.depth / this.numHeads]), [0, 2, 1, 3]) // [B, toks, emb] => [B, nHeads, toks, depth//nHeads]
+      const flatQuery = K.dot(
+        flatScaledInput,
+        this.queryDenseWeight!.read()
+      ).add(this.queryDenseBias!.read()); // [B*toks, emb] => [B*toks, emb]
+      const flatKey = K.dot(flatScaledInput, this.keyDenseWeight!.read()).add(
+        this.keyDenseBias!.read()
+      ); // [B*toks, emb] => [B*toks, emb]
+      const flatValue = K.dot(
+        flatScaledInput,
+        this.valueDenseWeight!.read()
+      ).add(this.valueDenseBias!.read()); // [B*toks, emb] => [B*toks, emb]
+
+      const query = flatQuery.reshape([batchSize, this.padSize, -1]); // [B*toks, emb] => [B, toks, depth]
+      const key = flatKey.reshape([batchSize, this.padSize, -1]); // [B*toks, emb] => [B, toks, depth]
+      const value = flatValue.reshape([batchSize, this.padSize, -1]); // [B*toks, emb] => [B, toks, depth]
+
+      const queryT = transpose(
+        query.reshape([
+          batchSize,
+          -1,
+          this.numHeads,
+          this.depth / this.numHeads,
+        ]),
+        [0, 2, 1, 3]
+      ); // [B, toks, emb] => [B, nHeads, toks, depth//nHeads]
+      const keyT = transpose(
+        key.reshape([batchSize, -1, this.numHeads, this.depth / this.numHeads]),
+        [0, 2, 1, 3]
+      ); // [B, toks, emb] => [B, nHeads, toks, depth//nHeads]
+      const valueT = transpose(
+        value.reshape([
+          batchSize,
+          -1,
+          this.numHeads,
+          this.depth / this.numHeads,
+        ]),
+        [0, 2, 1, 3]
+      ); // [B, toks, emb] => [B, nHeads, toks, depth//nHeads]
 
       // Scaled Dot product Attention
       // TODO Need to bring matMul from tfjs-core
-      const matmul_qk = matMul(queryT, keyT, false, true)                                                               // [B, nHeads, toks, depth//nHeads] => [B, nHeads, toks, toks]
-
-      let logits = matmul_qk.div(sqrt(cast(this.depth, 'float32')))                                              // [B, nHeads, toks, toks] => [B, nHeads, toks, toks]
-
-      const toBroadcastMask = inputs[1].expandDims(1).expandDims(1)                                                        // [B, toks] => [B, 1, 1, toks] : 1, 1 useful for broadcast then tfjs will broadcast to add to the [B, nHeads, toks, toks] logits
-      logits = logits.add(scalar(1.0).sub(toBroadcastMask).mul(-1e9))                                       // [B, nHeads, toks, toks] => [B, nHeads, toks, toks] : with -inf where mask was one
-
-      const attentionWeights = softmax(logits, -1)                                                                      // [B, nHeads, toks, toks] => [B, nHeads, toks, toks]
-      const scaledAttention = matMul(attentionWeights, valueT, true, false)
+      const matmul_qk = matMul(queryT, keyT, false, true); // [B, nHeads, toks, depth//nHeads] => [B, nHeads, toks, toks]
+
+      let logits = matmul_qk.div(sqrt(cast(this.depth, "float32"))); // [B, nHeads, toks, toks] => [B, nHeads, toks, toks]
+
+      const toBroadcastMask = inputs[1].expandDims(1).expandDims(1); // [B, toks] => [B, 1, 1, toks] : 1, 1 useful for broadcast then tfjs will broadcast to add to the [B, nHeads, toks, toks] logits
+      logits = logits.add(scalar(1.0).sub(toBroadcastMask).mul(-1e9)); // [B, nHeads, toks, toks] => [B, nHeads, toks, toks] : with -inf where mask was one
+
+      const attentionWeights = softmax(logits, -1); // [B, nHeads, toks, toks] => [B, nHeads, toks, toks]
+      const scaledAttention = matMul(attentionWeights, valueT, true, false);
 
       // Reshape & Final attention
-      const scaledAttentionT = transpose(scaledAttention, [0, 2, 1, 3])
-      const concatAttention = scaledAttentionT.reshape([scaledAttentionT.shape[0], -1, this.depth])
-
-      const flattenConcatAttention = concatAttention.reshape([batchSize * this.padSize, -1])
-      const flattenAttention = K.dot(flattenConcatAttention, this.denseWeight!.read()).add(this.denseBias!.read())
-
-      const attention = flattenAttention.reshape([batchSize, this.padSize, -1])
+      const scaledAttentionT = transpose(scaledAttention, [0, 2, 1, 3]);
+      const concatAttention = scaledAttentionT.reshape([
+        scaledAttentionT.shape[0],
+        -1,
+        this.depth,
+      ]);
+
+      const flattenConcatAttention = concatAttention.reshape([
+        batchSize * this.padSize,
+        -1,
+      ]);
+      const flattenAttention = K.dot(
+        flattenConcatAttention,
+        this.denseWeight!.read()
+      ).add(this.denseBias!.read());
+
+      const attention = flattenAttention.reshape([batchSize, this.padSize, -1]);
       // Norm & Apply attention
-      const normalizedLatent = tf.layers.layerNormalization().apply(attention.add(scaledInput))
+      const normalizedLatent = tf.layers
+        .layerNormalization()
+        .apply(attention.add(scaledInput));
 
       // FeedForward
-      const flattenNormalizedLatent = normalizedLatent.reshape([batchSize * this.padSize, -1])
-      const flatFf1 = K.dot(flattenNormalizedLatent, this.ffDense1Weight!.read()).add(this.ffDense1Bias!.read())
-      const flatRff1 = leakyReLU().apply(flatFf1)
-      const flatFf2 = K.dot(flatRff1, this.ffDense2Weight!.read()).add(this.ffDense2Bias!.read())
-      const flatDff2 = dropout({ rate: 0.2 }).apply(flatFf2)
-
-      const dff2 = flatDff2.reshape([batchSize, this.padSize, -1])
+      const flattenNormalizedLatent = normalizedLatent.reshape([
+        batchSize * this.padSize,
+        -1,
+      ]);
+      const flatFf1 = K.dot(
+        flattenNormalizedLatent,
+        this.ffDense1Weight!.read()
+      ).add(this.ffDense1Bias!.read());
+      const flatRff1 = leakyReLU().apply(flatFf1);
+      const flatFf2 = K.dot(flatRff1, this.ffDense2Weight!.read()).add(
+        this.ffDense2Bias!.read()
+      );
+      const flatDff2 = dropout({ rate: 0.2 }).apply(flatFf2);
+
+      const dff2 = flatDff2.reshape([batchSize, this.padSize, -1]);
       // Add&Norm
-      const output = tf.layers.layerNormalization().apply(normalizedLatent.add(dff2))
-
-      if (this.pool)
-      {
-        return output.mean(1)
-      } else
-      {
-        return output
+      const output = tf.layers
+        .layerNormalization()
+        .apply(normalizedLatent.add(dff2));
+
+      if (this.pool) {
+        return output.mean(1);
+      } else {
+        return output;
       }
-    })
-  }
-
-  getConfig(): serialization.ConfigDict
-  {
-    const config = super.getConfig()
+    });
+  }
+
+  getConfig(): serialization.ConfigDict {
+    const config = super.getConfig();
     Object.assign(config, {
       numHeads: this.numHeads,
-      depth: this.depth
-    })
-    return config
-  }
-}
-serialization.registerClass(TransformerLayer)
+      depth: this.depth,
+    });
+    return config;
+  }
+}
+serialization.registerClass(TransformerLayer);