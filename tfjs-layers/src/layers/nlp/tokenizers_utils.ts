/**
 * @license
 * Copyright 2023 Google LLC.
 * Licensed under the Apache License, Version 2.0 (the "License");
 * you may not use this file except in compliance with the License.
 * You may obtain a copy of the License at
 *
 * http://www.apache.org/licenses/LICENSE-2.0
 *
 * Unless required by applicable law or agreed to in writing, software
 * distributed under the License is distributed on an "AS IS" BASIS,
 * WITHOUT WARRANTIES OR CONDITIONS OF ANY KIND, either express or implied.
 * See the License for the specific language governing permissions and
 * limitations under the License.
 * =============================================================================
 */

/* Original source: keras-nlp/byte_pair_tokenizer.py */

import { Tensor, tensor } from '@tensorflow/tfjs-core';
import { ValueError } from '../../errors';
import { matchAll } from './match_all_polyfill';

export function bytesToUnicode(): [Uint8Array, string[]] {
  const inclusiveRange = (start: number, end: number) =>
    Array.from({ length: (end - start + 1) }, (v, k) => k + start);

  const bs = [
    ...inclusiveRange('!'.charCodeAt(0), '~'.charCodeAt(0)),
    ...inclusiveRange('¡'.charCodeAt(0), '¬'.charCodeAt(0)),
    ...inclusiveRange('®'.charCodeAt(0), 'ÿ'.charCodeAt(0))
  ];

  const cs = [...bs];
  let n = 0;

  // Removes mapping an int to a whitespace character
  for (let b = 0; b < 2 ** 8; b++) {
    if (!bs.includes(b)) {
      bs.push(b);
      cs.push(2 ** 8 + n);
      n++;
    }
  }

  const chars = cs.map(n => String.fromCharCode(n));

  // TODO(orderique): Verify same functionality.
  const bytes = Uint8Array.from(bs);

  return [bytes, chars];
}

/**
 * StaticHashTable includes a `lookup` function for multiple keys at once.
 */
export class StaticHashTable<K, V extends number|string> {
  private _map: Map<K, V>;

  constructor(keys: K[], values: V[], private readonly defaultValue: V) {
    if (keys.length !== values.length) {
      throw new ValueError(`keys and values arrays must be same length.
        Instead got lengths ${keys.length} and ${values.length}.`
      );
    }
    const keyValPairs: Array<[K, V]> = [];
    for (let idx = 0; idx < keys.length; idx++) {
      const key = keys[idx];
      const val = values[idx];
      keyValPairs.push([key, val]);
    }

    this._map = new Map(keyValPairs);
  }

  get(key: K): V {
    if (this._map.has(key)) {
      return this._map.get(key);
    }
    return this.defaultValue;
  }

  async lookup(keys: Tensor[]): Promise<Tensor[]> {
    const values = keys.map(async t => {
      const innerValues: V[] = [];
      for (const key of await t.data() as unknown as K[]) {
        innerValues.push(this.get(key));
      }

      return tensor(innerValues, t.shape);
    });

    return Promise.all(values);
  }
}

export function createStaticHashtable<K, V extends number|string>(
  keys: K[], values: V[], defaultVal: V): StaticHashTable<K, V> {

  return new StaticHashTable(keys, values, defaultVal);
}

/**
 * Cache that stores the encoded result of seen tokens.
 *
 * The cache key is string tensor or python strings, and the value is split
 * tokens joined by whitespace. For example, "dragonfly" => "dragon fly"
 *
 * Examples:
 *
 * ```js
 * const cache = new BytePairTokenizerCache();
 * cache.insert(["butterfly", "dragonfly"], ["but ter fly", "dragon fly"]);
 * cache.lookup(["butterfly"]);
 * ```
 */
export class BytePairTokenizerCache {
  private _cache: Map<string, string>;

  constructor() {
    this._cache = new Map();
  }

  /**
   * Insert token <=> encoded outputs pairs.
   */
  async insert(
    keys: Tensor|string[], values: string[]): Promise<BytePairTokenizerCache> {
    const arrKeys = keys instanceof Tensor ?
      await keys.data() as unknown as string[] : keys;

    for (const [idx, key] of arrKeys.entries()) {
      this._cache.set(key, values[idx]);
    }
    return this;
  }

  /**
   * Look up the encoded outputs of given tokens.
   */
  async lookup(keys: Tensor|string[]): Promise<string[]> {
    const arrKeys = keys instanceof Tensor ?
      await keys.data() as unknown as string[] : keys;
    return arrKeys.map(key => this._cache.get(key));
  }
}

/**
 * Remove certain strings from input tensor.
 */
export async function removeStringsFromInputs(
  inputs: Tensor[], stringToRemove: string): Promise<Tensor[]> {

  const stringArrInputs = await tensorArrToString2DArr(inputs);

  const filteredStrArrays = stringArrInputs
    .map(arr => arr.filter(s => s !== stringToRemove));

  const filteredTensors = filteredStrArrays.map(arr => tensor(arr));

  return filteredTensors;
}

/**
 * Create alternates for all special tokens that will be not split during
 * tokenization.
 */
export function createAltsForUnsplittableTokens(
  unsplittableTokens: string[]): string[] {

  const prefix = 'ĵ';

  // Trim out splitters.
  const replacePattern: RegExp = /'|\s+|[^\p{L}\p{N}]+/gu;
  return unsplittableTokens.map(
    token => prefix + token.replace(replacePattern, ''));
}

// Typescript and TF handles special spaces differently, we need to
// manually handle special spaces during string split.
const SPECIAL_WHITESPACES = /\u00A0\u2009\u202f\u3000/;

// String splitting regex pattern.
const pL = 'a-zA-ZáàâäãåçéèêëíìîïñóòôöõúùûüýÿæœÁÀÂÄÃÅÇÉÈÊËÍÌÎÏÑÓÒÔÖÕÚÙÛÜÝŸÆŒĵ';
const pN = '0-9';
export const SPLIT_PATTERN_1 = new RegExp(
  `'s|'t|'re|'ve|'m|'ll|'d` +
  `|[\\s${SPECIAL_WHITESPACES.source}]+` +
  `[\\n\\r\\t\\f६${SPECIAL_WHITESPACES.source}]| ?${pL}+|`+
  ` ?${pN}+| ?[^\\s${pL}${pN}${SPECIAL_WHITESPACES.source}]+`,
  'gu'
);

const SPLIT_PATTERN_2 = new RegExp(`[\\s६${SPECIAL_WHITESPACES.source}]\$`);

function flatten<T>(inputs: T[][]): T[] {
  return inputs.reduce(
    (accumulator, value) => accumulator.concat(value), []);
}

export function regexSplit(
  strs: string[]|string[][],
  delimRegexPattern: RegExp | string,
  keepDelimRegexPattern = false): string[][] {

  if (strs[0] instanceof Array) {
    const mapped = strs.map(arr => regexSplit(
      arr as string[], delimRegexPattern, keepDelimRegexPattern));
    return mapped.map(flatten);
  }

  strs = strs as string[];

  if (!(delimRegexPattern instanceof RegExp)) {
    if (keepDelimRegexPattern) {
      delimRegexPattern = new RegExp(`(${delimRegexPattern})`);
    }
    return strs.map(str => str.split(delimRegexPattern).filter(s => s));
  }

  const regexPattern = delimRegexPattern.flags.includes('g') ?
    delimRegexPattern
    : new RegExp(delimRegexPattern.source, delimRegexPattern.flags + 'g');

  return strs.map(str => {
    const matches = matchAll(str, regexPattern);

    const splitString = [];
    let currIdx = 0;
    for (const match of matches) {
      splitString.push(str.slice(currIdx, match.index));
      if (keepDelimRegexPattern) {
        splitString.push(
          str.slice(match.index, match.index! + match[0].length));
      }
      currIdx = match.index! + match[0].length;
    }
    if (currIdx !== str.length) {
      splitString.push(str.slice(currIdx, str.length));
    }
    return splitString.filter(s => s);
  });
}

export async function tensorToStringArr(input: Tensor): Promise<string[]> {
  return await input.data() as unknown as string[];
}

export async function tensorArrTo2DArr(
  inputs: Tensor[]): Promise<unknown[][]> {
  return Promise.all(inputs.map(
<<<<<<< HEAD
    async input => await input.data() as unknown as unknown[]));
=======
    async input => tensorToStringArr(input)));
>>>>>>> 1b28b0e6
}

export async function splitStringsForBpe(
  inputs: Tensor, unsplittableTokens?: string[]): Promise<Tensor[]> {

  // We need to recreate the exact behavior of token presplitting in the
  // original gpt2 implementation which uses a lookahead. We are using an
  // alternative by inserting a special token "६" before leading space of
  // non-space characters and after the trailing space, e.g.,
  // " tf" will be "६ tf".
  const pattern1 = new RegExp(`( )([^\s${SPECIAL_WHITESPACES}])`);
  const pattern2 = new RegExp(`(\s${SPECIAL_WHITESPACES})\$`);

  const inputsStr = (await inputs.data() as unknown as string[]).map(str =>
    str.replace(pattern1, `६$1$2`).replace(pattern2, `$1६`)
  );

  let alts: string[];
  let rawTokens: string[][];

  function escape(input: string): string {
    return input.replace(/[-\/\\^$*+?.()|[\]{}]/g, '\\$&');
  }

  if (unsplittableTokens && unsplittableTokens.length > 0) {
    alts = createAltsForUnsplittableTokens(unsplittableTokens);
    for (const [idx, token] of unsplittableTokens.entries()) {
      const alt = alts[idx];
      const escapedToken = escape(token);

      rawTokens = regexSplit(rawTokens !== undefined ?
        rawTokens : inputsStr, escapedToken, true);
      rawTokens = rawTokens.map(
        arr => arr.map(t => t.replace(escapedToken, alt)));
    }
  }
  rawTokens = regexSplit(rawTokens !== undefined ?
    rawTokens : inputsStr, SPLIT_PATTERN_1, true);
  // Second pass splits out the last whilespace char or "६".
  rawTokens  = regexSplit(rawTokens, SPLIT_PATTERN_2, true);

  if (unsplittableTokens && unsplittableTokens.length > 0) {
    // Replace special tokens alternate with originals.
    for (const [idx, token] of unsplittableTokens.entries()) {
      const alt = alts[idx];
      const escapedAlt = escape(alt);
      rawTokens = rawTokens.map(
        arr => arr.map(t => t.replace(escapedAlt, token)));
    }
  }

  return removeStringsFromInputs(rawTokens.map(tokens => tensor(tokens)), '६');
}<|MERGE_RESOLUTION|>--- conflicted
+++ resolved
@@ -151,7 +151,7 @@
 export async function removeStringsFromInputs(
   inputs: Tensor[], stringToRemove: string): Promise<Tensor[]> {
 
-  const stringArrInputs = await tensorArrToString2DArr(inputs);
+  const stringArrInputs = await tensorArrTo2DArr(inputs) as string[][];
 
   const filteredStrArrays = stringArrInputs
     .map(arr => arr.filter(s => s !== stringToRemove));
@@ -249,11 +249,7 @@
 export async function tensorArrTo2DArr(
   inputs: Tensor[]): Promise<unknown[][]> {
   return Promise.all(inputs.map(
-<<<<<<< HEAD
-    async input => await input.data() as unknown as unknown[]));
-=======
     async input => tensorToStringArr(input)));
->>>>>>> 1b28b0e6
 }
 
 export async function splitStringsForBpe(
