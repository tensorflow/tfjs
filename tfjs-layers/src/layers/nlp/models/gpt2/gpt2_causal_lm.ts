--- conflicted
+++ resolved
@@ -1,432 +1,417 @@
-/**
- * @license
- * Copyright 2023 Google LLC.
- * Licensed under the Apache License, Version 2.0 (the "License");
- * you may not use this file except in compliance with the License.
- * You may obtain a copy of the License at
- *
- * http://www.apache.org/licenses/LICENSE-2.0
- *
- * Unless required by applicable law or agreed to in writing, software
- * distributed under the License is distributed on an "AS IS" BASIS,
- * WITHOUT WARRANTIES OR CONDITIONS OF ANY KIND, either express or implied.
- * See the License for the specific language governing permissions and
- * limitations under the License.
- * =============================================================================
- */
-
-/**
- * GPT2 Causal LM (Language Model).
- */
-
-/* Original source: keras-nlp/models/gpt2/gpt2_causal_lm.py */
-<<<<<<< HEAD
-import { AdamOptimizer, Tensor, logicalAnd, onesLike, serialization, softmax, stack, tensor, topk, where, zeros, zerosLike } from '@tensorflow/tfjs-core';
-=======
-import { NamedTensorMap, Tensor, serialization } from '@tensorflow/tfjs-core';
->>>>>>> 09446188
-
-import { NotImplementedError } from '../../../../errors';
-import { Layer } from '../../../../exports_layers';
-import { LayerArgs, SymbolicTensor } from '../../../../engine/topology';
-import { Embedding } from '../../../../layers/embeddings';
-import { Shape } from '../../../../keras_format/common';
-<<<<<<< HEAD
-
-import { GPT2TensorMap, GenerativeTask } from '../generative_task';
-import { sliceUpdate } from '../../utils';
-=======
-import { GenerativeTask } from '../generative_task';
->>>>>>> 09446188
-import { GPT2Backbone } from './gpt2_backbone';
-import { sparseCategoricalCrossentropy } from '../../../../losses';
-import { Kwargs } from '../../../../types';
-import { TransformerDecoder } from '../../modeling/transformer_decoder';
-import { GPT2CausalLMPreprocessor } from './gpt2_causal_lm_preprocessor';
-
-declare interface ReverseEmbeddingArgs extends LayerArgs {
-  embedding: Embedding;
-}
-
-class ReverseEmbedding extends Layer {
-  protected embedding: Embedding;
-
-  constructor(args: ReverseEmbeddingArgs) {
-    super(args);
-    this.embedding = args.embedding;
-  }
-
-  override call(inputs: Tensor, kwargs: Kwargs): Tensor|Tensor[] {
-    const kernel = this.embedding.embeddings.read().transpose();
-    return inputs.matMul(kernel);
-  }
-
-  override computeOutputShape(inputShape: Shape): Shape|Shape[] {
-    return [inputShape[0], this.embedding.embeddings.shape[0]];
-  }
-
-}
-
-export declare interface GPT2CausalLMArgs {
-  /**
-   * A `GPT2Backbone` instance.
-   */
-  backbone: GPT2Backbone;
-
-  /**
-   * Optional `GPT2CausalLMPreprocessor`.
-   * If `null`, this model will not apply preprocessing, and inputs should be
-   * preprocessed before calling the model.
-   */
-  preprocessor?: GPT2CausalLMPreprocessor;
-}
-
-/**
- * An end-to-end GPT2 model for causal langauge modeling.
- *
- * A causal language model (LM) predicts the next token based on previous
- * tokens. This task setup can be used to train the model unsupervised on
- * plain text input, or to autoregressively generate plain text similar to
- * the data used for training. This task can be used for pre-training or
- * fine-tuning a GPT-2 model, simply by calling `fit()`.
- *
- * This model has a `generate()` method, which generates text based on a
- * prompt. The generation strategy used is controlled by an additional
- * sampler` argument on `compile()`.
- * By default, the top k results will be returned.
- *
- * This model can optionally be configured with a `preprocessor` layer, in
- * which case it will automatically apply preprocessing to string inputs during
- * fit()`, `predict()`, `evaluate()` and `generate()`. This is done by default
- * when creating the model with `fromPreset()`.
- *
- * Disclaimer: Pre-trained models are provided on an "as is" basis, without
- * warranties or conditions of any kind. The underlying model is provided by a
- * third party and subject to a separate license, available
- * here](https://github.com/openai/gpt-2).
- *
- * Use `generate()` to do text generation.
- * ```js
- * const gpt2LM = GPT2CausalLM.fromPreset('gpt2_base_en');
- * gpt2LM.generate("I want to say", max_length=30);
- * // Generate with batched prompts.
- * gpt2LM.generate(["This is a", "Where are you"], max_length=30);
- * ```
- *
- * Use `generate()` without preprocessing.
- * ```js
- * // Prompt the model with `5338, 318` (the token ids for `"Who is"`).
- * // Use `"paddingMask"` to indicate values that should not be overridden.
- * const prompt = {
- *  tokenIds: tf.tensor([[5338, 318, 0, 0, 0], [5338, 318, 0, 0, 0]]),
- *  paddingMask: tf.tensor([[1, 1, 0, 0, 0], [1, 1, 0, 0, 0]]]),
- * };
- * const gpt2LM = GPT2CausalLM.from_preset('gpt2_base_en', null);
- * gpt2LM.generate(prompt);
- * ```
- *
- * Call `fit()` on a single batch.
- * ```js
- * const features = ['The quick brown fox jumped.', 'I forgot my homework.'];
- * const gpt2LM = GPT2CausalLM.from_preset('gpt2_base_en');
- * gpt2LM.fit(features, {batchSize: 2});
- * ```
- *
- * Call `fit()` without preprocessing.
- * ```js
- * const x = {
- *  tokenIds: tf.tensor([[50256, 1, 2, 3, 4], [50256, 1, 2, 3, 4]]),
- *  paddingMask: tf.tensor([[1, 1, 1, 1, 1], [1, 1, 1, 1, 1]]),
- * };
- * const y = tf.tensor([[1, 2, 3, 4, 50256], [1, 2, 3, 4, 50256]]);
- * const sw = tf.tensor([[1, 1, 1, 1, 1], [1, 1, 1, 1, 1]]);
- * const gpt2LM = GPT2CausalLM.from_preset('gpt2_base_en', null);
- * gpt2LM.fit(x, y, {sampleWeight: sw, batchSize: 2});
- * ```
- *
- * Custom backbone and vocabulary.
- * ```js
- * const features = ["a quick fox.", "a fox quick."];
- * const vocab = {"<|endoftext|>": 0, "a": 4, "Ġquick": 5, "Ġfox": 6};
- * const merges = [
- *  "Ġ q", "u i", "c k", "ui ck", "Ġq uick", "Ġ f", "o x", "Ġf ox"
- * ];
- * const tokenizer = new GPT2Tokenizer({vocabulary: vocab, merges});
- * const preprocessor =  new GPT2CausalLMPreprocessor({
- *  tokenizer,
- *  sequence_length: 128,
- * });
- * const backbone = new GPT2Backbone({
- *  vocabularysize: 30552,
- *  numlayers: 4,
- *  numheads: 4,
- *  hiddendim: 256,
- *  intermediatedim: 512,
- *  maxSequenceLength: 128,
- * });
- * const gpt2LM = new GPT2CausalLM({backbone, preprocessor});
- * gpt2LM.fit(features, {batch_size: 2});
- * ```
- */
-export class GPT2CausalLM extends GenerativeTask {
-  /** @nocollapse */
-  static override className = 'GPT2CausalLM';
-
-  constructor(args: GPT2CausalLMArgs) {
-    const inputs = args.backbone.input;
-    const x = args.backbone.apply(inputs) as SymbolicTensor;
-    // Use token embedding weights to project from the token representation
-    // to vocabulary logits.
-    const outputs = new ReverseEmbedding({
-      embedding: args.backbone.tokenEmbedding,
-      name: 'reverse_embedding',
-    }).apply(x) as SymbolicTensor;
-
-    // Instantiate using Functional API Model constructor.
-    super({
-      inputs,
-      outputs,
-      includePreprocessing: args.preprocessor != null,
-      ...args,
-    });
-    this.backbone = args.backbone;
-    this.preprocessor = args.preprocessor;
-
-    // Default complation.
-    this.compile({
-      loss: (yTrue: Tensor, yPred: Tensor) =>
-        sparseCategoricalCrossentropy(yTrue, yPred, true),
-      optimizer: new AdamOptimizer(2e-5, 0.9, 0.999),
-      metrics: ['sparseCategoricalCrossentropy'],
-    });
-  }
-
-  static override presets<T extends serialization.Serializable>(
-    cls: serialization.SerializableConstructor<T>
-  ): {} {
-    throw new NotImplementedError();
-  }
-
-  /**
-   * Forward pass of `GPT2CausalLM` with cache.
-   *
-   * `callWithCache` adds an additional forward pass for the model for
-   * autoregressive inference. Unlike calling the model directly, this method
-   * allows caching previous key/value Tensors in multi-head attention layer,
-   * and avoids recomputing the outputs of seen tokens.
-   *
-   * @param tokenIds a dense int Tensor with shape `[batchSize, maxLength]`.
-   * @param cache a dense float Tensor, the cache of key and value.
-   * @param cacheUpdateIndex Integer. The index of current inputs in the whole
-   *  sequence.
-   * @returns [logits, hiddenStates, cache], where `logits` is the
-   *  language model logits for the input tokenIds, `hiddenStates` is
-   *  the final hidden representation of the input tokens, and `cache` is
-   *  the decoding cache.
-   */
-  callWithCache(
-    tokenIds: Tensor,
-    cache: Tensor,
-    cacheUpdateIndex: number
-  ): [Tensor, Tensor, Tensor] {
-    const tokenEmbedding = this.backbone.getLayer('token_embedding')
-      .apply(tokenIds) as Tensor;
-    const positionEmbedding = this.backbone.getLayer('position_embedding')
-      .apply(tokenEmbedding, {startIndex: cacheUpdateIndex}) as Tensor;
-    let x = this.backbone.getLayer('embeddings_add')
-      .apply([tokenEmbedding, positionEmbedding]) as Tensor;
-    x = this.backbone.getLayer('embeddings_dropout')
-      .apply(x) as Tensor;
-
-    // Each decoder layer has a cache; we update them separately.
-    const caches = [];
-    let currentCache: Tensor;
-    let nextCache: Tensor;
-    for (let i = 0; i < (this.backbone as GPT2Backbone).numLayers; i++) {
-      currentCache = cache.gather([0], 1).squeeze();
-      [x, nextCache] = (
-        this.backbone.getLayer(`transformer_layer_${i}`) as TransformerDecoder
-      ).callAndReturnCaches(
-        x,
-        {
-          selfAttentionCache: currentCache,
-          selfAttentionCacheUpdateIndex: cacheUpdateIndex
-        }
-      );
-      caches.push(nextCache);
-    }
-    cache = stack(caches, 1);
-    x = this.backbone.getLayer('layer_norm').apply(x) as Tensor;
-    const hiddenStates = x;
-    const logits = this.getLayer('reverse_embedding').apply(x) as Tensor;
-    return [logits, hiddenStates, cache];
-  }
-
-  /**
-   * Build an empty cache for use with `callWithCache()`.
-   */
-  private buildCache(tokenIds: Tensor): [Tensor, Tensor] {
-    const batchSize = tokenIds.shape[0];
-    const maxLength = tokenIds.shape[1];
-    const numLayers = (this.backbone as GPT2Backbone).numLayers;
-    const numHeads = (this.backbone as GPT2Backbone).numHeads;
-    const headDim = (this.backbone as GPT2Backbone).hiddenDim / numHeads;
-    const shape = [batchSize, numLayers, 2, maxLength, numHeads, headDim];
-    let cache = zeros(shape);
-    // Seed the cache.
-    const cacheCall = this.callWithCache(tokenIds, cache, 0);
-    const hiddenStates = cacheCall[1];
-    cache = cacheCall[2];
-    return [hiddenStates, cache];
-  }
-
-  /**
-   * A compilable generation function for a single batch of inputs.
-   *
-   * This function represents the inner generation function for a single batch
-   *  of inputs.
-   *
-   * @param inputs An object with two keys `tokenIds` and `paddingMask` and
-   *  batched tensor values.
-   * @param endTokenId The id of the end token to stop on. If all
-   *  sequences have produced a new `endTokenId`, generation will stop.
-   */
-  override generateStep(
-<<<<<<< HEAD
-    inputs: GPT2TensorMap,
-    endTokenId?: number
-  ): GPT2TensorMap {
-    let tokenIds = inputs.tokenIds;
-    let paddingMask = inputs.paddingMask;
-    // Create and seed cache with a single forward pass.
-    const [hiddenStates, cache] = this.buildCache(tokenIds);
-    // Compute the lengths of all user inputted tokens ids.
-    const rowLengths = paddingMask.cast('int32').sum(-1);
-    // Start at the first index that has no user inputted id.
-    const index = rowLengths.min().arraySync() as number;
-
-    const self = this;
-    function next(
-      prompt: Tensor,
-      cache: Tensor,
-      index: number
-    ): [Tensor, Tensor, Tensor] {
-      // The cache index is the index of our previous token.
-      const cacheUpdateIndex = index - 1;
-      const batchSize = prompt.shape[0];
-      prompt = prompt.slice([0, cacheUpdateIndex], [batchSize, 1]);
-      let logits: Tensor;
-      let hiddenStates: Tensor;
-      [logits, hiddenStates, cache] =
-        self.callWithCache(prompt, cache, cacheUpdateIndex);
-      return [
-        logits.squeeze([1]),
-        hiddenStates.squeeze([1]),
-        cache
-      ];
-    }
-    tokenIds =
-      this.sampler(next, tokenIds, cache, index, paddingMask, endTokenId, hiddenStates);
-
-    // Compute an output padding mask with the token ids we updated.
-    if (endTokenId != null) {
-      // Build a mask of `endTokenId` locations not in the original
-      // prompt (not in locations where `paddingMask` is True).
-      let endLocations = logicalAnd(
-        tokenIds.equal(endTokenId),
-        paddingMask.logicalNot(),
-      );
-      endLocations = endLocations.cast('int32');
-      // Use cumsum to get ones in all locations after endLocations.
-      const overflow = endLocations.cumsum(1, true);
-      // Our padding mask is the inverse of these overflow locations.
-      paddingMask = overflow.cast('bool').logicalNot();
-    } else {
-      // Without early stopping, all locations will have been updated.
-      paddingMask = onesLike(tokenIds).cast('bool');
-    }
-    return {tokenIds, paddingMask};
-  }
-
-  private sampler(
-    next: (prompt: Tensor, cache: Tensor, index: number)
-      => [Tensor, Tensor, Tensor],
-    prompt: Tensor,
-    cache?: Tensor,
-    index?: number,
-    mask?: Tensor,
-    endTokenId?: number,
-    hiddenStates?: Tensor
-  ): Tensor {
-    const temperature = 1.0;
-    const maxLength = prompt.shape[prompt.shape.length - 1];
-    index = index ?? 0;
-    mask = mask == null ? zerosLike(prompt).cast('bool') : mask.cast('bool');
-    cache = cache ?? tensor([]);
-
-    function cond(prompt: Tensor): boolean {
-      if (endTokenId == null) {
-        return true;
-      }
-      // Stop if all sequences have produced a *new* endTokenId.
-      const endTokens = prompt.equal(endTokenId).logicalAnd(mask.logicalNot());
-      const promptDone = endTokens.any(-1);
-      return promptDone.all().logicalNot().arraySync() as number === 1;
-    }
-
-    function generateNextToken(probabilities: Tensor): Tensor {
-      // Filter out top-k tokens.
-      const k = 5;
-      const {values, indices} = topk(probabilities, k, false);
-
-      function randomSample(probabilities: Tensor): Tensor {
-        const probabilitiesArr = probabilities.arraySync() as number[][];
-        const samplesArr = [];
-
-        for (const probDistribution of probabilitiesArr) {
-          let sample =
-            Math.random() * probDistribution.reduce((a, b) => a + b, 0);
-          const sampleIdx = probDistribution.findIndex(val => {
-            return (sample -= val) <= 0;
-          });
-          samplesArr.push(sampleIdx);
-        }
-        return tensor(samplesArr, null, 'int32');
-      }
-      // Sample the nextToken from the probability distribution.
-      const nextToken = randomSample(values);
-      return indices.gather(nextToken, 1, 1);
-    }
-
-    let iter = 0;
-    let logits: Tensor;
-    while (iter <= maxLength - index && cond(prompt)) {
-      // Compute the softmax distribution for the next token.
-      [logits, hiddenStates, cache] = next(prompt, cache, index);
-      let probabilities = softmax(logits.div(temperature));
-      // Compute next token.
-      let nextToken = generateNextToken(probabilities);
-      // Don't overwrite anywhere mask is True.
-      nextToken = nextToken.cast(prompt.dtype);
-      nextToken = where(
-        mask.gather([index], 1).squeeze(),
-        prompt.gather([index], 1).squeeze(),
-        nextToken,
-      );
-      // Update the prompt with the next token.
-      nextToken = nextToken.expandDims(-1);
-      prompt = sliceUpdate(prompt, [0, index], nextToken);
-
-      index += 1;
-      iter += 1;
-    }
-    return prompt;
-=======
-    inputs: NamedTensorMap,
-    endTokenId: number
-  ): NamedTensorMap {
-    throw new NotImplementedError(`Uses ${this.buildCache}`);
->>>>>>> 09446188
-  }
-}
-serialization.registerClass(GPT2CausalLM);
+/**
+ * @license
+ * Copyright 2023 Google LLC.
+ * Licensed under the Apache License, Version 2.0 (the "License");
+ * you may not use this file except in compliance with the License.
+ * You may obtain a copy of the License at
+ *
+ * http://www.apache.org/licenses/LICENSE-2.0
+ *
+ * Unless required by applicable law or agreed to in writing, software
+ * distributed under the License is distributed on an "AS IS" BASIS,
+ * WITHOUT WARRANTIES OR CONDITIONS OF ANY KIND, either express or implied.
+ * See the License for the specific language governing permissions and
+ * limitations under the License.
+ * =============================================================================
+ */
+
+/**
+ * GPT2 Causal LM (Language Model).
+ */
+
+/* Original source: keras-nlp/models/gpt2/gpt2_causal_lm.py */
+import { AdamOptimizer, NamedTensorMap, Tensor, logicalAnd, onesLike, serialization, softmax, stack, tensor, topk, where, zeros, zerosLike } from '@tensorflow/tfjs-core';
+
+import { NotImplementedError } from '../../../../errors';
+import { Layer } from '../../../../exports_layers';
+import { LayerArgs, SymbolicTensor } from '../../../../engine/topology';
+import { Embedding } from '../../../../layers/embeddings';
+import { Shape } from '../../../../keras_format/common';
+
+import { GenerativeTask } from '../generative_task';
+import { sliceUpdate } from '../../utils';
+import { GPT2Backbone } from './gpt2_backbone';
+import { sparseCategoricalCrossentropy } from '../../../../losses';
+import { Kwargs } from '../../../../types';
+import { TransformerDecoder } from '../../modeling/transformer_decoder';
+import { GPT2CausalLMPreprocessor } from './gpt2_causal_lm_preprocessor';
+
+declare interface ReverseEmbeddingArgs extends LayerArgs {
+  embedding: Embedding;
+}
+
+class ReverseEmbedding extends Layer {
+  protected embedding: Embedding;
+
+  constructor(args: ReverseEmbeddingArgs) {
+    super(args);
+    this.embedding = args.embedding;
+  }
+
+  override call(inputs: Tensor, kwargs: Kwargs): Tensor|Tensor[] {
+    const kernel = this.embedding.embeddings.read().transpose();
+    return inputs.matMul(kernel);
+  }
+
+  override computeOutputShape(inputShape: Shape): Shape|Shape[] {
+    return [inputShape[0], this.embedding.embeddings.shape[0]];
+  }
+
+}
+
+export declare interface GPT2CausalLMArgs {
+  /**
+   * A `GPT2Backbone` instance.
+   */
+  backbone: GPT2Backbone;
+
+  /**
+   * Optional `GPT2CausalLMPreprocessor`.
+   * If `null`, this model will not apply preprocessing, and inputs should be
+   * preprocessed before calling the model.
+   */
+  preprocessor?: GPT2CausalLMPreprocessor;
+}
+
+/**
+ * An end-to-end GPT2 model for causal langauge modeling.
+ *
+ * A causal language model (LM) predicts the next token based on previous
+ * tokens. This task setup can be used to train the model unsupervised on
+ * plain text input, or to autoregressively generate plain text similar to
+ * the data used for training. This task can be used for pre-training or
+ * fine-tuning a GPT-2 model, simply by calling `fit()`.
+ *
+ * This model has a `generate()` method, which generates text based on a
+ * prompt. The generation strategy used is controlled by an additional
+ * sampler` argument on `compile()`.
+ * By default, the top k results will be returned.
+ *
+ * This model can optionally be configured with a `preprocessor` layer, in
+ * which case it will automatically apply preprocessing to string inputs during
+ * fit()`, `predict()`, `evaluate()` and `generate()`. This is done by default
+ * when creating the model with `fromPreset()`.
+ *
+ * Disclaimer: Pre-trained models are provided on an "as is" basis, without
+ * warranties or conditions of any kind. The underlying model is provided by a
+ * third party and subject to a separate license, available
+ * here](https://github.com/openai/gpt-2).
+ *
+ * Use `generate()` to do text generation.
+ * ```js
+ * const gpt2LM = GPT2CausalLM.fromPreset('gpt2_base_en');
+ * gpt2LM.generate("I want to say", max_length=30);
+ * // Generate with batched prompts.
+ * gpt2LM.generate(["This is a", "Where are you"], max_length=30);
+ * ```
+ *
+ * Use `generate()` without preprocessing.
+ * ```js
+ * // Prompt the model with `5338, 318` (the token ids for `"Who is"`).
+ * // Use `"paddingMask"` to indicate values that should not be overridden.
+ * const prompt = {
+ *  tokenIds: tf.tensor([[5338, 318, 0, 0, 0], [5338, 318, 0, 0, 0]]),
+ *  paddingMask: tf.tensor([[1, 1, 0, 0, 0], [1, 1, 0, 0, 0]]]),
+ * };
+ * const gpt2LM = GPT2CausalLM.from_preset('gpt2_base_en', null);
+ * gpt2LM.generate(prompt);
+ * ```
+ *
+ * Call `fit()` on a single batch.
+ * ```js
+ * const features = ['The quick brown fox jumped.', 'I forgot my homework.'];
+ * const gpt2LM = GPT2CausalLM.from_preset('gpt2_base_en');
+ * gpt2LM.fit(features, {batchSize: 2});
+ * ```
+ *
+ * Call `fit()` without preprocessing.
+ * ```js
+ * const x = {
+ *  tokenIds: tf.tensor([[50256, 1, 2, 3, 4], [50256, 1, 2, 3, 4]]),
+ *  paddingMask: tf.tensor([[1, 1, 1, 1, 1], [1, 1, 1, 1, 1]]),
+ * };
+ * const y = tf.tensor([[1, 2, 3, 4, 50256], [1, 2, 3, 4, 50256]]);
+ * const sw = tf.tensor([[1, 1, 1, 1, 1], [1, 1, 1, 1, 1]]);
+ * const gpt2LM = GPT2CausalLM.from_preset('gpt2_base_en', null);
+ * gpt2LM.fit(x, y, {sampleWeight: sw, batchSize: 2});
+ * ```
+ *
+ * Custom backbone and vocabulary.
+ * ```js
+ * const features = ["a quick fox.", "a fox quick."];
+ * const vocab = {"<|endoftext|>": 0, "a": 4, "Ġquick": 5, "Ġfox": 6};
+ * const merges = [
+ *  "Ġ q", "u i", "c k", "ui ck", "Ġq uick", "Ġ f", "o x", "Ġf ox"
+ * ];
+ * const tokenizer = new GPT2Tokenizer({vocabulary: vocab, merges});
+ * const preprocessor =  new GPT2CausalLMPreprocessor({
+ *  tokenizer,
+ *  sequence_length: 128,
+ * });
+ * const backbone = new GPT2Backbone({
+ *  vocabularysize: 30552,
+ *  numlayers: 4,
+ *  numheads: 4,
+ *  hiddendim: 256,
+ *  intermediatedim: 512,
+ *  maxSequenceLength: 128,
+ * });
+ * const gpt2LM = new GPT2CausalLM({backbone, preprocessor});
+ * gpt2LM.fit(features, {batch_size: 2});
+ * ```
+ */
+export class GPT2CausalLM extends GenerativeTask {
+  /** @nocollapse */
+  static override className = 'GPT2CausalLM';
+
+  constructor(args: GPT2CausalLMArgs) {
+    const inputs = args.backbone.input;
+    const x = args.backbone.apply(inputs) as SymbolicTensor;
+    // Use token embedding weights to project from the token representation
+    // to vocabulary logits.
+    const outputs = new ReverseEmbedding({
+      embedding: args.backbone.tokenEmbedding,
+      name: 'reverse_embedding',
+    }).apply(x) as SymbolicTensor;
+
+    // Instantiate using Functional API Model constructor.
+    super({
+      inputs,
+      outputs,
+      includePreprocessing: args.preprocessor != null,
+      ...args,
+    });
+    this.backbone = args.backbone;
+    this.preprocessor = args.preprocessor;
+
+    // Default complation.
+    this.compile({
+      loss: (yTrue: Tensor, yPred: Tensor) =>
+        sparseCategoricalCrossentropy(yTrue, yPred, true),
+      optimizer: new AdamOptimizer(2e-5, 0.9, 0.999),
+      metrics: ['sparseCategoricalCrossentropy'],
+    });
+  }
+
+  static override presets<T extends serialization.Serializable>(
+    cls: serialization.SerializableConstructor<T>
+  ): {} {
+    throw new NotImplementedError();
+  }
+
+  /**
+   * Forward pass of `GPT2CausalLM` with cache.
+   *
+   * `callWithCache` adds an additional forward pass for the model for
+   * autoregressive inference. Unlike calling the model directly, this method
+   * allows caching previous key/value Tensors in multi-head attention layer,
+   * and avoids recomputing the outputs of seen tokens.
+   *
+   * @param tokenIds a dense int Tensor with shape `[batchSize, maxLength]`.
+   * @param cache a dense float Tensor, the cache of key and value.
+   * @param cacheUpdateIndex Integer. The index of current inputs in the whole
+   *  sequence.
+   * @returns [logits, hiddenStates, cache], where `logits` is the
+   *  language model logits for the input tokenIds, `hiddenStates` is
+   *  the final hidden representation of the input tokens, and `cache` is
+   *  the decoding cache.
+   */
+  callWithCache(
+    tokenIds: Tensor,
+    cache: Tensor,
+    cacheUpdateIndex: number
+  ): [Tensor, Tensor, Tensor] {
+    const tokenEmbedding = this.backbone.getLayer('token_embedding')
+      .apply(tokenIds) as Tensor;
+    const positionEmbedding = this.backbone.getLayer('position_embedding')
+      .apply(tokenEmbedding, {startIndex: cacheUpdateIndex}) as Tensor;
+    let x = this.backbone.getLayer('embeddings_add')
+      .apply([tokenEmbedding, positionEmbedding]) as Tensor;
+    x = this.backbone.getLayer('embeddings_dropout')
+      .apply(x) as Tensor;
+
+    // Each decoder layer has a cache; we update them separately.
+    const caches = [];
+    let currentCache: Tensor;
+    let nextCache: Tensor;
+    for (let i = 0; i < (this.backbone as GPT2Backbone).numLayers; i++) {
+      currentCache = cache.gather([0], 1).squeeze();
+      [x, nextCache] = (
+        this.backbone.getLayer(`transformer_layer_${i}`) as TransformerDecoder
+      ).callAndReturnCaches(
+        x,
+        {
+          selfAttentionCache: currentCache,
+          selfAttentionCacheUpdateIndex: cacheUpdateIndex
+        }
+      );
+      caches.push(nextCache);
+    }
+    cache = stack(caches, 1);
+    x = this.backbone.getLayer('layer_norm').apply(x) as Tensor;
+    const hiddenStates = x;
+    const logits = this.getLayer('reverse_embedding').apply(x) as Tensor;
+    return [logits, hiddenStates, cache];
+  }
+
+  /**
+   * Build an empty cache for use with `callWithCache()`.
+   */
+  private buildCache(tokenIds: Tensor): [Tensor, Tensor] {
+    const batchSize = tokenIds.shape[0];
+    const maxLength = tokenIds.shape[1];
+    const numLayers = (this.backbone as GPT2Backbone).numLayers;
+    const numHeads = (this.backbone as GPT2Backbone).numHeads;
+    const headDim = (this.backbone as GPT2Backbone).hiddenDim / numHeads;
+    const shape = [batchSize, numLayers, 2, maxLength, numHeads, headDim];
+    let cache = zeros(shape);
+    // Seed the cache.
+    const cacheCall = this.callWithCache(tokenIds, cache, 0);
+    const hiddenStates = cacheCall[1];
+    cache = cacheCall[2];
+    return [hiddenStates, cache];
+  }
+
+  /**
+   * A compilable generation function for a single batch of inputs.
+   *
+   * This function represents the inner generation function for a single batch
+   *  of inputs.
+   *
+   * @param inputs An object with two keys `tokenIds` and `paddingMask` and
+   *  batched tensor values.
+   * @param endTokenId The id of the end token to stop on. If all
+   *  sequences have produced a new `endTokenId`, generation will stop.
+   */
+  override generateStep(
+    inputs: NamedTensorMap,
+    endTokenId?: number
+  ): NamedTensorMap {
+    let tokenIds = inputs.tokenIds;
+    let paddingMask = inputs.paddingMask;
+    // Create and seed cache with a single forward pass.
+    const [hiddenStates, cache] = this.buildCache(tokenIds);
+    // Compute the lengths of all user inputted tokens ids.
+    const rowLengths = paddingMask.cast('int32').sum(-1);
+    // Start at the first index that has no user inputted id.
+    const index = rowLengths.min().arraySync() as number;
+
+    const self = this;
+    function next(
+      prompt: Tensor,
+      cache: Tensor,
+      index: number
+    ): [Tensor, Tensor, Tensor] {
+      // The cache index is the index of our previous token.
+      const cacheUpdateIndex = index - 1;
+      const batchSize = prompt.shape[0];
+      prompt = prompt.slice([0, cacheUpdateIndex], [batchSize, 1]);
+      let logits: Tensor;
+      let hiddenStates: Tensor;
+      [logits, hiddenStates, cache] =
+        self.callWithCache(prompt, cache, cacheUpdateIndex);
+      return [
+        logits.squeeze([1]),
+        hiddenStates.squeeze([1]),
+        cache
+      ];
+    }
+    tokenIds =
+      this.sampler(next, tokenIds, cache, index, paddingMask, endTokenId, hiddenStates);
+
+    // Compute an output padding mask with the token ids we updated.
+    if (endTokenId != null) {
+      // Build a mask of `endTokenId` locations not in the original
+      // prompt (not in locations where `paddingMask` is True).
+      let endLocations = logicalAnd(
+        tokenIds.equal(endTokenId),
+        paddingMask.logicalNot(),
+      );
+      endLocations = endLocations.cast('int32');
+      // Use cumsum to get ones in all locations after endLocations.
+      const overflow = endLocations.cumsum(1, true);
+      // Our padding mask is the inverse of these overflow locations.
+      paddingMask = overflow.cast('bool').logicalNot();
+    } else {
+      // Without early stopping, all locations will have been updated.
+      paddingMask = onesLike(tokenIds).cast('bool');
+    }
+    return {tokenIds, paddingMask};
+  }
+
+  private sampler(
+    next: (prompt: Tensor, cache: Tensor, index: number)
+      => [Tensor, Tensor, Tensor],
+    prompt: Tensor,
+    cache?: Tensor,
+    index?: number,
+    mask?: Tensor,
+    endTokenId?: number,
+    hiddenStates?: Tensor
+  ): Tensor {
+    const temperature = 1.0;
+    const maxLength = prompt.shape[prompt.shape.length - 1];
+    index = index ?? 0;
+    mask = mask == null ? zerosLike(prompt).cast('bool') : mask.cast('bool');
+    cache = cache ?? tensor([]);
+
+    function cond(prompt: Tensor): boolean {
+      if (endTokenId == null) {
+        return true;
+      }
+      // Stop if all sequences have produced a *new* endTokenId.
+      const endTokens = prompt.equal(endTokenId).logicalAnd(mask.logicalNot());
+      const promptDone = endTokens.any(-1);
+      return promptDone.all().logicalNot().arraySync() as number === 1;
+    }
+
+    function generateNextToken(probabilities: Tensor): Tensor {
+      // Filter out top-k tokens.
+      const k = 5;
+      const {values, indices} = topk(probabilities, k, false);
+
+      function randomSample(probabilities: Tensor): Tensor {
+        const probabilitiesArr = probabilities.arraySync() as number[][];
+        const samplesArr = [];
+
+        for (const probDistribution of probabilitiesArr) {
+          let sample =
+            Math.random() * probDistribution.reduce((a, b) => a + b, 0);
+          const sampleIdx = probDistribution.findIndex(val => {
+            return (sample -= val) <= 0;
+          });
+          samplesArr.push(sampleIdx);
+        }
+        return tensor(samplesArr, null, 'int32');
+      }
+      // Sample the nextToken from the probability distribution.
+      const nextToken = randomSample(values);
+      return indices.gather(nextToken, 1, 1);
+    }
+
+    let iter = 0;
+    let logits: Tensor;
+    while (iter <= maxLength - index && cond(prompt)) {
+      // Compute the softmax distribution for the next token.
+      [logits, hiddenStates, cache] = next(prompt, cache, index);
+      let probabilities = softmax(logits.div(temperature));
+      // Compute next token.
+      let nextToken = generateNextToken(probabilities);
+      // Don't overwrite anywhere mask is True.
+      nextToken = nextToken.cast(prompt.dtype);
+      nextToken = where(
+        mask.gather([index], 1).squeeze(),
+        prompt.gather([index], 1).squeeze(),
+        nextToken,
+      );
+      // Update the prompt with the next token.
+      nextToken = nextToken.expandDims(-1);
+      prompt = sliceUpdate(prompt, [0, index], nextToken);
+
+      index += 1;
+      iter += 1;
+    }
+    return prompt;
+  }
+}
+serialization.registerClass(GPT2CausalLM);