/**
 * @license
 * Copyright 2018 Google LLC
 *
 * Use of this source code is governed by an MIT-style
 * license that can be found in the LICENSE file or at
 * https://opensource.org/licenses/MIT.
 * =============================================================================
 */

import {DataType, env, io, memory, ones, randomNormal, Scalar, scalar, serialization, sum, Tensor, tensor1d, tensor2d, tensor3d, train, zeros} from '@tensorflow/tfjs-core';

import {LayersModel} from './engine/training';
import * as tfl from './index';
import {PyJsonDict} from './keras_format/types';
import {Reshape} from './layers/core';
import {deserialize} from './layers/serialization';
import {loadLayersModel, ModelAndWeightsConfig, modelFromJSON} from './models';
import {convertPythonicToTs, convertTsToPythonic} from './utils/serialization_utils';
import {describeMathCPU, describeMathCPUAndGPU, describeMathCPUAndWebGL2, expectTensorsClose} from './utils/test_utils';
import {version as layersVersion} from './version';

const OCTET_STREAM_TYPE = 'application/octet-stream';
const JSON_TYPE = 'application/json';

describeMathCPU('Nested model topology', () => {
  it('Nested Sequential model: Sequential as first layer', done => {
    const modelLevel1 = tfl.sequential(
        {layers: [tfl.layers.dense({units: 2, inputShape: [3]})]});
    const x = ones([1, 3]);
    const y = modelLevel1.predict(x) as Tensor;

    const modelLevel2 = tfl.sequential();
    modelLevel2.add(modelLevel1);
    expectTensorsClose(modelLevel2.predict(x) as Tensor, y);

    const modelLevel3 = tfl.sequential();
    modelLevel3.add(modelLevel2);
    expectTensorsClose(modelLevel3.predict(x) as Tensor, y);

    const xs = ones([8, 3]);
    const ys = zeros([8, 2]);
    modelLevel3.compile({loss: 'meanSquaredError', optimizer: 'sgd'});
    modelLevel3.fit(xs, ys)
        .then(history => {
          const newY = modelLevel1.predict(x) as Tensor;
          expectTensorsClose(modelLevel2.predict(x) as Tensor, newY);
          expectTensorsClose(modelLevel3.predict(x) as Tensor, newY);
          done();
        })
        .catch(err => done.fail(err.stack));
  });

  it('Nested Sequential model: Functional model as first layer', done => {
    const input = tfl.input({shape: [3]});
    const output =
        tfl.layers.dense({units: 2}).apply(input) as tfl.SymbolicTensor;
    const modelLevel1 = tfl.model({inputs: input, outputs: output});
    const x = ones([1, 3]);
    const y = modelLevel1.predict(x) as Tensor;

    const modelLevel2 = tfl.sequential();
    modelLevel2.add(modelLevel1);
    expectTensorsClose(modelLevel2.predict(x) as Tensor, y);

    const modelLevel3 = tfl.sequential();
    modelLevel3.add(modelLevel2);
    expectTensorsClose(modelLevel3.predict(x) as Tensor, y);

    const xs = ones([8, 3]);
    const ys = zeros([8, 2]);
    modelLevel3.compile({loss: 'meanSquaredError', optimizer: 'sgd'});
    modelLevel3.fit(xs, ys)
        .then(history => {
          const newY = modelLevel1.predict(x) as Tensor;
          expectTensorsClose(modelLevel2.predict(x) as Tensor, newY);
          expectTensorsClose(modelLevel3.predict(x) as Tensor, newY);
          done();
        })
        .catch(err => done.fail(err.stack));
  });

  it('Nested Sequential model: Sequential as second layer', done => {
    const innerModel = tfl.sequential(
        {layers: [tfl.layers.dense({units: 2, inputShape: [4]})]});
    const x = ones([1, 4]);
    const y = innerModel.predict(x) as Tensor;

    const x2By2 = ones([1, 2, 2]);

    const outerModel = tfl.sequential(
        {layers: [tfl.layers.reshape({targetShape: [4], inputShape: [2, 2]})]});
    outerModel.add(innerModel);
    expectTensorsClose(outerModel.predict(x2By2) as Tensor, y);

    const xs = ones([8, 2, 2]);
    const ys = zeros([8, 2]);
    outerModel.compile({loss: 'meanSquaredError', optimizer: 'sgd'});
    outerModel.fit(xs, ys)
        .then(history => {
          const newY = innerModel.predict(x) as Tensor;
          expectTensorsClose(outerModel.predict(x2By2) as Tensor, newY);
          done();
        })
        .catch(err => done.fail(err.stack));
  });

  it('Nested Sequential model: Sequential as middle layer', done => {
    const innerModel = tfl.sequential(
        {layers: [tfl.layers.dense({units: 4, inputShape: [4]})]});
    const x = ones([1, 4]);
    const y = innerModel.predict(x) as Tensor;

    const x2By2 = ones([1, 2, 2]);

    const outerModel = tfl.sequential({
      layers: [
        tfl.layers.reshape({targetShape: [4], inputShape: [2, 2]}), innerModel,
        tfl.layers.reshape({targetShape: [2, 2]})
      ]
    });
    expectTensorsClose(
        outerModel.predict(x2By2) as Tensor, y.reshape([1, 2, 2]));

    const xs = ones([8, 2, 2]);
    const ys = zeros([8, 2, 2]);
    outerModel.compile({loss: 'meanSquaredError', optimizer: 'sgd'});
    outerModel.fit(xs, ys)
        .then(history => {
          const newY = innerModel.predict(x) as Tensor;
          expectTensorsClose(
              outerModel.predict(x2By2) as Tensor, newY.reshape([1, 2, 2]));
          done();
        })
        .catch(err => done.fail(err.stack));
  });

  it('getLayer() works for nested sequential model', () => {
    const innerModel = tfl.sequential({
      layers: [
        tfl.layers.dense({
          units: 4,
          inputShape: [4],
          activation: 'relu',
          kernelInitializer: 'ones',
          biasInitializer: 'ones'
        }),
        tfl.layers.dense({
          units: 2,
          activation: 'tanh',
          kernelInitializer: 'ones',
          biasInitializer: 'ones'
        })
      ]
    });
    const outerModel = tfl.sequential({
      layers: [
        innerModel,
        tfl.layers.dense(
            {units: 1, kernelInitializer: 'ones', biasInitializer: 'ones'})
      ]
    });
    expect(outerModel.getLayer(null, 0) instanceof tfl.Sequential)
        .toEqual(true);
    // Expect all-one values based on the kernel and bias initializers specified
    // above.
    expectTensorsClose(
        outerModel.getLayer(null, 1).getWeights()[0], ones([2, 1]));
    expectTensorsClose(outerModel.getLayer(null, 1).getWeights()[1], ones([1]));
    // Expect there to be only two layers.
    expect(() => outerModel.getLayer(null, 2)).toThrow();
  });

  it('getWeights() works for nested sequential model', () => {
    const innerModel = tfl.sequential({
      layers: [
        tfl.layers.dense({
          units: 4,
          inputShape: [4],
          activation: 'relu',
          kernelInitializer: 'ones',
          biasInitializer: 'ones'
        }),
        tfl.layers.dense({
          units: 2,
          activation: 'tanh',
          kernelInitializer: 'ones',
          biasInitializer: 'ones'
        })
      ]
    });
    const outerModel =
        tfl.sequential({layers: [innerModel, tfl.layers.dense({units: 1})]});
    const weights = outerModel.getWeights();
    expect(weights.length).toEqual(6);
    expect(weights[0].shape).toEqual([4, 4]);
    expect(weights[1].shape).toEqual([4]);
    expect(weights[2].shape).toEqual([4, 2]);
    expect(weights[3].shape).toEqual([2]);
    expect(weights[4].shape).toEqual([2, 1]);
    expect(weights[5].shape).toEqual([1]);
  });

  it('setWeights() works for nested sequential model', () => {
    const innerModel = tfl.sequential({
      layers: [
        tfl.layers.dense({
          units: 2,
          inputShape: [3],
          activation: 'relu',
          kernelInitializer: 'zeros',
          useBias: false
        }),
      ]
    });
    const outerModel = tfl.sequential({
      layers: [
        innerModel,
        tfl.layers.dense({units: 1, kernelInitializer: 'zeros', useBias: false})
      ]
    });

    // The kernel start off as zeros. Set them all to ones.
    outerModel.setWeights([ones([3, 2]), ones([2, 1])]);
    expectTensorsClose(outerModel.getWeights()[0], ones([3, 2]));
    expectTensorsClose(outerModel.getWeights()[1], ones([2, 1]));
    expectTensorsClose(
        outerModel.predict(ones([1, 3])) as Tensor, tensor2d([[6]]));
  });

  it('Sequential as layer: save-load round trip', () => {
    const innerModel = tfl.sequential({
      layers: [
        tfl.layers.dense({
          units: 4,
          inputShape: [4],
          activation: 'relu',
          kernelInitializer: 'ones',
          biasInitializer: 'ones'
        }),
        tfl.layers.dense({
          units: 4,
          activation: 'tanh',
          kernelInitializer: 'ones',
          biasInitializer: 'ones'
        })
      ]
    });
    const outerModel = tfl.sequential({
      layers: [
        tfl.layers.reshape({targetShape: [4], inputShape: [2, 2]}), innerModel,
        tfl.layers.dense(
            {units: 1, kernelInitializer: 'ones', biasInitializer: 'ones'})
      ]
    });
    const x = randomNormal([1, 2, 2]);
    const y = outerModel.predict(x) as Tensor;

    const unusedArg: {} = null;
    const returnString = false;
    const outerModelJSON = outerModel.toJSON(unusedArg, returnString);
    const reconstructedModel =
        deserialize(convertPythonicToTs(outerModelJSON) as PyJsonDict) as
        tfl.Sequential;
    expect(reconstructedModel.toJSON(unusedArg, returnString))
        .toEqual(outerModelJSON);
    expectTensorsClose(reconstructedModel.predict(x) as Tensor, y);
  });

  it('Functional model as layer: save-load round trip', () => {
    const input = tfl.input({shape: [4]});
    const layer1 = tfl.layers.dense({
      units: 4,
      activation: 'relu',
      kernelInitializer: 'ones',
      biasInitializer: 'ones'
    });
    const layer2 = tfl.layers.dense({
      units: 4,
      activation: 'tanh',
      kernelInitializer: 'ones',
      biasInitializer: 'ones'
    });
    const output = layer2.apply(layer1.apply(input)) as tfl.SymbolicTensor;
    const innerModel = tfl.model({inputs: input, outputs: output});
    const outerModel = tfl.sequential({
      layers: [
        tfl.layers.reshape({targetShape: [4], inputShape: [2, 2]}), innerModel,
        tfl.layers.reshape({targetShape: [2, 2]})
      ]
    });
    const x = randomNormal([1, 2, 2]);
    const y = outerModel.predict(x) as Tensor;

    const unusedArg: {} = null;
    const returnString = false;
    const outerModelJSON = outerModel.toJSON(unusedArg, returnString);
    const reconstructedModel =
        deserialize(convertPythonicToTs(outerModelJSON) as PyJsonDict) as
        tfl.Sequential;
    expect(reconstructedModel.toJSON(unusedArg, returnString))
        .toEqual(outerModelJSON);
    expectTensorsClose(reconstructedModel.predict(x) as Tensor, y);
  });

  it('Attempt to nest two-input functional model fails', () => {
    const input1 = tfl.input({shape: [4]});
    const input2 = tfl.input({shape: [5]});
    const output =
        tfl.layers.concatenate().apply([input1, input2]) as tfl.SymbolicTensor;
    const innerModel = tfl.model({inputs: [input1, input2], outputs: output});

    const outerModel = tfl.sequential();

    // Adding the two-input model as the first layer of the new model should
    // fail.
    expect(() => outerModel.add(innerModel))
        .toThrowError(/should have a single input tensor/);

    // Adding the two-input model as the second layer of the new model should
    // fail.
    const outerModel2 = tfl.sequential(
        {layers: [tfl.layers.dense({units: 4, inputShape: [8]})]});
    expect(() => outerModel2.add(innerModel))
        .toThrowError(/should have a single input tensor/);

    // Creating a sequential model consisting of only the two-input model as
    // a layer should fail.
    expect(() => tfl.sequential({
      layers: [innerModel]
    })).toThrowError(/should have a single input tensor/);
  });

  it('Attempt to nest two-output functional model fails', () => {
    const input = tfl.input({shape: [12]});
    const output1 = tfl.layers.reshape({targetShape: [2, 6]}).apply(input) as
        tfl.SymbolicTensor;
    const output2 = tfl.layers.reshape({targetShape: [3, 4]}).apply(input) as
        tfl.SymbolicTensor;
    const innerModel = tfl.model({inputs: input, outputs: [output1, output2]});

    // Adding the two-output model as the first layer of the new model should
    // fail.
    const outerModel = tfl.sequential();
    expect(() => outerModel.add(innerModel))
        .toThrowError(/should have a single output tensor/);

    // Adding the two-output model as the second layer of the new model should
    // fail.
    const outerModel2 = tfl.sequential(
        {layers: [tfl.layers.dense({units: 4, inputShape: [8]})]});
    expect(() => outerModel2.add(innerModel))
        .toThrowError(/should have a single output tensor/);

    // Creating a sequential model consisting of only the two-output model as
    // a layer should fail.
    expect(() => tfl.sequential({
      layers: [innerModel]
    })).toThrowError(/should have a single output tensor/);
  });
});

describeMathCPU('modelFromJSON', () => {
  it('reconstitutes pythonic json string', done => {
    /* python generating code
        a=Input(shape=(32,))
        b=Dense(32)(a)
        model = Model(inputs=a, outputs=b, name="test")
        model.to_json())
    */
    modelFromJSON(fakeSequentialModel)
        .then(model => {
          expect(model.name).toEqual('test');
          const allZeros = zeros([1, 32]);
          expectTensorsClose(model.apply(allZeros) as Tensor, allZeros);
          done();
        })
        .catch(done.fail);
  });

  it('modelFromJSON with only model topology (no weights)', async () => {
    const model = await modelFromJSON(fakeSequentialModel.modelTopology);
    expect(model.name).toEqual('test');
    expect(model.layers.length).toEqual(2);
    expect(model.inputs.length).toEqual(1);
    expect(model.inputs[0].shape).toEqual([null, 32]);
    expect(model.outputs.length).toEqual(1);
    expect(model.outputs[0].shape).toEqual([null, 32]);
  });

  it('toJSON and modelFromJSON', async () => {
    const model1 = tfl.sequential();
    model1.add(tfl.layers.repeatVector({inputShape: [2], n: 4}));
    const model1JSON = model1.toJSON(null, false) as PyJsonDict;
    const model2 = await tfl.models.modelFromJSON(model1JSON);
    expect(model2.toJSON(null, false)).toEqual(model1JSON);
  });

  // TODO(bileschi): Uncomment once we are able to load the full RNN model.
  /*
  it('reconstitutes rnn model', done => {
    modelFromJSON(fakeRNNModel)
        .then(model => {
          console.log(model);
          done();
        })
        .catch(done.fail);
  });*/

  it('reconstitutes mnist non-sequential mode.', async () => {
    /*
    input_shape = (28,28,1)
    num_classes=10

    input_layer= Input(shape=input_shape)
    layer1 = Conv2D(32, kernel_size=(3, 3),
                     activation='relu',
                     input_shape=input_shape)
    layer1_result = layer1(input_layer)
    layer2= Conv2D(64, (3,3), activation='relu')
    layer2_result = layer2(layer1_result)
    layer3 = MaxPooling2D(pool_size=(2, 2))
    layer3_result = layer3(layer2_result)
    layer4 = Dropout(0.25)
    layer4_result = layer4(layer3_result)
    layer5 = Flatten()
    layer5_result = layer5(layer4_result)
    layer6 = Dense(128, activation='relu')
    layer6_result = layer6(layer5_result)
    layer7=Dropout(0.5)
    layer7_result = layer7(layer6_result)
    layer8=Dense(num_classes, activation='softmax')
    layer8_result = layer8(layer7_result)
    model = Model(inputs=input_layer, outputs=layer8_result, name='mnist')
    model.to_json()
      */
    const model = await modelFromJSON(fakeNonSequentialModel);
    expect(model.name).toEqual('mnist');
    expect(model.layers.length).toEqual(9);
    const prediction = model.predict(zeros([1, 28, 28, 1])) as Tensor;
    expect(prediction.shape).toEqual([1, 10]);
    expect(sum(prediction).dataSync()).toBeCloseTo(1);
  });
  it('reconstitutes mnist sequential mode.', async () => {
    /*
    input_shape = (28,28,1)
    num_classes = 10

    model = Sequential()
    model.add(Conv2D(32, kernel_size=(3, 3),
                     activation='relu',
                     input_shape=input_shape))
    model.add(Conv2D(64, (3,3), activation='relu'))
    model.add(MaxPooling2D(pool_size=(2, 2)))
    model.add(Dropout(0.25))
    model.add(Flatten())
    model.add(Dense(128, activation='relu'))
    model.add(Dropout(0.5))
    model.add(Dense(num_classes, activation='softmax'))

    model.to_json())
    */
    const model = await modelFromJSON(fakeMnistModel);
    expect(model.layers.length).toEqual(8);
    const prediction = model.predict(zeros([1, 28, 28, 1])) as Tensor;
    expect(prediction.shape).toEqual([1, 10]);
    expect(sum(prediction).dataSync()).toBeCloseTo(1);
  });

  it('Serialization round-tripping', async () => {
    const model = await modelFromJSON(fakeRoundtripModel);
    const serializedModel = model.toJSON() as string;
    // toJSON() returns a string by default.
    expect(typeof serializedModel).toEqual('string');
    const reparsedJson = JSON.parse(serializedModel);
    expect(reparsedJson['class_name'])
        .toEqual(fakeRoundtripModel.modelTopology['class_name']);
    // Intentionally skipping backend and keras_version fields.
    expect(reparsedJson['config'])
        .toEqual(fakeRoundtripModel.modelTopology['config']);
  });

  it('toJSON with returnString = false', async () => {
    const model = await modelFromJSON(fakeRoundtripModel);
    const serializedModel = model.toJSON(null, false) as PyJsonDict;
    expect(serializedModel['class_name'])
        .toEqual(fakeRoundtripModel.modelTopology['class_name']);
    expect(serializedModel['config'])
        .toEqual(fakeRoundtripModel.modelTopology['config']);
  });

  it('toJSON return value includes correct versions', async () => {
    const model = await modelFromJSON(fakeRoundtripModel);
    const serializedModel = model.toJSON(null, false) as PyJsonDict;
    expect(serializedModel['keras_version'])
        .toEqual(`tfjs-layers ${layersVersion}`);
  });

  it('Load sequential model with non-array config', async () => {
    const modelTopology: {} = {
      'class_name': 'Sequential',
      'keras_version': '2.1.6-tf',
      'config': {
        'name': 'BarSequential123',
        'layers': [{
          'class_name': 'Dense',
          'config': {
            'kernel_initializer': {
              'class_name': 'VarianceScaling',
              'config': {
                'distribution': 'uniform',
                'scale': 1.0,
                'seed': null,
                'mode': 'fan_avg'
              }
            },
            'name': 'dense_1',
            'kernel_constraint': null,
            'bias_regularizer': null,
            'bias_constraint': null,
            'dtype': 'float32',
            'activation': 'sigmoid',
            'trainable': true,
            'kernel_regularizer': null,
            'bias_initializer': {'class_name': 'Zeros', 'config': {}},
            'units': 1,
            'batch_input_shape': [null, 4],
            'use_bias': true,
            'activity_regularizer': null
          }
        }]
      },
      'backend': 'tensorflow'
    };
    const model = deserialize(
                      convertPythonicToTs(modelTopology) as
                      serialization.ConfigDict) as LayersModel;

    expect(model.name.indexOf('BarSequential123')).toEqual(0);
    expect(model.inputs.length).toEqual(1);
    expect(model.inputs[0].shape).toEqual([null, 4]);
    expect(model.outputs.length).toEqual(1);
    expect(model.outputs[0].shape).toEqual([null, 1]);
  });
});

describeMathCPU('loadLayersModel from URL', () => {
  const setupFakeWeightFiles =
      (fileBufferMap:
           {[filename: string]: Float32Array|Int32Array|ArrayBuffer}) => {
        spyOn(env().platform, 'fetch')
            .and.callFake((path: string) => new Promise(resolve => {
                            resolve(new Response(fileBufferMap[path], {
                              'headers': {'Content-Type': OCTET_STREAM_TYPE}
                            }));
                          }));
      };

  const isModelConfigNestedValues = [false, true];
  const pathPrefixes = ['.', './', './model-home', './model-home/'];
  for (const isModelConfigNested of isModelConfigNestedValues) {
    for (const pathPrefix of pathPrefixes) {
      it(`pathPrefix=${pathPrefix}`, done => {
        const path0 = pathPrefix.endsWith('/') ? `${pathPrefix}weight_0` :
                                                 `${pathPrefix}/weight_0`;
        const path1 = pathPrefix.endsWith('/') ? `${pathPrefix}weight_1` :
                                                 `${pathPrefix}/weight_1`;
        const fileBufferMap:
            {[filename: string]: Float32Array|Int32Array|ArrayBuffer} = {};
        fileBufferMap[path0] =
            ones([32, 32], 'float32').dataSync() as Float32Array;
        fileBufferMap[path1] = ones([32], 'float32').dataSync() as Float32Array;
        setupFakeWeightFiles(fileBufferMap);
        // Use a randomly generated layer name to prevent interaction with
        // other unit tests that load the same sample JSON.
        const denseLayerName = `dense_${Math.floor(Math.random() * 1e9)}`;
        const weightsManifest: io.WeightsManifestConfig = [
          {
            'paths': ['weight_0'],
            'weights': [{
              'name': `${denseLayerName}/kernel`,
              'dtype': 'float32',
              'shape': [32, 32]
            }],
          },
          {
            'paths': ['weight_1'],
            'weights': [{
              'name': `${denseLayerName}/bias`,
              'dtype': 'float32',
              'shape': [32]
            }],
          }
        ];
        // JSON.parse and stringify to deep copy fakeSequentialModel.
        let modelTopology =
            JSON.parse(JSON.stringify(fakeSequentialModel)).modelTopology;
        modelTopology['config']['layers'][1]['config']['name'] = denseLayerName;
        if (isModelConfigNested) {
          // Simulate case in which `configJson` contains not only
          // `model_config`, but also other data, such as training.
          modelTopology = {'model_config': modelTopology};
        }
        modelFromJSON({modelTopology, weightsManifest, pathPrefix})
            .then(model => {
              expectTensorsClose(
                  model.weights[0].read(), ones([32, 32], 'float32'));
              expectTensorsClose(
                  model.weights[1].read(), ones([32], 'float32'));
            })
            .then(done)
            .catch(done.fail);
      });
    }
  }

  it('load topology and weights from implicit relative http path', async () => {
    const modelTopology =
        JSON.parse(JSON.stringify(fakeSequentialModel)).modelTopology;
    const weightsManifest: io.WeightsManifestConfig = [
      {
        'paths': ['weight_0'],
        'weights':
            [{'name': `dense_6/kernel`, 'dtype': 'float32', 'shape': [32, 32]}],
      },
      {
        'paths': ['weight_1'],
        'weights':
            [{'name': `dense_6/bias`, 'dtype': 'float32', 'shape': [32]}],
      }
    ];

    spyOn(env().platform, 'fetch').and.callFake((path: string) => {
      return new Promise((resolve, reject) => {
        if (path === 'model/model.json') {
          resolve(new Response(
              JSON.stringify({
                modelTopology,
                weightsManifest,
              }),
              {'headers': {'Content-Type': JSON_TYPE}}));
        } else if (path === 'model/weight_0') {
          resolve(new Response(
              ones([32, 32], 'float32').dataSync() as Float32Array,
              {'headers': {'Content-Type': OCTET_STREAM_TYPE}}));
        } else if (path === 'model/weight_1') {
          resolve(new Response(
              zeros([32], 'float32').dataSync() as Float32Array,
              {'headers': {'Content-Type': OCTET_STREAM_TYPE}}));
        } else {
          reject(new Error(`Invalid path: ${path}`));
        }
      });
    });

    const model = await loadLayersModel('model/model.json');
    expect(model.layers.length).toEqual(2);
    expect(model.inputs.length).toEqual(1);
    expect(model.inputs[0].shape).toEqual([null, 32]);
    expect(model.outputs.length).toEqual(1);
    expect(model.outputs[0].shape).toEqual([null, 32]);
    const weightValues = model.getWeights();
    expect(weightValues.length).toEqual(2);
    expectTensorsClose(weightValues[0], ones([32, 32]));
    expectTensorsClose(weightValues[1], zeros([32]));
  });

  it('loadLayersModel: with onProgress callback from relative path',
     async () => {
       const modelTopology =
           JSON.parse(JSON.stringify(fakeSequentialModel)).modelTopology;
       const weightsManifest: io.WeightsManifestConfig = [
         {
           'paths': ['weight_0'],
           'weights': [
             {'name': `dense_6/kernel`, 'dtype': 'float32', 'shape': [32, 32]}
           ],
         },
         {
           'paths': ['weight_1'],
           'weights':
               [{'name': `dense_6/bias`, 'dtype': 'float32', 'shape': [32]}],
         }
       ];

       spyOn(env().platform, 'fetch').and.callFake((path: string) => {
         return new Promise((resolve, reject) => {
           if (path === 'model/model.json') {
             resolve(new Response(
                 JSON.stringify({
                   modelTopology,
                   weightsManifest,
                 }),
                 {'headers': {'Content-Type': JSON_TYPE}}));
           } else if (path === 'model/weight_0') {
             resolve(new Response(
                 ones([32, 32], 'float32').dataSync() as Float32Array,
                 {'headers': {'Content-Type': OCTET_STREAM_TYPE}}));
           } else if (path === 'model/weight_1') {
             resolve(new Response(
                 zeros([32], 'float32').dataSync() as Float32Array,
                 {'headers': {'Content-Type': OCTET_STREAM_TYPE}}));
           } else {
             reject(new Error(`Invalid path: ${path}`));
           }
         });
       });

       const progressFractions: number[] = [];
       const model = await tfl.loadLayersModel('model/model.json', {
         onProgress: (fraction: number) => {
           progressFractions.push(fraction);
         }
       });
       expect(model.layers.length).toEqual(2);
       expect(model.inputs.length).toEqual(1);
       expect(model.inputs[0].shape).toEqual([null, 32]);
       expect(model.outputs.length).toEqual(1);
       expect(model.outputs[0].shape).toEqual([null, 32]);
       const weightValues = model.getWeights();
       expect(weightValues.length).toEqual(2);
       expectTensorsClose(weightValues[0], ones([32, 32]));
       expectTensorsClose(weightValues[1], zeros([32]));
       // There are three files: a JSON file and two weight files. So the
       // progress callback should have been called four times (twice the weight
       // files' number).
       expect(progressFractions).toEqual([0.25, 0.5, 0.75, 1]);
     });

  it('loadLayersModel: with onProgress callback from URL', async () => {
    const modelTopology =
        JSON.parse(JSON.stringify(fakeSequentialModel)).modelTopology;
    const weightsManifest: io.WeightsManifestConfig = [
      {
        'paths': ['weight_0'],
        'weights':
            [{'name': `dense_6/kernel`, 'dtype': 'float32', 'shape': [32, 32]}],
      },
      {
        'paths': ['weight_1'],
        'weights':
            [{'name': `dense_6/bias`, 'dtype': 'float32', 'shape': [32]}],
      }
    ];

    spyOn(env().platform, 'fetch').and.callFake((path: string) => {
      return new Promise((resolve, reject) => {
        if (path === 'https://url/to/model/model.json') {
          resolve(new Response(
              JSON.stringify({
                modelTopology,
                weightsManifest,
              }),
              {'headers': {'Content-Type': JSON_TYPE}}));
        } else if (path === 'https://url/to/model/weight_0') {
          resolve(new Response(
              ones([32, 32], 'float32').dataSync() as Float32Array,
              {'headers': {'Content-Type': OCTET_STREAM_TYPE}}));
        } else if (path === 'https://url/to/model/weight_1') {
          resolve(new Response(
              zeros([32], 'float32').dataSync() as Float32Array,
              {'headers': {'Content-Type': OCTET_STREAM_TYPE}}));
        } else {
          reject(new Error(`Invalid path: ${path}`));
        }
      });
    });

    const progressFractions: number[] = [];
    const model = await tfl.loadLayersModel('https://url/to/model/model.json', {
      onProgress: (fraction: number) => {
        progressFractions.push(fraction);
      }
    });
    expect(model.layers.length).toEqual(2);
    expect(model.inputs.length).toEqual(1);
    expect(model.inputs[0].shape).toEqual([null, 32]);
    expect(model.outputs.length).toEqual(1);
    expect(model.outputs[0].shape).toEqual([null, 32]);
    const weightValues = model.getWeights();
    expect(weightValues.length).toEqual(2);
    expectTensorsClose(weightValues[0], ones([32, 32]));
    expectTensorsClose(weightValues[1], zeros([32]));
    // There are three files: a JSON file and two weight files. So the progress
    // callback should have been called four times (twice the weight files'
    // number).
    expect(progressFractions).toEqual([0.25, 0.5, 0.75, 1]);
  });

  it('loadLayersModel: no memory leak during model loading', async () => {
    const modelTopology =
        JSON.parse(JSON.stringify(fakeSequentialModel)).modelTopology;
    const weightsManifest: io.WeightsManifestConfig = [
      {
        'paths': ['weight_0'],
        'weights':
            [{'name': `dense_6/kernel`, 'dtype': 'float32', 'shape': [32, 32]}],
      },
      {
        'paths': ['weight_1'],
        'weights':
            [{'name': `dense_6/bias`, 'dtype': 'float32', 'shape': [32]}],
      }
    ];

    const kernelData = ones([32, 32], 'float32').dataSync() as Float32Array;
    const biasData = zeros([32], 'float32').dataSync() as Float32Array;
    spyOn(env().platform, 'fetch').and.callFake((path: string) => {
      return new Promise((resolve, reject) => {
        if (path === 'model/model.json') {
          resolve(new Response(
              JSON.stringify({
                modelTopology,
                weightsManifest,
              }),
              {'headers': {'Content-Type': JSON_TYPE}}));
        } else if (path === 'model/weight_0') {
          resolve(new Response(
              kernelData, {'headers': {'Content-Type': OCTET_STREAM_TYPE}}));
        } else if (path === 'model/weight_1') {
          resolve(new Response(
              biasData, {'headers': {'Content-Type': OCTET_STREAM_TYPE}}));
        } else {
          reject(new Error(`Invalid path: ${path}`));
        }
      });
    });

    const numTensors0 = memory().numTensors;
    const model1 = await tfl.loadLayersModel('model/model.json');
    const numTensors1 = memory().numTensors;
    // The increase in the number of tensors should be equal to the
    // number of weights possessed by the model. No extra tensors
    // should have been created.
    expect(numTensors1).toEqual(numTensors0 + 2);

    model1.dispose();
    const numTensors2 = memory().numTensors;
    // The dispose() call should have brought us to the initial number
    // of tensors (i.e., before the model was created).
    expect(numTensors2).toEqual(numTensors0);
  });

  it('loadLayersModel: no memory leak with nested LayersModel layer',
     async () => {
       const modelTopology =
           JSON.parse(JSON.stringify(fakeSequentialModelWithNestedContainer))
               .modelTopology;

       const weightsManifest: io.WeightsManifestConfig = [{
         'paths': ['weight_0'],
         'weights': [
           {'name': `dense_1/kernel`, 'dtype': 'float32', 'shape': [4, 2]},
           {'name': `dense_1/bias`, 'dtype': 'float32', 'shape': [2]},
           {'name': `dense_2/kernel`, 'dtype': 'float32', 'shape': [2, 1]},
           {'name': `dense_2/bias`, 'dtype': 'float32', 'shape': [1]}
         ],
       }];

       spyOn(env().platform, 'fetch').and.callFake((path: string) => {
         return new Promise((resolve, reject) => {
           if (path === 'model/model.json') {
             resolve(new Response(
                 JSON.stringify({
                   modelTopology,
                   weightsManifest,
                 }),
                 {'headers': {'Content-Type': JSON_TYPE}}));
           } else if (path === 'model/weight_0') {
             resolve(new Response(
                 new Float32Array([0, 1, 2, 3, 4, 5, 6, 7, 8, 9, 10, 11, 12]),
                 {'headers': {'Content-Type': OCTET_STREAM_TYPE}}));
           } else {
             reject(new Error(`Invalid path: ${path}`));
           }
         });
       });

       const numTensors0 = memory().numTensors;
       const model = await tfl.loadLayersModel('model/model.json');
       const mem = await memory();
       const numTensors1 = mem.numTensors;
       expect(numTensors1).toEqual(numTensors0 + 4);

       const disposeResult = model.dispose();
       expect(disposeResult.numDisposedVariables).toEqual(4);
       const numTensors2 = memory().numTensors;
       expect(numTensors2).toEqual(numTensors0);
     });

  it('load topology and weights from implicit relative http path: HDF5 format',
     async () => {
       const modelTopology =
           JSON.parse(JSON.stringify(fakeSequentialModelFromHDF5))
               .modelTopology;
       const weightsManifest: io.WeightsManifestConfig = [
         {
           'paths': ['weight_0'],
           'weights': [
             {'name': `dense_1/kernel`, 'dtype': 'float32', 'shape': [10, 2]}
           ],
         },
         {
           'paths': ['weight_1'],
           'weights':
               [{'name': `dense_1/bias`, 'dtype': 'float32', 'shape': [2]}],
         },
         {
           'paths': ['weight_2'],
           'weights': [
             {'name': `dense_2/kernel`, 'dtype': 'float32', 'shape': [2, 1]}
           ],
         },
         {
           'paths': ['weight_3'],
           'weights':
               [{'name': `dense_2/bias`, 'dtype': 'float32', 'shape': [1]}],
         }
       ];
       spyOn(env().platform, 'fetch').and.callFake((path: string) => {
         return new Promise((resolve, reject) => {
           if (path === 'model/model.json') {
             resolve(new Response(
                 JSON.stringify({
                   modelTopology,
                   weightsManifest,
                 }),
                 {'headers': {'Content-Type': JSON_TYPE}}));
           } else if (path === 'model/weight_0') {
             resolve(new Response(
                 ones([10, 2], 'float32').dataSync() as Float32Array,
                 {'headers': {'Content-Type': OCTET_STREAM_TYPE}}));
           } else if (path === 'model/weight_1') {
             resolve(new Response(
                 zeros([2], 'float32').dataSync() as Float32Array,
                 {'headers': {'Content-Type': OCTET_STREAM_TYPE}}));
           } else if (path === 'model/weight_2') {
             resolve(new Response(
                 zeros([2, 1], 'float32').dataSync() as Float32Array,
                 {'headers': {'Content-Type': OCTET_STREAM_TYPE}}));
           } else if (path === 'model/weight_3') {
             resolve(new Response(
                 ones([1], 'float32').dataSync() as Float32Array,
                 {'headers': {'Content-Type': OCTET_STREAM_TYPE}}));
           } else {
             reject(new Error(`Invalid path: ${path}`));
           }
         });
       });

       const model = await loadLayersModel('model/model.json');
       expect(model.layers.length).toEqual(2);
       expect(model.inputs.length).toEqual(1);
       expect(model.inputs[0].shape).toEqual([null, 10]);
       expect(model.outputs.length).toEqual(1);
       expect(model.outputs[0].shape).toEqual([null, 1]);
       const weightValues = model.getWeights();
       expect(weightValues.length).toEqual(4);
       expectTensorsClose(weightValues[0], ones([10, 2]));
       expectTensorsClose(weightValues[1], zeros([2]));
       expectTensorsClose(weightValues[2], zeros([2, 1]));
       expectTensorsClose(weightValues[3], ones([1]));
     });

  it('load topology and weights: non-array Sequential config', async () => {
    const modelTopology =
        JSON.parse(JSON.stringify(fakeNonArrayConfigSequentialModelFromHDF5))
            .modelTopology;
    const weightsManifest: io.WeightsManifestConfig = [
      {
        'paths': ['weight_0'],
        'weights':
            [{'name': `dense_1/kernel`, 'dtype': 'float32', 'shape': [10, 2]}],
      },
      {
        'paths': ['weight_1'],
        'weights': [{'name': `dense_1/bias`, 'dtype': 'float32', 'shape': [2]}],
      },
      {
        'paths': ['weight_2'],
        'weights':
            [{'name': `dense_2/kernel`, 'dtype': 'float32', 'shape': [2, 1]}],
      },
      {
        'paths': ['weight_3'],
        'weights': [{'name': `dense_2/bias`, 'dtype': 'float32', 'shape': [1]}],
      }
    ];
    spyOn(env().platform, 'fetch').and.callFake((path: string) => {
      return new Promise((resolve, reject) => {
        if (path === 'model/model.json') {
          resolve(new Response(
              JSON.stringify({
                modelTopology,
                weightsManifest,
              }),
              {'headers': {'Content-Type': JSON_TYPE}}));
        } else if (path === 'model/weight_0') {
          resolve(new Response(
              ones([10, 2], 'float32').dataSync() as Float32Array,
              {'headers': {'Content-Type': OCTET_STREAM_TYPE}}));
        } else if (path === 'model/weight_1') {
          resolve(new Response(
              zeros([2], 'float32').dataSync() as Float32Array,
              {'headers': {'Content-Type': OCTET_STREAM_TYPE}}));
        } else if (path === 'model/weight_2') {
          resolve(new Response(
              zeros([2, 1], 'float32').dataSync() as Float32Array,
              {'headers': {'Content-Type': OCTET_STREAM_TYPE}}));
        } else if (path === 'model/weight_3') {
          resolve(new Response(
              ones([1], 'float32').dataSync() as Float32Array,
              {'headers': {'Content-Type': OCTET_STREAM_TYPE}}));
        } else {
          reject(new Error(`Invalid path: ${path}`));
        }
      });
    });

    const model = await loadLayersModel('model/model.json');
    expect(model.name.indexOf('Foo123Sequential')).toEqual(0);
    expect(model.layers.length).toEqual(2);
    expect(model.inputs.length).toEqual(1);
    expect(model.inputs[0].shape).toEqual([null, 10]);
    expect(model.outputs.length).toEqual(1);
    expect(model.outputs[0].shape).toEqual([null, 1]);
    const weightValues = model.getWeights();
    expect(weightValues.length).toEqual(4);
    expectTensorsClose(weightValues[0], ones([10, 2]));
    expectTensorsClose(weightValues[1], zeros([2]));
    expectTensorsClose(weightValues[2], zeros([2, 1]));
    expectTensorsClose(weightValues[3], ones([1]));
  });

  it('load topology and weights with browserHTTPRequest with requestInit',
     async () => {
       const modelTopology =
           JSON.parse(JSON.stringify(fakeSequentialModel)).modelTopology;
       const weightsManifest: io.WeightsManifestConfig = [
         {
           'paths': ['weight_0'],
           'weights': [
             {'name': `dense_6/kernel`, 'dtype': 'float32', 'shape': [32, 32]}
           ],
         },
         {
           'paths': ['weight_1'],
           'weights':
               [{'name': `dense_6/bias`, 'dtype': 'float32', 'shape': [32]}],
         }
       ];

       const requestHeaders: Array<{[key: string]: string | {}}> = [];
       const requestCredentials: string[] = [];
       spyOn(env().platform, 'fetch')
           .and.callFake((path: string, requestInit?: RequestInit) => {
             if (requestInit != null) {
               requestHeaders.push(requestInit.headers as {});
               requestCredentials.push(requestInit.credentials);
             }
             return new Promise((resolve, reject) => {
               if (path === 'model/model.json') {
                 resolve(new Response(
                     JSON.stringify({
                       modelTopology,
                       weightsManifest,
                     }),
                     {'headers': {'Content-Type': JSON_TYPE}}));
               } else if (path === 'model/weight_0') {
                 resolve(new Response(
                     ones([32, 32], 'float32').dataSync() as Float32Array,
                     {'headers': {'Content-Type': OCTET_STREAM_TYPE}}));
               } else if (path === 'model/weight_1') {
                 resolve(new Response(
                     zeros([32], 'float32').dataSync() as Float32Array,
                     {'headers': {'Content-Type': OCTET_STREAM_TYPE}}));
               } else {
                 reject(new Error(`Invalid path: ${path}`));
               }
             });
           });

       const model = await loadLayersModel(
           io.browserHTTPRequest('model/model.json', {
             requestInit: {
               headers: {'header_key_1': 'header_value_1'},
               credentials: 'include',
             }
           }));
       expect(model.layers.length).toEqual(2);
       expect(model.inputs.length).toEqual(1);
       expect(model.inputs[0].shape).toEqual([null, 32]);
       expect(model.outputs.length).toEqual(1);
       expect(model.outputs[0].shape).toEqual([null, 32]);
       const weightValues = model.getWeights();
       expect(weightValues.length).toEqual(2);
       expectTensorsClose(weightValues[0], ones([32, 32]));
       expectTensorsClose(weightValues[1], zeros([32]));

       // Verify that the headers and credentials are sent via
       // `fetch` properly.
       expect(requestHeaders[0]).toEqual(jasmine.objectContaining({
         'header_key_1': 'header_value_1'
       }));
       expect(requestHeaders[1]).toEqual(jasmine.objectContaining({
         'header_key_1': 'header_value_1'
       }));
       expect(requestHeaders[2]).toEqual(jasmine.objectContaining({
         'header_key_1': 'header_value_1'
       }));
       expect(requestCredentials).toEqual(['include', 'include', 'include']);
     });

  const httpProtocols = ['http://', 'https://'];
  for (const protocol of httpProtocols) {
    it(`load topology and weights: explicit relative ${protocol} path`,
       async () => {
         const modelTopology =
             JSON.parse(JSON.stringify(fakeSequentialModel)).modelTopology;
         const weightsManifest: io.WeightsManifestConfig = [
           {
             'paths': ['weight_0'],
             'weights': [
               {'name': `dense_6/kernel`, 'dtype': 'float32', 'shape': [32, 32]}
             ],
           },
           {
             'paths': ['weight_1'],
             'weights':
                 [{'name': `dense_6/bias`, 'dtype': 'float32', 'shape': [32]}],
           }
         ];
         spyOn(env().platform, 'fetch').and.callFake((path: string) => {
           return new Promise((resolve, reject) => {
             if (path === `${protocol}localhost:8888/models/model.json`) {
               resolve(new Response(
                   JSON.stringify({
                     modelTopology,
                     weightsManifest,
                   }),
                   {'headers': {'Content-Type': JSON_TYPE}}));
             } else if (path === `${protocol}localhost:8888/models/weight_0`) {
               resolve(new Response(
                   ones([32, 32], 'float32').dataSync() as Float32Array,
                   {'headers': {'Content-Type': OCTET_STREAM_TYPE}}));
             } else if (path === `${protocol}localhost:8888/models/weight_1`) {
               resolve(new Response(
                   zeros([32], 'float32').dataSync() as Float32Array,
                   {'headers': {'Content-Type': OCTET_STREAM_TYPE}}));
             } else {
               reject(new Error(`Invalid path: ${path}`));
             }
           });
         });

         const model = await loadLayersModel(
             `${protocol}localhost:8888/models/model.json`);
         expect(model.layers.length).toEqual(2);
         expect(model.inputs.length).toEqual(1);
         expect(model.inputs[0].shape).toEqual([null, 32]);
         expect(model.outputs.length).toEqual(1);
         expect(model.outputs[0].shape).toEqual([null, 32]);
         const weightValues = model.getWeights();
         expect(weightValues.length).toEqual(2);
         expectTensorsClose(weightValues[0], ones([32, 32]));
         expectTensorsClose(weightValues[1], zeros([32]));
       });
  }

  it('Missing weight in manifest leads to error', done => {
    setupFakeWeightFiles({
      './weight_0': ones([32, 32], 'float32').dataSync() as Float32Array,
      './weight_1': ones([32], 'float32').dataSync() as Float32Array,
    });
    // Use a randomly generated layer name to prevent interaction with other
    // unit tests that load the same sample JSON.
    const denseLayerName = `dense_${Math.floor(Math.random() * 1e9)}`;
    const weightsManifest: io.WeightsManifestConfig = [
      {
        'paths': ['weight_0'],
        'weights': [{
          'name': `${denseLayerName}/kernel`,
          'dtype': 'float32',
          'shape': [32, 32]
        }],
      },
    ];  // Missing bias.
    // JSON.parse and stringify to deep copy fakeSequentialModel.
    const configJson =
        JSON.parse(JSON.stringify(fakeSequentialModel)).modelTopology;
    configJson['config']['layers'][1]['config']['name'] = denseLayerName;
    modelFromJSON({modelTopology: configJson, weightsManifest, pathPrefix: '.'})
        .then(() => done.fail())
        .catch(() => done());
  });

  it('Loads weights despite uniqueified tensor names', async () => {
    setupFakeWeightFiles({
      './weight_0': ones([32, 32], 'float32').dataSync() as Float32Array,
      './weight_1': ones([32], 'float32').dataSync() as Float32Array,
    });
    const denseLayerName = 'dense_uniqueify';
    const weightsManifest: io.WeightsManifestConfig = [
      {
        'paths': ['weight_0'],
        'weights': [{
          'name': `${denseLayerName}/kernel`,
          'dtype': 'float32',
          'shape': [32, 32]
        }],
      },
      {
        'paths': ['weight_1'],
        'weights': [
          {'name': `${denseLayerName}/bias`, 'dtype': 'float32', 'shape': [32]}
        ],
      }
    ];
    // JSON.parse and stringify to deep copy fakeSequentialModel.
    const configJson =
        JSON.parse(JSON.stringify(fakeSequentialModel)).modelTopology;
    configJson['config']['layers'][1]['config']['name'] = denseLayerName;
    const model1 = await modelFromJSON(
        {modelTopology: configJson, weightsManifest, pathPrefix: '.'});
    expect(model1.weights[0].name).toEqual('dense_uniqueify/kernel');
    expect(model1.weights[0].originalName).toEqual('dense_uniqueify/kernel');
    expect(model1.weights[1].name).toEqual('dense_uniqueify/bias');
    expect(model1.weights[1].originalName).toEqual('dense_uniqueify/bias');
    expectTensorsClose(model1.weights[0].read(), ones([32, 32], 'float32'));
    expectTensorsClose(model1.weights[1].read(), ones([32], 'float32'));

    // On the second load, the variable names will be uniqueified. This
    // test succeeds only because we maintain the name mapping, so we
    // can load weights--keyed by non-unique names in the weight
    // manifest--into variables with newly uniqueified names.
    const model2 = await modelFromJSON(
        {modelTopology: configJson, weightsManifest, pathPrefix: '.'});
    // note unique suffix
    expect(model2.weights[0].name).toEqual('dense_uniqueify/kernel_1');
    expect(model2.weights[0].originalName).toEqual('dense_uniqueify/kernel');
    // note unique suffix
    expect(model2.weights[1].name).toEqual('dense_uniqueify/bias_1');
    expect(model2.weights[1].originalName).toEqual('dense_uniqueify/bias');
    expectTensorsClose(model2.weights[0].read(), ones([32, 32], 'float32'));
    expectTensorsClose(model2.weights[1].read(), ones([32], 'float32'));
  });

  it('Repeated saving and loading of LayersModel works', () => {
    const model1 = tfl.sequential();
    model1.add(
        tfl.layers.dense({units: 3, inputShape: [4], activation: 'relu'}));
    model1.add(tfl.layers.dense({units: 1, activation: 'sigmoid'}));
    const json1 = model1.toJSON(null, false);
    const model2 =
        deserialize(convertPythonicToTs(json1) as serialization.ConfigDict) as
        LayersModel;
    const json2 = model2.toJSON(null, false);
    expect(json2).toEqual(json1);
  });
});

describeMathCPUAndWebGL2('Saving+loading model with optimizer', () => {
  it('SGD', async () => {
    const model1 = tfl.sequential();
    model1.add(tfl.layers.dense(
        {units: 1, inputShape: [8], kernelInitializer: 'ones'}));
    const learningRate = 0.02;
    const optimizer = train.sgd(learningRate);
    model1.compile({loss: 'meanSquaredError', optimizer});

    const xs = ones([4, 8]);
    const ys = zeros([4, 1]);
    await model1.fit(xs, ys, {epochs: 1});

    let savedArtifacts: io.ModelArtifacts;
    await model1.save(
        io.withSaveHandler(async (artifacts: io.ModelArtifacts) => {
          savedArtifacts = artifacts;
          return null;
        }),
        {includeOptimizer: true});

    const trainingConfig = savedArtifacts.trainingConfig;
    expect(trainingConfig['loss']).toEqual('mean_squared_error');

    const weightSpecs = savedArtifacts.weightSpecs;
    // The first two weights belong to the model proper.
    // The next weight is the iterations counter.
    expect(weightSpecs.length).toEqual(2 + 1);
    expect(weightSpecs[2].name).toEqual('iter');
    // The first part comes from the kernel of the dense layer, which has a
    // 8 elements and each is 4 bytes.
    // The second part comes from the bias of the dense layer, which has 1
    // element and is also 4 bytes.
    const weightData = savedArtifacts.weightData;
<<<<<<< HEAD
    expect(io.concatenateArrayBuffers(weightData).byteLength)
=======
    expect(new io.CompositeArrayBuffer(weightData).byteLength)
>>>>>>> db099a49
      .toEqual(4 * 8 + 4 * 1 + 4);

    // Load the model back, with the optimizer.
    const model2 = await tfl.loadLayersModel(io.fromMemory(savedArtifacts));
    expect(model2.optimizer.getConfig()['learningRate']).toEqual(learningRate);

    const optimizer1Weights = await model1.optimizer.getWeights();
    const optimizer2Weights = await model2.optimizer.getWeights();
    expect(optimizer2Weights.length).toEqual(optimizer1Weights.length);
    for (let i = 0; i < optimizer1Weights.length; ++i) {
      expectTensorsClose(
          optimizer2Weights[i].tensor, optimizer1Weights[i].tensor);
    }

    // Call fit() on the loaded model and assert that the effect is the
    // same as calling fit() again on the original model.
    const history = await model2.fit(xs, ys, {epochs: 1});
    expect(history.history.loss[0]).toBeCloseTo(26.2144);
  });

  it('RMSProp', async () => {
    const model1 = tfl.sequential();
    model1.add(tfl.layers.dense(
        {units: 1, inputShape: [8], kernelInitializer: 'ones'}));
    const learningRate = 0.02;
    const decay = 0.95;
    const optimizer = train.rmsprop(learningRate, decay);
    model1.compile({loss: 'meanSquaredError', optimizer});

    const xs = ones([4, 8]);
    const ys = zeros([4, 1]);
    await model1.fit(xs, ys, {epochs: 1});

    let savedArtifacts: io.ModelArtifacts;
    await model1.save(
        io.withSaveHandler(async (artifacts: io.ModelArtifacts) => {
          savedArtifacts = artifacts;
          return null;
        }),
        {includeOptimizer: true});

    const trainingConfig = savedArtifacts.trainingConfig;
    expect(trainingConfig['loss']).toEqual('mean_squared_error');

    const weightSpecs = savedArtifacts.weightSpecs;
    // The first two weights belong to the model proper.
    // The next weight is the iterations counter.
    // The last four weights belong to the rmsprop optimizer.
    expect(weightSpecs.length).toEqual(2 + 1 + 2 * 2);
    expect(weightSpecs[2].name).toEqual('iter');
    expect(weightSpecs[3].name).toEqual(`${weightSpecs[0].name}/rms`);
    expect(weightSpecs[4].name).toEqual(`${weightSpecs[1].name}/rms`);
    expect(weightSpecs[5].name).toEqual(`${weightSpecs[0].name}/momentum`);
    expect(weightSpecs[6].name).toEqual(`${weightSpecs[1].name}/momentum`);
    // The first part comes from the kernel of the dense layer, which has a
    // 8 elements and each is 4 bytes.
    // The second part comes from the bias of the dense layer, which has 1
    // element and is also 4 bytes.
    const weightData = savedArtifacts.weightData;
<<<<<<< HEAD
    expect(io.concatenateArrayBuffers(weightData)
=======
    expect(new io.CompositeArrayBuffer(weightData)
>>>>>>> db099a49
      .byteLength).toEqual(4 + 4 * 8 * 3 + 4 * 1 * 3);

    // Load the model back, with the optimizer.
    const model2 = await tfl.loadLayersModel(io.fromMemory(savedArtifacts));
    expect(model2.optimizer.getConfig()['learningRate']).toEqual(learningRate);
    expect(model2.optimizer.getConfig()['decay']).toEqual(decay);

    const optimizer1Weights = await model1.optimizer.getWeights();
    const optimizer2Weights = await model2.optimizer.getWeights();
    expect(optimizer2Weights.length).toEqual(optimizer1Weights.length);
    for (let i = 0; i < optimizer1Weights.length; ++i) {
      expectTensorsClose(
          optimizer2Weights[i].tensor, optimizer1Weights[i].tensor);
    }

    // Call fit() on the loaded model and assert that the effect is the
    // same as calling fit() again on the original model.
    const history = await model2.fit(xs, ys, {epochs: 1});
    expect(history.history.loss[0]).toBeCloseTo(51.768246);
  });

  it('Adadelta', async () => {
    const model1 = tfl.sequential();
    model1.add(tfl.layers.dense(
        {units: 1, inputShape: [8], kernelInitializer: 'ones'}));
    const learningRate = 0.02;
    const optimizer = train.adadelta(learningRate);
    model1.compile({loss: 'meanSquaredError', optimizer});

    const xs = ones([4, 8]);
    const ys = zeros([4, 1]);
    await model1.fit(xs, ys, {epochs: 1});

    let savedArtifacts: io.ModelArtifacts;
    await model1.save(
        io.withSaveHandler(async (artifacts: io.ModelArtifacts) => {
          savedArtifacts = artifacts;
          return null;
        }),
        {includeOptimizer: true});

    const trainingConfig = savedArtifacts.trainingConfig;
    expect(trainingConfig['loss']).toEqual('mean_squared_error');

    const weightSpecs = savedArtifacts.weightSpecs;
    // The first two weights belong to the model proper.
    // The next weight is the iterations counter.
    // The last four weights belong to the rmsprop optimizer.
    expect(weightSpecs.length).toEqual(2 + 1 + 2 * 2);
    expect(weightSpecs[2].name).toEqual('iter');
    expect(weightSpecs[3].name).toEqual(`${weightSpecs[0].name}/accum_grad`);
    expect(weightSpecs[4].name).toEqual(`${weightSpecs[1].name}/accum_grad`);
    expect(weightSpecs[5].name).toEqual(`${weightSpecs[0].name}/accum_var`);
    expect(weightSpecs[6].name).toEqual(`${weightSpecs[1].name}/accum_var`);
    // The first part comes from the kernel of the dense layer, which has a
    // 8 elements and each is 4 bytes.
    // The second part comes from the bias of the dense layer, which has 1
    // element and is also 4 bytes.
    const weightData = savedArtifacts.weightData;
<<<<<<< HEAD
    expect(io.concatenateArrayBuffers(weightData).byteLength)
=======
    expect(new io.CompositeArrayBuffer(weightData).byteLength)
>>>>>>> db099a49
      .toEqual(4 + 4 * 8 * 3 + 4 * 1 * 3);

    // Load the model back, with the optimizer.
    const model2 = await tfl.loadLayersModel(io.fromMemory(savedArtifacts));
    expect(model2.optimizer.getConfig()['learningRate']).toEqual(learningRate);

    const optimizer1Weights = await model1.optimizer.getWeights();
    const optimizer2Weights = await model2.optimizer.getWeights();
    expect(optimizer2Weights.length).toEqual(optimizer1Weights.length);
    for (let i = 0; i < optimizer1Weights.length; ++i) {
      expectTensorsClose(
          optimizer2Weights[i].tensor, optimizer1Weights[i].tensor);
    }

    // Call fit() on the loaded model and assert that the effect is the
    // same as calling fit() again on the original model.
    const history = await model2.fit(xs, ys, {epochs: 1});
    expect(history.history.loss[0]).toBeCloseTo(26.2144);
  });

  it('Adagrad', async () => {
    const model1 = tfl.sequential();
    model1.add(tfl.layers.dense(
        {units: 1, inputShape: [8], kernelInitializer: 'ones'}));
    const learningRate = 0.02;
    const initialAccumulatorValue = 0.15;
    const optimizer = train.adagrad(learningRate, initialAccumulatorValue);
    model1.compile({loss: 'meanSquaredError', optimizer});

    const xs = ones([4, 8]);
    const ys = zeros([4, 1]);
    await model1.fit(xs, ys, {epochs: 1});

    let savedArtifacts: io.ModelArtifacts;
    await model1.save(
        io.withSaveHandler(async (artifacts: io.ModelArtifacts) => {
          savedArtifacts = artifacts;
          return null;
        }),
        {includeOptimizer: true});

    const trainingConfig = savedArtifacts.trainingConfig;
    expect(trainingConfig['loss']).toEqual('mean_squared_error');

    const weightSpecs = savedArtifacts.weightSpecs;
    // The first two weights belong to the model proper.
    // The next weight is the iterations counter.
    // The last two weights belong to the rmsprop optimizer.
    expect(weightSpecs.length).toEqual(2 + 1 + 2);
    expect(weightSpecs[2].name).toEqual('iter');
    expect(weightSpecs[3].name).toEqual(`${weightSpecs[0].name}/accumulator`);
    expect(weightSpecs[4].name).toEqual(`${weightSpecs[1].name}/accumulator`);
    // The first part comes from the kernel of the dense layer, which has a
    // 8 elements and each is 4 bytes.
    // The second part comes from the bias of the dense layer, which has 1
    // element and is also 4 bytes.
    const weightData = savedArtifacts.weightData;
<<<<<<< HEAD
    expect(io.concatenateArrayBuffers(weightData).byteLength)
=======
    expect(new io.CompositeArrayBuffer(weightData).byteLength)
>>>>>>> db099a49
      .toEqual(4 + 4 * 8 * 2 + 4 * 1 * 2);

    // Load the model back, with the optimizer.
    const model2 = await tfl.loadLayersModel(io.fromMemory(savedArtifacts));
    expect(model2.optimizer.getConfig()['learningRate']).toEqual(learningRate);
    expect(model2.optimizer.getConfig()['initialAccumulatorValue'])
        .toEqual(initialAccumulatorValue);

    const optimizer1Weights = await model1.optimizer.getWeights();
    const optimizer2Weights = await model2.optimizer.getWeights();
    expect(optimizer2Weights.length).toEqual(optimizer1Weights.length);
    for (let i = 0; i < optimizer1Weights.length; ++i) {
      expectTensorsClose(
          optimizer2Weights[i].tensor, optimizer1Weights[i].tensor);
    }

    // Call fit() on the loaded model and assert that the effect is the
    // same as calling fit() again on the original model.
    const history = await model2.fit(xs, ys, {epochs: 1});
    expect(history.history.loss[0]).toBeCloseTo(61.153225);
  });

  it('Adam as explicit object', async () => {
    const model1 = tfl.sequential();
    model1.add(tfl.layers.dense(
        {units: 1, inputShape: [8], kernelInitializer: 'ones'}));
    const learningRate = 0.02;
    const beta1 = 0.95;
    const beta2 = 0.98;
    const optimizer = train.adam(learningRate, beta1, beta2);
    model1.compile({loss: 'meanSquaredError', optimizer});

    const xs = ones([4, 8]);
    const ys = zeros([4, 1]);
    await model1.fit(xs, ys, {epochs: 1});

    let savedArtifacts: io.ModelArtifacts;
    await model1.save(
        io.withSaveHandler(async (artifacts: io.ModelArtifacts) => {
          savedArtifacts = artifacts;
          return null;
        }),
        {includeOptimizer: true});

    const trainingConfig = savedArtifacts.trainingConfig;
    expect(trainingConfig['loss']).toEqual('mean_squared_error');

    const weightSpecs = savedArtifacts.weightSpecs;
    // The first two weights belong to the model proper.
    // The next weight is the iterations counter.
    // The last four weights belong to the rmsprop optimizer.
    expect(weightSpecs.length).toEqual(2 + 1 + 2 * 2);
    expect(weightSpecs[2].name).toEqual('iter');
    expect(weightSpecs[3].name).toEqual(`${weightSpecs[0].name}/m`);
    expect(weightSpecs[4].name).toEqual(`${weightSpecs[1].name}/m`);
    expect(weightSpecs[5].name).toEqual(`${weightSpecs[0].name}/v`);
    expect(weightSpecs[6].name).toEqual(`${weightSpecs[1].name}/v`);
    // The first part comes from the kernel of the dense layer, which has a
    // 8 elements and each is 4 bytes.
    // The second part comes from the bias of the dense layer, which has 1
    // element and is also 4 bytes.
    const weightData = savedArtifacts.weightData;
<<<<<<< HEAD
    expect(io.concatenateArrayBuffers(weightData).byteLength)
=======
    expect(new io.CompositeArrayBuffer(weightData).byteLength)
>>>>>>> db099a49
      .toEqual(4 + 4 * 8 * 3 + 4 * 1 * 3);

    // Load the model back, with the optimizer.
    const model2 = await tfl.loadLayersModel(io.fromMemory(savedArtifacts));
    expect(model2.optimizer.getConfig()['learningRate']).toEqual(learningRate);
    expect(model2.optimizer.getConfig()['beta1']).toEqual(beta1);
    expect(model2.optimizer.getConfig()['beta2']).toEqual(beta2);

    const optimizer1Weights = await model1.optimizer.getWeights();
    const optimizer2Weights = await model2.optimizer.getWeights();
    expect(optimizer2Weights.length).toEqual(optimizer1Weights.length);
    for (let i = 0; i < optimizer1Weights.length; ++i) {
      expectTensorsClose(
          optimizer2Weights[i].tensor, optimizer1Weights[i].tensor);
    }

    // Call fit() on the loaded model and assert that the effect is the
    // same as calling fit() again on the original model.
    const history = await model2.fit(xs, ys, {epochs: 1});
    expect(history.history.loss[0]).toBeCloseTo(61.1524);
  });

  it('Adam as string name', async () => {
    const model1 = tfl.sequential();
    model1.add(tfl.layers.dense(
        {units: 1, inputShape: [8], kernelInitializer: 'ones'}));
    model1.compile({loss: 'meanSquaredError', optimizer: 'adam'});

    const xs = ones([4, 8]);
    const ys = zeros([4, 1]);
    await model1.fit(xs, ys, {epochs: 1});

    let savedArtifacts: io.ModelArtifacts;
    await model1.save(
        io.withSaveHandler(async (artifacts: io.ModelArtifacts) => {
          savedArtifacts = artifacts;
          return null;
        }),
        {includeOptimizer: true});

    const trainingConfig = savedArtifacts.trainingConfig;
    expect(trainingConfig['loss']).toEqual('mean_squared_error');

    const weightSpecs = savedArtifacts.weightSpecs;
    // The first two weights belong to the model proper.
    // The next weight is the iterations counter.
    // The last four weights belong to the rmsprop optimizer.
    expect(weightSpecs.length).toEqual(2 + 1 + 2 * 2);
    expect(weightSpecs[2].name).toEqual('iter');
    expect(weightSpecs[3].name).toEqual(`${weightSpecs[0].name}/m`);
    expect(weightSpecs[4].name).toEqual(`${weightSpecs[1].name}/m`);
    expect(weightSpecs[5].name).toEqual(`${weightSpecs[0].name}/v`);
    expect(weightSpecs[6].name).toEqual(`${weightSpecs[1].name}/v`);
    // The first part comes from the kernel of the dense layer, which has a
    // 8 elements and each is 4 bytes.
    // The second part comes from the bias of the dense layer, which has 1
    // element and is also 4 bytes.
    const weightData = savedArtifacts.weightData;
<<<<<<< HEAD
    expect(io.concatenateArrayBuffers(weightData).byteLength)
=======
    expect(new io.CompositeArrayBuffer(weightData).byteLength)
>>>>>>> db099a49
      .toEqual(4 + 4 * 8 * 3 + 4 * 1 * 3);

    // Load the model back, with the optimizer.
    const model2 = await tfl.loadLayersModel(io.fromMemory(savedArtifacts));
    expect(model2.optimizer.getConfig()['learningRate']).toEqual(1e-3);

    const optimizer1Weights = await model1.optimizer.getWeights();
    const optimizer2Weights = await model2.optimizer.getWeights();
    expect(optimizer2Weights.length).toEqual(optimizer1Weights.length);
    for (let i = 0; i < optimizer1Weights.length; ++i) {
      expectTensorsClose(
          optimizer2Weights[i].tensor, optimizer1Weights[i].tensor);
    }

    // Call fit() on the loaded model and assert that the effect is the
    // same as calling fit() again on the original model.
    const history = await model2.fit(xs, ys, {epochs: 1});
    expect(history.history.loss[0]).toBeCloseTo(63.8561);
  });

  it('Momentum', async () => {
    const model1 = tfl.sequential();
    model1.add(tfl.layers.dense(
        {units: 1, inputShape: [8], kernelInitializer: 'ones'}));
    const learningRate = 0.02;
    const momentum = 0.91;
    const optimizer = train.momentum(learningRate, momentum);
    model1.compile({loss: 'meanSquaredError', optimizer});

    const xs = ones([4, 8]);
    const ys = zeros([4, 1]);
    await model1.fit(xs, ys, {epochs: 1});

    let savedArtifacts: io.ModelArtifacts;
    await model1.save(
        io.withSaveHandler(async (artifacts: io.ModelArtifacts) => {
          savedArtifacts = artifacts;
          return null;
        }),
        {includeOptimizer: true});

    const trainingConfig = savedArtifacts.trainingConfig;
    expect(trainingConfig['loss']).toEqual('mean_squared_error');

    const weightSpecs = savedArtifacts.weightSpecs;
    // The first two weights belong to the model proper.
    // The next weight is the iterations counter.
    // The last four weights belong to the rmsprop optimizer.
    expect(weightSpecs.length).toEqual(2 + 1 + 2);
    expect(weightSpecs[2].name).toEqual('iter');
    expect(weightSpecs[3].name).toEqual(`${weightSpecs[0].name}/momentum`);
    expect(weightSpecs[4].name).toEqual(`${weightSpecs[1].name}/momentum`);
    // The first part comes from the kernel of the dense layer, which has a
    // 8 elements and each is 4 bytes.
    // The second part comes from the bias of the dense layer, which has 1
    // element and is also 4 bytes.
    const weightData = savedArtifacts.weightData;
<<<<<<< HEAD
    expect(io.concatenateArrayBuffers(weightData).byteLength)
=======
    expect(new io.CompositeArrayBuffer(weightData).byteLength)
>>>>>>> db099a49
      .toEqual(4 + 4 * 8 * 2 + 4 * 1 * 2);

    // Load the model back, with the optimizer.
    const model2 = await tfl.loadLayersModel(io.fromMemory(savedArtifacts));
    expect(model2.optimizer.getConfig()['learningRate']).toEqual(learningRate);

    const optimizer1Weights = await model1.optimizer.getWeights();
    const optimizer2Weights = await model2.optimizer.getWeights();
    expect(optimizer2Weights.length).toEqual(optimizer1Weights.length);
    for (let i = 0; i < optimizer1Weights.length; ++i) {
      expectTensorsClose(
          optimizer2Weights[i].tensor, optimizer1Weights[i].tensor);
    }

    // Call fit() on the loaded model and assert that the effect is the
    // same as calling fit() again on the original model.
    const history = await model2.fit(xs, ys, {epochs: 1});
    expect(history.history.loss[0]).toBeCloseTo(26.2144);
  });

  it('Saving model with metrics', async () => {
    const model1 = tfl.sequential();
    model1.add(tfl.layers.dense({
      units: 3,
      inputShape: [8],
      kernelInitializer: 'ones',
      activation: 'softmax'
    }));
    model1.compile(
        {loss: 'categoricalCrossentropy', optimizer: 'adam', metrics: ['acc']});

    const xs = ones([4, 8]);
    const ys = tensor2d([[0, 0, 1], [0, 0, 1], [0, 0, 1], [0, 0, 1]]);
    let h = await model1.fit(xs, ys, {epochs: 1});
    expect(h.history.loss[0]).toBeCloseTo(1.0986123);
    expect(h.history.acc).toEqual([0]);

    let savedArtifacts: io.ModelArtifacts;
    await model1.save(
        io.withSaveHandler(async (artifacts: io.ModelArtifacts) => {
          savedArtifacts = artifacts;
          return null;
        }),
        {includeOptimizer: true});

    const trainingConfig = savedArtifacts.trainingConfig;
    expect(trainingConfig['loss']).toEqual('categorical_crossentropy');
    expect(trainingConfig['metrics']).toEqual(['acc']);

    const model2 = await tfl.loadLayersModel(io.fromMemory(savedArtifacts));
    h = await model2.fit(xs, ys, {epochs: 1});
    expect(h.history.loss.length).toEqual(1);
    expect(h.history.loss[0]).toBeCloseTo(1.086648);
    expect(h.history.acc).toEqual([1]);
  });

  it('Saving model without calling fit first', async () => {
    const model1 = tfl.sequential();
    model1.add(tfl.layers.dense({
      units: 3,
      inputShape: [8],
      kernelInitializer: 'ones',
      activation: 'softmax'
    }));
    model1.compile(
        {loss: 'categoricalCrossentropy', optimizer: 'adam', metrics: ['acc']});

    let savedArtifacts: io.ModelArtifacts;
    await model1.save(
        io.withSaveHandler(async (artifacts: io.ModelArtifacts) => {
          savedArtifacts = artifacts;
          return null;
        }),
        {includeOptimizer: true});

    const trainingConfig = savedArtifacts.trainingConfig;
    expect(trainingConfig['loss']).toEqual('categorical_crossentropy');
    expect(trainingConfig['metrics']).toEqual(['acc']);

    const model2 = await tfl.loadLayersModel(io.fromMemory(savedArtifacts));

    const xs = ones([4, 8]);
    const ys = tensor2d([[0, 0, 1], [0, 0, 1], [0, 0, 1], [0, 0, 1]]);
    const h = await model2.fit(xs, ys, {epochs: 1});
    expect(h.history.loss.length).toEqual(1);
    expect(h.history.loss[0]).toBeCloseTo(1.0986123);
    expect(h.history.acc).toEqual([0]);
    expect(model2.optimizer.iterations).toEqual(1);
  });

  it('Saving functional model with more than one output', async () => {
    const input = tfl.input({shape: [8]});
    const x =
        tfl.layers
            .dense({units: 5, kernelInitializer: 'ones', activation: 'relu'})
            .apply(input) as tfl.SymbolicTensor;
    const outLayer1 = tfl.layers.dense(
        {units: 3, kernelInitializer: 'ones', activation: 'softmax'});
    const y1 = outLayer1.apply(x) as tfl.SymbolicTensor;
    const outLayer2 = tfl.layers.dense(
        {units: 1, kernelInitializer: 'ones', activation: 'sigmoid'});
    const y2 = outLayer2.apply(x) as tfl.SymbolicTensor;
    const model1 = tfl.model({inputs: input, outputs: [y1, y2]});
    model1.compile({
      loss: ['categoricalCrossentropy', 'binaryCrossentropy'],
      optimizer: 'adam',
      metrics: ['acc']
    });

    const xs = ones([4, 8]);
    const ys1 = tensor2d([[0, 0, 1], [0, 0, 1], [0, 0, 1], [0, 0, 1]]);
    const ys2 = tensor2d([[1], [1], [1], [1]]);

    let h = await model1.fit(xs, [ys1, ys2], {epochs: 1});

    let savedArtifacts: io.ModelArtifacts;
    await model1.save(
        io.withSaveHandler(async (artifacts: io.ModelArtifacts) => {
          savedArtifacts = artifacts;
          return null;
        }),
        {includeOptimizer: true});

    const trainingConfig = savedArtifacts.trainingConfig;
    expect(trainingConfig['loss']).toEqual([
      'categorical_crossentropy', 'binary_crossentropy'
    ]);
    expect(trainingConfig['metrics']).toEqual(['acc']);

    const model2 = await tfl.loadLayersModel(io.fromMemory(savedArtifacts));

    h = await model2.fit(xs, [ys1, ys2], {epochs: 1});
    expect(h.history.loss.length).toEqual(1);
    expect(h.history.loss[0]).toBeCloseTo(1.044699);

    const lossKey1 = `${outLayer1.name}_loss`;
    const outputLoss1 = h.history[lossKey1] as number[];
    expect(outputLoss1.length).toEqual(1);
    expect(outputLoss1[0]).toBeCloseTo(1.0446988);
    const lossKey2 = `${outLayer2.name}_loss`;
    const outputLoss2 = h.history[lossKey2] as number[];
    expect(outputLoss2.length).toEqual(1);
    expect(outputLoss2[0]).toBeCloseTo(1.936124e-7);

    const metricKey1 = `${outLayer1.name}_acc`;
    const metricValues1 = h.history[metricKey1] as number[];
    expect(metricValues1.length).toEqual(1);
    expect(metricValues1[0]).toEqual(1);
    const metricKey2 = `${outLayer2.name}_acc`;
    const metricValues2 = h.history[metricKey2] as number[];
    expect(metricValues2.length).toEqual(1);
    expect(metricValues2[0]).toBeCloseTo(1);
  });
});

describeMathCPU('loadLayersModel from IOHandler', () => {
  // The model topology JSON can be obtained with the following Python Keras
  // code:
  //
  // ```python
  // import keras
  // model = keras.Sequential([
  //     keras.layers.Dense(1, input_shape=[4], activation='sigmoid')
  // ])
  // print(model.to_json())
  // ```
  const modelTopology: {} = {
    'class_name': 'Sequential',
    'keras_version': '2.1.4',
    'config': [{
      'class_name': 'Dense',
      'config': {
        'kernel_initializer': {
          'class_name': 'VarianceScaling',
          'config': {
            'distribution': 'uniform',
            'scale': 1.0,
            'seed': null,
            'mode': 'fan_avg'
          }
        },
        'name': 'dense_1',
        'kernel_constraint': null,
        'bias_regularizer': null,
        'bias_constraint': null,
        'dtype': 'float32',
        'activation': 'sigmoid',
        'trainable': true,
        'kernel_regularizer': null,
        'bias_initializer': {'class_name': 'Zeros', 'config': {}},
        'units': 1,
        'batch_input_shape': [null, 4],
        'use_bias': true,
        'activity_regularizer': null
      }
    }],
    'backend': 'tensorflow'
  };
  const weightSpecs: io.WeightsManifestEntry[] = [
    {
      name: 'dense_1/kernel',
      shape: [4, 1],
      dtype: 'float32',
    },
    {
      name: 'dense_1/bias',
      shape: [1],
      dtype: 'float32',
    }
  ];
  const weightData = new Float32Array([1.1, 2.2, 3.3, 4.4, 5.5]).buffer;

  // A dummy IOHandler that returns hard-coded model artifacts when its
  // `load` method is called.
  class IOHandlerForTest implements io.IOHandler {
    private readonly includeWeights: boolean;

    constructor(includeWeights = true) {
      this.includeWeights = includeWeights;
    }

    async load(): Promise<io.ModelArtifacts> {
      return this.includeWeights ? {modelTopology, weightSpecs, weightData} :
                                   {modelTopology};
    }
  }

  // A dummy IOHandler that doesn't have the `load` method implemented and
  // is expected to cause `loadLayersModel` or `loadLayersModelInternal` to
  // fail.
  class IOHandlerWithoutLoad implements io.IOHandler {
    constructor() {}
  }

  it('load topology and weights', async () => {
    const model = await loadLayersModel(new IOHandlerForTest(true));
    expect(model.layers.length).toEqual(1);
    expect(model.inputs.length).toEqual(1);
    expect(model.inputs[0].shape).toEqual([null, 4]);
    expect(model.outputs.length).toEqual(1);
    expect(model.outputs[0].shape).toEqual([null, 1]);
    const weightValues = model.getWeights();
    expect(weightValues.length).toEqual(2);
    expectTensorsClose(weightValues[0], tensor2d([1.1, 2.2, 3.3, 4.4], [4, 1]));
    expectTensorsClose(weightValues[1], tensor1d([5.5]));
  });

  it('load topology only', async () => {
    const model = await loadLayersModel(new IOHandlerForTest(false));
    expect(model.layers.length).toEqual(1);
    expect(model.inputs.length).toEqual(1);
    expect(model.inputs[0].shape).toEqual([null, 4]);
    expect(model.outputs.length).toEqual(1);
    expect(model.outputs[0].shape).toEqual([null, 1]);
  });

  it('IOHandler without load method causes error', async () => {
    loadLayersModel(new IOHandlerWithoutLoad())
        .then(model => {
          fail(
              'Loading with an IOHandler without load method succeeded ' +
              'unexpectedly.');
        })
        .catch(err => {
          expect(err.message).toMatch(/does not have .*load.* method/);
        });
  });
});

describeMathCPUAndGPU('Sequential', () => {
  const inputShape = [1, 6];
  const batchInputShape = [1].concat(inputShape);
  const firstReshape = [2, 3];
  const secondReshape = [3, 2];
  const layers = [
    new Reshape({targetShape: firstReshape, batchInputShape, name: 'layer1'}),
    new Reshape({targetShape: secondReshape, name: 'layer2'})
  ];

  function getInputs(): Tensor {
    return ones(batchInputShape);
  }

  function getExpectedOutputs(): Tensor {
    return ones([1].concat(secondReshape));
  }

  it('throws an exception if the first layer is not an input layer', () => {
    const layer = new Reshape({targetShape: firstReshape});
    expect(() => tfl.sequential({layers: [layer]}))
        .toThrowError(
            /The first layer in a Sequential model must get an `inputShape`/);
  });

  it('can accept a list of layers in constructor', () => {
    const model = tfl.sequential({layers});
    expect(model.layers).toEqual(layers);
  });

  it('can add layers', () => {
    const model = tfl.sequential();
    for (const layer of layers) {
      model.add(layer);
    }
    expect(model.layers).toEqual(layers);
  });

  it('can pop layers', () => {
    const model = tfl.sequential({layers});
    model.pop();
    expect(model.layers).toEqual(layers.slice(0, 1));
  });

  it('Incompatible inputShape leads to warning', () => {
    let recordedWarnMessage: string;
    spyOn(console, 'warn')
        .and.callFake((message: string) => recordedWarnMessage = message);
    tfl.sequential({
      layers: [
        tfl.layers.reshape({targetShape: [8], inputShape: [2, 4]}),
        tfl.layers.dense({units: 1, inputShape: [7]})
      ]
    });
    expect(recordedWarnMessage)
        .toMatch(/shape of the input tensor .*null,8.* not match .*null,7.*/);
  });

  it('Incompatible inputShape rank leads to warning', () => {
    let recordedWarnMessage: string;
    spyOn(console, 'warn')
        .and.callFake((message: string) => recordedWarnMessage = message);
    tfl.sequential({
      layers: [
        tfl.layers.reshape({targetShape: [8], inputShape: [2, 4]}),
        tfl.layers.dense({units: 1, inputShape: [3, 7]})
      ]
    });
    expect(recordedWarnMessage)
        .toMatch(/rank .*null,8.* does not match .*null,3,7.* /);
  });

  it('Compatible inputShape leads to NO warning', () => {
    let recordedWarnMessage: string;
    spyOn(console, 'warn')
        .and.callFake((message: string) => recordedWarnMessage = message);
    tfl.sequential({
      layers: [
        tfl.layers.reshape({targetShape: [8], inputShape: [2, 4]}),
        tfl.layers.dense({units: 1, inputShape: [8]})
      ]
    });
    expect(recordedWarnMessage).toEqual(undefined);
  });

  it('throws error if try to pop too many layers', () => {
    const model = tfl.sequential();
    expect(() => model.pop()).toThrowError(/There are no layers in the model/);
  });

  it('throws error if first layer would result in negative shape', () => {
    const model = tfl.sequential();
    const layer = tfl.layers.conv2d({
      filters: 1,
      kernelSize: [10, 10],
      strides: 1,
      padding: 'valid',
      dataFormat: 'channelsLast',
      inputShape: [4, 4, 1]
    });
    // Adding the layer would result in a shpae of [null, -5, -5, 1]
    expect(() => model.add(layer)).toThrowError(/Negative dimension size/);
  });

  it('throws error if adding layer would result in negative shape', () => {
    const model = tfl.sequential();
    model.add(
        tfl.layers.activation({inputShape: [4, 4, 1], activation: 'relu'}));
    const layer = tfl.layers.conv2d({
      filters: 1,
      kernelSize: [10, 10],
      strides: 1,
      padding: 'valid',
      dataFormat: 'channelsLast',
    });
    // Adding the layer would result in a shpae of [null, -5, -5, 1]
    expect(() => model.add(layer)).toThrowError(/Negative dimension size/);
  });

  it('apply() threads data through the model.', () => {
    const model = tfl.sequential({layers});
    expectTensorsClose(
        model.apply(getInputs()) as Tensor, getExpectedOutputs());
  });

  it('predict() threads data through the model.', () => {
    const model = tfl.sequential({layers});
    expectTensorsClose(
        model.predict(getInputs()) as Tensor, getExpectedOutputs());
  });

  const dtypes: DataType[] = ['int32', 'float32'];
  // TODO(bileschi): Add test for casting incompatible types, once they exist.
  for (const dtype of dtypes) {
    it(`predict() works with input dtype ${dtype}.`, () => {
      const embModel = tfl.sequential();
      embModel.add(
          tfl.layers.embedding({inputShape: [1], inputDim: 10, outputDim: 2}));
      const x = tensor2d([[0], [0], [1]], [3, 1], dtype);
      const y = embModel.predict(x) as Tensor;
      expect(y.dtype).toBe('float32');
    });

    it(`fit() works with input dtype ${dtype}.`, async () => {
      const embModel = tfl.sequential();
      embModel.add(
          tfl.layers.embedding({inputShape: [1], inputDim: 10, outputDim: 2}));
      embModel.compile({optimizer: 'sgd', loss: 'meanSquaredError'});
      const x = tensor2d([[0]], [1, 1], dtype);
      const y = tensor3d([[[0.5, 0.5]]], [1, 1, 2], 'float32');
      await embModel.fit(x, y);
    });
  }

  it('predictOnBatch() threads data through the model.', () => {
    const batchSize = 10;
    const inputShape = [1, 6];
    const batchInputShape = [batchSize].concat(inputShape);
    const firstReshape = [2, 3];
    const secondReshape = [3, 2];
    const layers = [
      new Reshape({targetShape: firstReshape, batchInputShape, name: 'layer1'}),
      new Reshape({targetShape: secondReshape, name: 'layer2'})
    ];
    const inputBatch = ones([batchSize].concat(inputShape));
    const expectedOutput = ones([batchSize].concat(secondReshape));
    const model = tfl.sequential({layers});
    expectTensorsClose(
        model.predictOnBatch(inputBatch) as Tensor, expectedOutput);
  });

  it('predictOnBatch() works with multi-input model.', () => {
    const input1 = tfl.input({shape: [3]});
    const input2 = tfl.input({shape: [4]});
    const dense1 = tfl.layers.dense({units: 1, activation: 'sigmoid'});
    const y1 = dense1.apply(input1) as tfl.SymbolicTensor;
    const dense2 = tfl.layers.dense({units: 1, activation: 'sigmoid'});
    const y2 = dense2.apply(input2) as tfl.SymbolicTensor;
    const y = tfl.layers.concatenate().apply([y1, y2]) as tfl.SymbolicTensor;
    const model = tfl.model({inputs: [input1, input2], outputs: y});

    const batchSize = 5;
    const x1 = zeros([batchSize, 3]);
    const x2 = ones([batchSize, 4]);
    const out = model.predictOnBatch([x1, x2]) as Tensor;
    expect(out.shape).toEqual([5, 2]);
  });

  it('compile() and fit()', async () => {
    const batchSize = 5;
    const inputSize = 4;
    const xs = ones([batchSize, inputSize]);
    const ys = ones([batchSize, 1]);
    const denseLayer1 = tfl.layers.dense({
      units: 3,
      useBias: false,
      kernelInitializer: 'ones',
      inputShape: [inputSize]
    });
    const denseLayer2 =
        tfl.layers.dense({units: 1, useBias: false, kernelInitializer: 'ones'});
    const model = tfl.sequential({layers: [denseLayer1, denseLayer2]});
    model.compile({optimizer: 'sgd', loss: 'meanSquaredError'});
    const history = await model.fit(xs, ys, {batchSize, epochs: 2});
    expectTensorsClose(
        history.history['loss'] as number[], [121, 0.015178224071860313]);
  });

  it('calling fit twice in a row leads to error', async () => {
    const batchSize = 5;
    const inputSize = 4;
    const xs = ones([batchSize, inputSize]);
    const ys = ones([batchSize, 1]);
    const denseLayer1 = tfl.layers.dense({units: 3, inputShape: [inputSize]});
    const denseLayer2 = tfl.layers.dense({units: 1});
    const model = tfl.sequential({layers: [denseLayer1, denseLayer2]});
    model.compile({optimizer: 'sgd', loss: 'meanSquaredError'});
    // Do not call `await` below, so the two fit() calls may interleave.
    const firstFit = model.fit(xs, ys, {batchSize, epochs: 8});

    let errorCaught: Error;
    try {
      await model.fit(xs, ys);
    } catch (err) {
      errorCaught = err;
    }
    expect(errorCaught.message)
        .toEqual(
            'Cannot start training because another fit() call is ongoing.');
    await firstFit;
  });

  it('Stop Sequential.fit() using non-class callback function', async () => {
    const batchSize = 5;
    const inputSize = 4;
    const xs = ones([batchSize, inputSize]);
    const ys = ones([batchSize, 1]);
    const denseLayer1 = tfl.layers.dense({units: 3, inputShape: [inputSize]});
    const denseLayer2 = tfl.layers.dense({units: 1});
    const model = tfl.sequential({layers: [denseLayer1, denseLayer2]});
    model.compile({optimizer: 'sgd', loss: 'meanSquaredError'});

    let numEpochsDone = 0;
    const epochs = 8;
    const stopAfterEpoch = 3;
    let history = await model.fit(xs, ys, {
      epochs,
      callbacks: {
        onEpochEnd: async (epoch, logs) => {
          numEpochsDone++;
          if (epoch === stopAfterEpoch) {
            model.stopTraining = true;
          }
        }
      }
    });
    expect(numEpochsDone).toEqual(stopAfterEpoch + 1);
    expect(history.history.loss.length).toEqual(stopAfterEpoch + 1);

    // Check that model.fit can still be called after force stopping.
    history = await model.fit(xs, ys, {epochs: 2});
    expect(history.history.loss.length).toEqual(2);
  });

  it('Calling evaluate before compile leads to error', () => {
    const batchSize = 5;
    const inputSize = 4;
    const denseLayer1 = tfl.layers.dense({units: 3, inputShape: [inputSize]});
    const model = tfl.sequential({layers: [denseLayer1]});
    const xs = ones([batchSize, inputSize]);
    const ys = ones([batchSize, 1]);
    expect(() => model.evaluate(xs, ys))
        .toThrowError(/needs to be compiled before/);
  });

  it('compile() and evaluate()', () => {
    const batchSize = 5;
    const inputSize = 4;
    const xs = ones([batchSize, inputSize]);
    const ys = ones([batchSize, 1]);
    const denseLayer1 = tfl.layers.dense({
      units: 3,
      useBias: false,
      kernelInitializer: 'ones',
      inputShape: [inputSize]
    });
    const denseLayer2 =
        tfl.layers.dense({units: 1, useBias: false, kernelInitializer: 'ones'});
    const model = tfl.sequential({layers: [denseLayer1, denseLayer2]});
    model.compile({optimizer: 'sgd', loss: 'meanSquaredError'});
    const losses = model.evaluate(xs, ys, {batchSize}) as Scalar;
    expectTensorsClose(losses, scalar(121));
  });

  it('getConfig returns an Array', () => {
    const model = tfl.sequential({layers});
    const config = model.getConfig();
    expect(Array.isArray(config.layers)).toEqual(true);
    expect(config.layers.length).toEqual(layers.length);
  });
});

// Fake models.

const fakeSequentialModel: ModelAndWeightsConfig = {
  modelTopology: {
    'class_name': 'Model',
    'keras_version': '2.0.7',
    'config': {
      'layers': [
        {
          'class_name': 'InputLayer',
          'config': {
            'dtype': 'float32',
            'batch_input_shape': [null, 32],
            'name': 'input_6',
            'sparse': false
          },
          'inbound_nodes': [],
          'name': 'input_6'
        },
        {
          'class_name': 'Dense',
          'config': {
            'units': 32,
            'bias_constraint': null,
            'use_bias': true,
            'kernel_initializer': {
              'class_name': 'VarianceScaling',
              'config': {
                'distribution': 'uniform',
                'scale': 1,
                'seed': null,
                'mode': 'fan_avg'
              }
            },
            'activation': 'linear',
            'bias_regularizer': null,
            'activity_regularizer': null,
            'trainable': true,
            'kernel_constraint': null,
            'kernel_regularizer': null,
            'name': 'dense_6',
            'bias_initializer': {'class_name': 'Zeros', 'config': {}}
          },
          'inbound_nodes': [[['input_6', 0, 0, {}]]],
          'name': 'dense_6'
        }
      ],
      'input_layers': [['input_6', 0, 0]],
      'output_layers': [['dense_6', 0, 0]],
      'name': 'test'
    },
    'backend': 'tensorflow'
  }
};

const fakeSequentialModelWithNestedContainer: ModelAndWeightsConfig = {
  modelTopology: {
    'keras_version': '2.2.4',
    'backend': 'tensorflow',
    'model_config': {
      'class_name': 'Model',
      'config': {
        'name': 'model_1',
        'layers': [
          {
            'name': 'dense_1_input',
            'class_name': 'InputLayer',
            'config': {
              'batch_input_shape': [null, 4],
              'dtype': 'float32',
              'sparse': false,
              'name': 'dense_1_input'
            },
            'inbound_nodes': []
          },
          {
            'name': 'dense_1',
            'class_name': 'Dense',
            'config': {
              'name': 'dense_1',
              'trainable': true,
              'batch_input_shape': [null, 4],
              'dtype': 'float32',
              'units': 2,
              'activation': 'relu',
              'use_bias': true,
              'kernel_initializer': {
                'class_name': 'VarianceScaling',
                'config': {
                  'scale': 1.0,
                  'mode': 'fan_avg',
                  'distribution': 'uniform',
                  'seed': null
                }
              },
              'bias_initializer': {'class_name': 'Zeros', 'config': {}},
              'kernel_regularizer': null,
              'bias_regularizer': null,
              'activity_regularizer': null,
              'kernel_constraint': null,
              'bias_constraint': null
            },
            'inbound_nodes': [[['dense_1_input', 0, 0, {}]]]
          },
          {
            'name': 'sequential_2',
            'class_name': 'Sequential',
            'config': {
              'name': 'sequential_2',
              'layers': [{
                'class_name': 'Dense',
                'config': {
                  'name': 'dense_2',
                  'trainable': true,
                  'batch_input_shape': [null, 2],
                  'dtype': 'float32',
                  'units': 1,
                  'activation': 'softmax',
                  'use_bias': true,
                  'kernel_initializer': {
                    'class_name': 'VarianceScaling',
                    'config': {
                      'scale': 1.0,
                      'mode': 'fan_avg',
                      'distribution': 'uniform',
                      'seed': null
                    }
                  },
                  'bias_initializer': {'class_name': 'Zeros', 'config': {}},
                  'kernel_regularizer': null,
                  'bias_regularizer': null,
                  'activity_regularizer': null,
                  'kernel_constraint': null,
                  'bias_constraint': null
                }
              }]
            },
            'inbound_nodes': [[['dense_1', 0, 0, {}]]]
          }
        ],
        'input_layers': [['dense_1_input', 0, 0]],
        'output_layers': [['sequential_2', 1, 0]]
      }
    }
  }
};

const fakeSequentialModelFromHDF5: ModelAndWeightsConfig = {
  modelTopology: {
    'backend': 'tensorflow',
    'keras_version': '2.1.4',
    'model_config': {
      'class_name': 'Sequential',
      'config': [
        {
          'class_name': 'Dense',
          'config': {
            'kernel_initializer': {
              'class_name': 'VarianceScaling',
              'config': {
                'distribution': 'uniform',
                'scale': 1.0,
                'seed': null,
                'mode': 'fan_avg'
              }
            },
            'name': 'dense_1',
            'kernel_constraint': null,
            'bias_regularizer': null,
            'bias_constraint': null,
            'dtype': 'float32',
            'activation': 'relu',
            'trainable': true,
            'kernel_regularizer': null,
            'bias_initializer': {'class_name': 'Zeros', 'config': {}},
            'units': 2,
            'batch_input_shape': [null, 10],
            'use_bias': true,
            'activity_regularizer': null
          }
        },
        {
          'class_name': 'Dense',
          'config': {
            'kernel_initializer': {
              'class_name': 'VarianceScaling',
              'config': {
                'distribution': 'uniform',
                'scale': 1.0,
                'seed': null,
                'mode': 'fan_avg'
              }
            },
            'name': 'dense_2',
            'kernel_constraint': null,
            'bias_regularizer': null,
            'bias_constraint': null,
            'activation': 'sigmoid',
            'trainable': true,
            'kernel_regularizer': null,
            'bias_initializer': {'class_name': 'Zeros', 'config': {}},
            'units': 1,
            'use_bias': true,
            'activity_regularizer': null
          }
        }
      ]
    },
  }
};

const fakeNonArrayConfigSequentialModelFromHDF5: ModelAndWeightsConfig = {
  modelTopology: {
    'backend': 'tensorflow',
    'keras_version': '2.1.6-tf',
    'model_config': {
      'class_name': 'Sequential',
      'config': {
        'name': 'Foo123Sequential',
        'layers': [
          {
            'class_name': 'Dense',
            'config': {
              'kernel_initializer': {
                'class_name': 'VarianceScaling',
                'config': {
                  'distribution': 'uniform',
                  'scale': 1.0,
                  'seed': null,
                  'mode': 'fan_avg'
                }
              },
              'name': 'dense_1',
              'kernel_constraint': null,
              'bias_regularizer': null,
              'bias_constraint': null,
              'dtype': 'float32',
              'activation': 'relu',
              'trainable': true,
              'kernel_regularizer': null,
              'bias_initializer': {'class_name': 'Zeros', 'config': {}},
              'units': 2,
              'batch_input_shape': [null, 10],
              'use_bias': true,
              'activity_regularizer': null
            }
          },
          {
            'class_name': 'Dense',
            'config': {
              'kernel_initializer': {
                'class_name': 'VarianceScaling',
                'config': {
                  'distribution': 'uniform',
                  'scale': 1.0,
                  'seed': null,
                  'mode': 'fan_avg'
                }
              },
              'name': 'dense_2',
              'kernel_constraint': null,
              'bias_regularizer': null,
              'bias_constraint': null,
              'activation': 'sigmoid',
              'trainable': true,
              'kernel_regularizer': null,
              'bias_initializer': {'class_name': 'Zeros', 'config': {}},
              'units': 1,
              'use_bias': true,
              'activity_regularizer': null
            }
          }
        ]
      },
    }
  }
};

// TODO(bileschi): Uncomment once we are able to load a model of this size.
/*
const fakeRNNModel: ModelAndWeightsConfig = {
  modelTopology: {
    'keras_version': '2.1.5',
    'training_config': {
      'optimizer_config': {
        'config': {
          'rho': 0.8999999761581421,
          'epsilon': 1e-07,
          'lr': 0.009999999776482582,
          'decay': 0.0
        },
        'class_name': 'RMSprop'
      },
      'loss': 'categorical_crossentropy',
      'metrics': ['acc'],
      'sample_weight_mode': null,
      'loss_weights': null
    },
    'backend': 'tensorflow',
    'model_config': {
      'config': [
        {
          'config': {
            'unroll': false,
            'name': 'lstm_9',
            'trainable': true,
            'implementation': 1,
            'recurrent_constraint': null,
            'stateful': false,
            'return_sequences': false,
            'recurrent_initializer': {
              'config': {'gain': 1.0, 'seed': null},
              'class_name': 'Orthogonal'
            },
            'bias_regularizer': null,
            'kernel_constraint': null,
            'dtype': 'float32',
            'bias_initializer': {'config': {}, 'class_name': 'Zeros'},
            'kernel_regularizer': null,
            'go_backwards': false,
            'units': 256,
            'recurrent_regularizer': null,
            'kernel_initializer': {
              'config': {
                'distribution': 'uniform',
                'scale': 1.0,
                'mode': 'fan_avg',
                'seed': null
              },
              'class_name': 'VarianceScaling'
            },
            'use_bias': true,
            'bias_constraint': null,
            'activation': 'tanh',
            'recurrent_activation': 'hard_sigmoid',
            'recurrent_dropout': 0.0,
            'return_state': false,
            'dropout': 0.0,
            'batch_input_shape': [null, 10, 393],
            'activity_regularizer': null,
            'unit_forget_bias': true
          },
          'class_name': 'LSTM'
        },
        {
          'config': {
            'rate': 0.2,
            'name': 'dropout_4',
            'noise_shape': null,
            'seed': null,
            'trainable': true
          },
          'class_name': 'Dropout'
        },
        {
          'config': {
            'name': 'dense_4',
            'trainable': true,
            'use_bias': true,
            'bias_constraint': null,
            'units': 393,
            'kernel_initializer': {
              'config': {
                'distribution': 'uniform',
                'scale': 1.0,
                'mode': 'fan_avg',
                'seed': null
              },
              'class_name': 'VarianceScaling'
            },
            'activation': 'linear',
            'bias_regularizer': null,
            'kernel_constraint': null,
            'bias_initializer': {'config': {}, 'class_name': 'Zeros'},
            'activity_regularizer': null,
            'kernel_regularizer': null
          },
          'class_name': 'Dense'
        },
        {
          'config': {
            'name': 'activation_4',
            'trainable': true,
            'activation': 'softmax'
          },
          'class_name': 'Activation'
        }
      ],
      'class_name': 'Sequential'
    }
  }
} */

const fakeNonSequentialModel: ModelAndWeightsConfig = {
  modelTopology: {
    'backend': 'tensorflow',
    'class_name': 'Model',
    'keras_version': '2.1.1',
    'config': {
      'name': 'mnist',
      'output_layers': [['dense_16', 0, 0]],
      'layers': [
        {
          'class_name': 'InputLayer',
          'name': 'input_6',
          'inbound_nodes': [],
          'config': {
            'batch_input_shape': [null, 28, 28, 1],
            'sparse': false,
            'name': 'input_6',
            'dtype': 'float32'
          }
        },
        {
          'class_name': 'Conv2D',
          'name': 'conv2d_15',
          'inbound_nodes': [[['input_6', 0, 0, {}]]],
          'config': {
            'bias_initializer': {'class_name': 'Zeros', 'config': {}},
            'padding': 'valid',
            'use_bias': true,
            'strides': [1, 1],
            'bias_regularizer': null,
            'activity_regularizer': null,
            'kernel_initializer': {
              'class_name': 'VarianceScaling',
              'config': {
                'distribution': 'uniform',
                'scale': 1.0,
                'mode': 'fan_avg',
                'seed': null
              }
            },
            'data_format': 'channels_last',
            'dilation_rate': [1, 1],
            'kernel_constraint': null,
            'kernel_regularizer': null,
            'kernel_size': [3, 3],
            'activation': 'relu',
            'name': 'conv2d_15',
            'filters': 32,
            'trainable': true,
            'bias_constraint': null
          }
        },
        {
          'class_name': 'Conv2D',
          'name': 'conv2d_16',
          'inbound_nodes': [[['conv2d_15', 0, 0, {}]]],
          'config': {
            'bias_initializer': {'class_name': 'Zeros', 'config': {}},
            'padding': 'valid',
            'use_bias': true,
            'strides': [1, 1],
            'bias_regularizer': null,
            'activity_regularizer': null,
            'kernel_initializer': {
              'class_name': 'VarianceScaling',
              'config': {
                'distribution': 'uniform',
                'scale': 1.0,
                'mode': 'fan_avg',
                'seed': null
              }
            },
            'data_format': 'channels_last',
            'dilation_rate': [1, 1],
            'kernel_constraint': null,
            'kernel_regularizer': null,
            'kernel_size': [3, 3],
            'activation': 'relu',
            'name': 'conv2d_16',
            'filters': 64,
            'trainable': true,
            'bias_constraint': null
          }
        },
        {
          'class_name': 'MaxPooling2D',
          'name': 'max_pooling2d_8',
          'inbound_nodes': [[['conv2d_16', 0, 0, {}]]],
          'config': {
            'padding': 'valid',
            'strides': [2, 2],
            'pool_size': [2, 2],
            'data_format': 'channels_last',
            'name': 'max_pooling2d_8',
            'trainable': true
          }
        },
        {
          'class_name': 'Dropout',
          'name': 'dropout_15',
          'inbound_nodes': [[['max_pooling2d_8', 0, 0, {}]]],
          'config': {
            'rate': 0.25,
            'noise_shape': null,
            'name': 'dropout_15',
            'trainable': true,
            'seed': null
          }
        },
        {
          'class_name': 'Flatten',
          'name': 'flatten_8',
          'inbound_nodes': [[['dropout_15', 0, 0, {}]]],
          'config': {'name': 'flatten_8', 'trainable': true}
        },
        {
          'class_name': 'Dense',
          'name': 'dense_15',
          'inbound_nodes': [[['flatten_8', 0, 0, {}]]],
          'config': {
            'use_bias': true,
            'bias_regularizer': null,
            'kernel_initializer': {
              'class_name': 'VarianceScaling',
              'config': {
                'distribution': 'uniform',
                'scale': 1.0,
                'mode': 'fan_avg',
                'seed': null
              }
            },
            'bias_initializer': {'class_name': 'Zeros', 'config': {}},
            'kernel_constraint': null,
            'bias_constraint': null,
            'kernel_regularizer': null,
            'activation': 'relu',
            'name': 'dense_15',
            'activity_regularizer': null,
            'trainable': true,
            'units': 128
          }
        },
        {
          'class_name': 'Dropout',
          'name': 'dropout_16',
          'inbound_nodes': [[['dense_15', 0, 0, {}]]],
          'config': {
            'rate': 0.5,
            'noise_shape': null,
            'name': 'dropout_16',
            'trainable': true,
            'seed': null
          }
        },
        {
          'class_name': 'Dense',
          'name': 'dense_16',
          'inbound_nodes': [[['dropout_16', 0, 0, {}]]],
          'config': {
            'use_bias': true,
            'bias_regularizer': null,
            'kernel_initializer': {
              'class_name': 'VarianceScaling',
              'config': {
                'distribution': 'uniform',
                'scale': 1.0,
                'mode': 'fan_avg',
                'seed': null
              }
            },
            'bias_initializer': {'class_name': 'Zeros', 'config': {}},
            'kernel_constraint': null,
            'bias_constraint': null,
            'kernel_regularizer': null,
            'activation': 'softmax',
            'name': 'dense_16',
            'activity_regularizer': null,
            'trainable': true,
            'units': 10
          }
        }
      ],
      'input_layers': [['input_6', 0, 0]]
    }
  }
};

const fakeMnistModel: ModelAndWeightsConfig = {
  modelTopology: {
    'backend': 'tensorflow',
    'config': [
      {
        'config': {
          'kernel_size': [3, 3],
          'use_bias': true,
          'batch_input_shape': [null, 28, 28, 1],
          'filters': 32,
          'kernel_regularizer': null,
          'dilation_rate': [1, 1],
          'strides': [1, 1],
          'padding': 'valid',
          'bias_constraint': null,
          'kernel_constraint': null,
          'data_format': 'channels_last',
          'trainable': true,
          'activation': 'relu',
          'dtype': 'float32',
          'bias_initializer': {'config': {}, 'class_name': 'Zeros'},
          'bias_regularizer': null,
          'name': 'conv2d_1',
          'kernel_initializer': {
            'config': {
              'scale': 1.0,
              'mode': 'fan_avg',
              'seed': null,
              'distribution': 'uniform'
            },
            'class_name': 'VarianceScaling'
          },
          'activity_regularizer': null
        },
        'class_name': 'Conv2D'
      },
      {
        'config': {
          'kernel_size': [3, 3],
          'use_bias': true,
          'filters': 64,
          'kernel_regularizer': null,
          'dilation_rate': [1, 1],
          'strides': [1, 1],
          'padding': 'valid',
          'bias_constraint': null,
          'data_format': 'channels_last',
          'trainable': true,
          'activation': 'relu',
          'kernel_constraint': null,
          'bias_initializer': {'config': {}, 'class_name': 'Zeros'},
          'bias_regularizer': null,
          'name': 'conv2d_2',
          'kernel_initializer': {
            'config': {
              'scale': 1.0,
              'mode': 'fan_avg',
              'seed': null,
              'distribution': 'uniform'
            },
            'class_name': 'VarianceScaling'
          },
          'activity_regularizer': null
        },
        'class_name': 'Conv2D'
      },
      {
        'config': {
          'strides': [2, 2],
          'padding': 'valid',
          'pool_size': [2, 2],
          'data_format': 'channels_last',
          'trainable': true,
          'name': 'max_pooling2d_1'
        },
        'class_name': 'MaxPooling2D'
      },
      {
        'config': {
          'seed': null,
          'name': 'dropout_1',
          'trainable': true,
          'noise_shape': null,
          'rate': 0.25
        },
        'class_name': 'Dropout'
      },
      {
        'config': {'name': 'flatten_1', 'trainable': true},
        'class_name': 'Flatten'
      },
      {
        'config': {
          'use_bias': true,
          'units': 128,
          'bias_initializer': {'config': {}, 'class_name': 'Zeros'},
          'kernel_regularizer': null,
          'bias_regularizer': null,
          'trainable': true,
          'activation': 'relu',
          'bias_constraint': null,
          'kernel_constraint': null,
          'name': 'dense_1',
          'kernel_initializer': {
            'config': {
              'scale': 1.0,
              'mode': 'fan_avg',
              'seed': null,
              'distribution': 'uniform'
            },
            'class_name': 'VarianceScaling'
          },
          'activity_regularizer': null
        },
        'class_name': 'Dense'
      },
      {
        'config': {
          'seed': null,
          'name': 'dropout_2',
          'trainable': true,
          'noise_shape': null,
          'rate': 0.5
        },
        'class_name': 'Dropout'
      },
      {
        'config': {
          'use_bias': true,
          'units': 10,
          'bias_initializer': {'config': {}, 'class_name': 'Zeros'},
          'kernel_regularizer': null,
          'bias_regularizer': null,
          'trainable': true,
          'activation': 'softmax',
          'bias_constraint': null,
          'kernel_constraint': null,
          'name': 'dense_2',
          'kernel_initializer': {
            'config': {
              'scale': 1.0,
              'mode': 'fan_avg',
              'seed': null,
              'distribution': 'uniform'
            },
            'class_name': 'VarianceScaling'
          },
          'activity_regularizer': null
        },
        'class_name': 'Dense'
      }
    ],
    'keras_version': '2.1.1',
    'class_name': 'Sequential'
  }
};

const fakeRoundtripModel: ModelAndWeightsConfig = {
  modelTopology: {
    'backend': 'tensorflow',
    'class_name': 'Model',
    'keras_version': '2.1.1',
    'config': {
      'name': 'mnist',
      'output_layers': [['dense_16', 0, 0]],
      'layers': [
        {
          'class_name': 'InputLayer',
          'name': 'input_6',
          'inbound_nodes': [],
          'config': {
            'batch_input_shape': [null, 28, 28, 1],
            'sparse': false,
            'name': 'input_6',
            'dtype': 'float32'
          }
        },
        {
          'class_name': 'Conv2D',
          'name': 'conv2d_15',
          'inbound_nodes': [[['input_6', 0, 0, {}]]],
          'config': {
            'bias_initializer': {'class_name': 'Zeros', 'config': {}},
            'padding': 'valid',
            'use_bias': true,
            'strides': [1, 1],
            'bias_regularizer': null,
            'activity_regularizer': null,
            'kernel_initializer': {
              'class_name': 'VarianceScaling',
              'config': {
                'distribution': 'uniform',
                'scale': 1.0,
                'mode': 'fan_avg',
                'seed': null
              }
            },
            'data_format': 'channels_last',
            'dilation_rate': [1, 1],
            'kernel_constraint': null,
            'kernel_regularizer': null,
            'kernel_size': [3, 3],
            'activation': 'relu',
            'name': 'conv2d_15',
            'filters': 32,
            'trainable': true,
            'bias_constraint': null
          }
        },
        {
          'class_name': 'Conv2D',
          'name': 'conv2d_16',
          'inbound_nodes': [[['conv2d_15', 0, 0, {}]]],
          'config': {
            'bias_initializer': {'class_name': 'Zeros', 'config': {}},
            'padding': 'valid',
            'use_bias': true,
            'strides': [1, 1],
            'bias_regularizer': null,
            'activity_regularizer': null,
            'kernel_initializer': {
              'class_name': 'VarianceScaling',
              'config': {
                'distribution': 'uniform',
                'scale': 1.0,
                'mode': 'fan_avg',
                'seed': null
              }
            },
            'data_format': 'channels_last',
            'dilation_rate': [1, 1],
            'kernel_constraint': null,
            'kernel_regularizer': null,
            'kernel_size': [3, 3],
            'activation': 'relu',
            'name': 'conv2d_16',
            'filters': 64,
            'trainable': true,
            'bias_constraint': null
          }
        },
        {
          'class_name': 'MaxPooling2D',
          'name': 'max_pooling2d_8',
          'inbound_nodes': [[['conv2d_16', 0, 0, {}]]],
          'config': {
            'padding': 'valid',
            'strides': [2, 2],
            'pool_size': [2, 2],
            'data_format': 'channels_last',
            'name': 'max_pooling2d_8',
            'trainable': true
          }
        },
        {
          'class_name': 'Dropout',
          'name': 'dropout_15',
          'inbound_nodes': [[['max_pooling2d_8', 0, 0, {}]]],
          'config': {
            'rate': 0.25,
            'noise_shape': null,
            'name': 'dropout_15',
            'trainable': true,
            'seed': null
          }
        },
        {
          'class_name': 'Flatten',
          'name': 'flatten_8',
          'inbound_nodes': [[['dropout_15', 0, 0, {}]]],
          'config': {'name': 'flatten_8', 'trainable': true}
        },
        {
          'class_name': 'Dense',
          'name': 'dense_15',
          'inbound_nodes': [[['flatten_8', 0, 0, {}]]],
          'config': {
            'use_bias': true,
            'bias_regularizer': null,
            'kernel_initializer': {
              'class_name': 'VarianceScaling',
              'config': {
                'distribution': 'uniform',
                'scale': 1.0,
                'mode': 'fan_avg',
                'seed': null
              }
            },
            'bias_initializer': {'class_name': 'Zeros', 'config': {}},
            'kernel_constraint': null,
            'bias_constraint': null,
            'kernel_regularizer': null,
            'activation': 'relu',
            'name': 'dense_15',
            'activity_regularizer': null,
            'trainable': true,
            'units': 128
          }
        },
        {
          'class_name': 'Dropout',
          'name': 'dropout_16',
          'inbound_nodes': [[['dense_15', 0, 0, {}]]],
          'config': {
            'rate': 0.5,
            'noise_shape': null,
            'name': 'dropout_16',
            'trainable': true,
            'seed': null
          }
        },
        {
          'class_name': 'Dense',
          'name': 'dense_16',
          'inbound_nodes': [[['dropout_16', 0, 0, {}]]],
          'config': {
            'use_bias': true,
            'bias_regularizer': null,
            'kernel_initializer': {
              'class_name': 'VarianceScaling',
              'config': {
                'distribution': 'uniform',
                'scale': 1.0,
                'mode': 'fan_avg',
                'seed': null
              }
            },
            'bias_initializer': {'class_name': 'Zeros', 'config': {}},
            'kernel_constraint': null,
            'bias_constraint': null,
            'kernel_regularizer': null,
            'activation': 'softmax',
            'name': 'dense_16',
            'activity_regularizer': null,
            'trainable': true,
            'units': 10
          }
        }
      ],
      'input_layers': [['input_6', 0, 0]]
    }
  }
};

describeMathCPU('Functional-model saving and loading', () => {
  it('Save-load round trip: multi-node layer', async () => {
    const input1 = tfl.input({shape: [2, 3]});
    const input2 = tfl.input({shape: [3, 2]});

    const reshape = tfl.layers.reshape({targetShape: [6]});
    const output1 = reshape.apply(input1) as tfl.SymbolicTensor;
    const output2 = reshape.apply(input2) as tfl.SymbolicTensor;

    const model1 =
        tfl.model({inputs: [input1, input2], outputs: [output1, output2]});

    const model1JSON = model1.toJSON(null, false) as PyJsonDict;
    const model2 = await modelFromJSON({modelTopology: model1JSON});

    expect(model2.inputs.length).toEqual(model1.inputs.length);
    expect(model2.inputs[0].shape).toEqual(model1.inputs[0].shape);
    expect(model2.inputs[1].shape).toEqual(model1.inputs[1].shape);
    expect(model2.outputs.length).toEqual(model1.outputs.length);
    expect(model2.outputs[0].shape).toEqual(model1.outputs[0].shape);
    expect(model2.outputs[1].shape).toEqual(model1.outputs[1].shape);
    expect(model2.toJSON(null, false)).toEqual(model1JSON);

    const x1 = randomNormal([1, 2, 3]);
    const x2 = randomNormal([1, 3, 2]);
    const ys1 = model1.apply([x1, x2]) as Tensor[];

    const ys2 = model2.apply([x1, x2]) as Tensor[];

    expectTensorsClose(ys1[0], ys2[0]);
    expectTensorsClose(ys1[1], ys2[1]);
  });

  it('Save-load round trip: layer with loopy invocation', async () => {
    const input = tfl.layers.input({shape: [1]});
    const dense = tfl.layers.dense(
        {units: 1, kernelInitializer: 'ones', biasInitializer: 'ones'});
    let output = dense.apply(input) as tfl.SymbolicTensor;
    for (let i = 0; i < 3; ++i) {
      output = dense.apply(output) as tfl.SymbolicTensor;
    }
    const model1 = tfl.model({inputs: input, outputs: output});

    const xs = ones([10, 1]);
    const ys1 = model1.predict(xs) as Tensor;

    const model1JSON = model1.toJSON(null, false) as PyJsonDict;
    const model2 = await modelFromJSON({modelTopology: model1JSON});
    expect(model2.toJSON(null, false)).toEqual(model1JSON);

    const ys2 = model2.predict(xs) as Tensor;
    expectTensorsClose(ys1, ys2);
  });

  it('Deserialization with truncated_normal', async () => {
    // From https://github.com/tensorflow/tfjs/issues/146
    const modelJSON = JSON.parse(
        // tslint:disable-next-line:max-line-length
        `{"modelTopology":{"class_name":"Sequential","config":[{"class_name":"Dense","config":{"units":1,"activation":"linear","use_bias":true,"kernel_initializer":{"class_name":"VarianceScaling","config":{"scale":1,"mode":"fan_avg","distribution":"truncated_normal","seed":null}},"bias_initializer":{"class_name":"Zeros","config":{}},"kernel_regularizer":null,"bias_regularizer":null,"activity_regularizer":null,"kernel_constraint":null,"bias_constraint":null,"name":"dense_Dense1","trainable":true,"batch_input_shape":[null,1],"dtype":"float32"}}],"keras_version":"tfjs-layers 1.0.2","backend":"tensor_flow.js"},"weightsManifest":[{"paths":["weights.bin"],"weights":[{"name":"dense_Dense1/kernel","shape":[1,1],"dtype":"float32"},{"name":"dense_Dense1/bias","shape":[1],"dtype":"float32"}]}]}`);
    const modelTopology = modelJSON.modelTopology;
    expect(() => modelFromJSON({modelTopology})).not.toThrow();
  });

  it('Load attention model', async () => {
    // From https://github.com/tensorflow/tfjs/issues/794
    const modelJSON = JSON.parse(
        // tslint:disable-next-line:max-line-length
        `{"modelTopology":{"keras_version":"2.1.6","backend":"tensorflow","model_config":{"class_name":"Model","config":{"input_layers":[["input_1",0,0],["s0",0,0],["c0",0,0]],"name":"model_1","layers":[{"class_name":"InputLayer","inbound_nodes":[],"name":"input_1","config":{"dtype":"float32","name":"input_1","sparse":false,"batch_input_shape":[null,30,38]}},{"class_name":"InputLayer","inbound_nodes":[],"name":"s0","config":{"dtype":"float32","name":"s0","sparse":false,"batch_input_shape":[null,64]}},{"class_name":"Bidirectional","inbound_nodes":[[["input_1",0,0,{}]]],"name":"bidirectional_1","config":{"trainable":true,"name":"bidirectional_1","merge_mode":"concat","layer":{"class_name":"LSTM","config":{"stateful":false,"units":32,"activation":"tanh","recurrent_activation":"hard_sigmoid","dropout":0,"recurrent_dropout":0,"use_bias":true,"trainable":true,"recurrent_initializer":{"class_name":"Orthogonal","config":{"seed":null,"gain":1}},"bias_constraint":null,"unroll":false,"kernel_initializer":{"class_name":"VarianceScaling","config":{"seed":null,"distribution":"uniform","mode":"fan_avg","scale":1}},"unit_forget_bias":true,"bias_initializer":{"class_name":"Zeros","config":{}},"kernel_constraint":null,"activity_regularizer":null,"return_sequences":true,"recurrent_constraint":null,"recurrent_regularizer":null,"bias_regularizer":null,"go_backwards":false,"implementation":1,"name":"lstm_2","kernel_regularizer":null,"return_state":false}}}},{"class_name":"RepeatVector","inbound_nodes":[[["s0",0,0,{}]],[["lstm_1",0,0,{}]],[["lstm_1",1,0,{}]],[["lstm_1",2,0,{}]],[["lstm_1",3,0,{}]],[["lstm_1",4,0,{}]],[["lstm_1",5,0,{}]],[["lstm_1",6,0,{}]],[["lstm_1",7,0,{}]],[["lstm_1",8,0,{}]]],"name":"repeat_vector_1","config":{"n":30,"trainable":true,"name":"repeat_vector_1"}},{"class_name":"Concatenate","inbound_nodes":[[["bidirectional_1",0,0,{}],["repeat_vector_1",0,0,{}]],[["bidirectional_1",0,0,{}],["repeat_vector_1",1,0,{}]],[["bidirectional_1",0,0,{}],["repeat_vector_1",2,0,{}]],[["bidirectional_1",0,0,{}],["repeat_vector_1",3,0,{}]],[["bidirectional_1",0,0,{}],["repeat_vector_1",4,0,{}]],[["bidirectional_1",0,0,{}],["repeat_vector_1",5,0,{}]],[["bidirectional_1",0,0,{}],["repeat_vector_1",6,0,{}]],[["bidirectional_1",0,0,{}],["repeat_vector_1",7,0,{}]],[["bidirectional_1",0,0,{}],["repeat_vector_1",8,0,{}]],[["bidirectional_1",0,0,{}],["repeat_vector_1",9,0,{}]]],"name":"concatenate_1","config":{"trainable":true,"name":"concatenate_1","axis":-1}},{"class_name":"Dense","inbound_nodes":[[["concatenate_1",0,0,{}]],[["concatenate_1",1,0,{}]],[["concatenate_1",2,0,{}]],[["concatenate_1",3,0,{}]],[["concatenate_1",4,0,{}]],[["concatenate_1",5,0,{}]],[["concatenate_1",6,0,{}]],[["concatenate_1",7,0,{}]],[["concatenate_1",8,0,{}]],[["concatenate_1",9,0,{}]]],"name":"dense_1","config":{"bias_constraint":null,"kernel_constraint":null,"units":10,"activity_regularizer":null,"use_bias":true,"bias_regularizer":null,"trainable":true,"activation":"tanh","name":"dense_1","kernel_initializer":{"class_name":"VarianceScaling","config":{"seed":null,"distribution":"uniform","mode":"fan_avg","scale":1}},"kernel_regularizer":null,"bias_initializer":{"class_name":"Zeros","config":{}}}},{"class_name":"Dense","inbound_nodes":[[["dense_1",0,0,{}]],[["dense_1",1,0,{}]],[["dense_1",2,0,{}]],[["dense_1",3,0,{}]],[["dense_1",4,0,{}]],[["dense_1",5,0,{}]],[["dense_1",6,0,{}]],[["dense_1",7,0,{}]],[["dense_1",8,0,{}]],[["dense_1",9,0,{}]]],"name":"dense_2","config":{"bias_constraint":null,"kernel_constraint":null,"units":1,"activity_regularizer":null,"use_bias":true,"bias_regularizer":null,"trainable":true,"activation":"relu","name":"dense_2","kernel_initializer":{"class_name":"VarianceScaling","config":{"seed":null,"distribution":"uniform","mode":"fan_avg","scale":1}},"kernel_regularizer":null,"bias_initializer":{"class_name":"Zeros","config":{}}}},{"class_name":"Activation","inbound_nodes":[[["dense_2",0,0,{}]],[["dense_2",1,0,{}]],[["dense_2",2,0,{}]],[["dense_2",3,0,{}]],[["dense_2",4,0,{}]],[["dense_2",5,0,{}]],[["dense_2",6,0,{}]],[["dense_2",7,0,{}]],[["dense_2",8,0,{}]],[["dense_2",9,0,{}]]],"name":"attention_weights","config":{"trainable":true,"activation":"softmax","name":"attention_weights"}},{"class_name":"Dot","inbound_nodes":[[["attention_weights",0,0,{}],["bidirectional_1",0,0,{}]],[["attention_weights",1,0,{}],["bidirectional_1",0,0,{}]],[["attention_weights",2,0,{}],["bidirectional_1",0,0,{}]],[["attention_weights",3,0,{}],["bidirectional_1",0,0,{}]],[["attention_weights",4,0,{}],["bidirectional_1",0,0,{}]],[["attention_weights",5,0,{}],["bidirectional_1",0,0,{}]],[["attention_weights",6,0,{}],["bidirectional_1",0,0,{}]],[["attention_weights",7,0,{}],["bidirectional_1",0,0,{}]],[["attention_weights",8,0,{}],["bidirectional_1",0,0,{}]],[["attention_weights",9,0,{}],["bidirectional_1",0,0,{}]]],"name":"dot_1","config":{"trainable":true,"name":"dot_1","normalize":false,"axes":1}},{"class_name":"InputLayer","inbound_nodes":[],"name":"c0","config":{"dtype":"float32","name":"c0","sparse":false,"batch_input_shape":[null,64]}},{"class_name":"LSTM","inbound_nodes":[[["dot_1",0,0,{}],["s0",0,0,{}],["c0",0,0,{}]],[["dot_1",1,0,{}],["lstm_1",0,0,{}],["lstm_1",0,2,{}]],[["dot_1",2,0,{}],["lstm_1",1,0,{}],["lstm_1",1,2,{}]],[["dot_1",3,0,{}],["lstm_1",2,0,{}],["lstm_1",2,2,{}]],[["dot_1",4,0,{}],["lstm_1",3,0,{}],["lstm_1",3,2,{}]],[["dot_1",5,0,{}],["lstm_1",4,0,{}],["lstm_1",4,2,{}]],[["dot_1",6,0,{}],["lstm_1",5,0,{}],["lstm_1",5,2,{}]],[["dot_1",7,0,{}],["lstm_1",6,0,{}],["lstm_1",6,2,{}]],[["dot_1",8,0,{}],["lstm_1",7,0,{}],["lstm_1",7,2,{}]],[["dot_1",9,0,{}],["lstm_1",8,0,{}],["lstm_1",8,2,{}]]],"name":"lstm_1","config":{"stateful":false,"units":64,"activation":"tanh","recurrent_activation":"hard_sigmoid","dropout":0,"recurrent_dropout":0,"use_bias":true,"trainable":true,"recurrent_initializer":{"class_name":"Orthogonal","config":{"seed":null,"gain":1}},"bias_constraint":null,"unroll":false,"kernel_initializer":{"class_name":"VarianceScaling","config":{"seed":null,"distribution":"uniform","mode":"fan_avg","scale":1}},"unit_forget_bias":true,"bias_initializer":{"class_name":"Zeros","config":{}},"kernel_constraint":null,"activity_regularizer":null,"return_sequences":false,"recurrent_constraint":null,"recurrent_regularizer":null,"bias_regularizer":null,"go_backwards":false,"implementation":1,"name":"lstm_1","kernel_regularizer":null,"return_state":true}},{"class_name":"Dense","inbound_nodes":[[["lstm_1",0,0,{}]],[["lstm_1",1,0,{}]],[["lstm_1",2,0,{}]],[["lstm_1",3,0,{}]],[["lstm_1",4,0,{}]],[["lstm_1",5,0,{}]],[["lstm_1",6,0,{}]],[["lstm_1",7,0,{}]],[["lstm_1",8,0,{}]],[["lstm_1",9,0,{}]]],"name":"dense_3","config":{"bias_constraint":null,"kernel_constraint":null,"units":11,"activity_regularizer":null,"use_bias":true,"bias_regularizer":null,"trainable":true,"activation":"softmax","name":"dense_3","kernel_initializer":{"class_name":"VarianceScaling","config":{"seed":null,"distribution":"uniform","mode":"fan_avg","scale":1}},"kernel_regularizer":null,"bias_initializer":{"class_name":"Zeros","config":{}}}}],"output_layers":[["dense_3",0,0],["dense_3",1,0],["dense_3",2,0],["dense_3",3,0],["dense_3",4,0],["dense_3",5,0],["dense_3",6,0],["dense_3",7,0],["dense_3",8,0],["dense_3",9,0]]}},"training_config":{"loss":"categorical_crossentropy","sample_weight_mode":null,"metrics":["accuracy"],"optimizer_config":{"class_name":"Adam","config":{"beta_1":0.8999999761581421,"decay":0.009999999776482582,"beta_2":0.9990000128746033,"lr":0.004999999888241291,"amsgrad":false,"epsilon":1e-7}},"loss_weights":null}},"weightsManifest":[{"paths":["group1-shard1of1"],"weights":[{"shape":[38,128],"dtype":"float32","name":"bidirectional_1/forward_lstm_2/kernel"},{"shape":[32,128],"dtype":"float32","name":"bidirectional_1/forward_lstm_2/recurrent_kernel"},{"shape":[128],"dtype":"float32","name":"bidirectional_1/forward_lstm_2/bias"},{"shape":[38,128],"dtype":"float32","name":"bidirectional_1/backward_lstm_2/kernel"},{"shape":[32,128],"dtype":"float32","name":"bidirectional_1/backward_lstm_2/recurrent_kernel"},{"shape":[128],"dtype":"float32","name":"bidirectional_1/backward_lstm_2/bias"},{"shape":[128,10],"dtype":"float32","name":"dense_1/kernel"},{"shape":[10],"dtype":"float32","name":"dense_1/bias"},{"shape":[10,1],"dtype":"float32","name":"dense_2/kernel"},{"shape":[1],"dtype":"float32","name":"dense_2/bias"},{"shape":[64,11],"dtype":"float32","name":"dense_3/kernel"},{"shape":[11],"dtype":"float32","name":"dense_3/bias"},{"shape":[64,256],"dtype":"float32","name":"lstm_1/kernel"},{"shape":[64,256],"dtype":"float32","name":"lstm_1/recurrent_kernel"},{"shape":[256],"dtype":"float32","name":"lstm_1/bias"}]}]}`);
    const modelTopology = modelJSON.modelTopology;
    const model = await modelFromJSON({modelTopology});

    expect(model.inputs.length).toEqual(3);
    expect(model.inputs[0].shape).toEqual([null, 30, 38]);
    expect(model.inputs[1].shape).toEqual([null, 64]);
    expect(model.inputs[2].shape).toEqual([null, 64]);
    expect(model.outputs.length).toEqual(10);
    for (const output of model.outputs) {
      expect(output.shape).toEqual([null, 11]);
    }
    expect(convertTsToPythonic(model.getConfig()))
        .toEqual(modelTopology['model_config']['config']);

    const x = randomNormal([2, 30, 38]);
    const s = randomNormal([2, 64]);
    const c = randomNormal([2, 64]);
    const output = model.predict([x, s, c]) as Tensor[];
    expect(output.length).toEqual(10);
  });
});<|MERGE_RESOLUTION|>--- conflicted
+++ resolved
@@ -1293,11 +1293,7 @@
     // The second part comes from the bias of the dense layer, which has 1
     // element and is also 4 bytes.
     const weightData = savedArtifacts.weightData;
-<<<<<<< HEAD
-    expect(io.concatenateArrayBuffers(weightData).byteLength)
-=======
     expect(new io.CompositeArrayBuffer(weightData).byteLength)
->>>>>>> db099a49
       .toEqual(4 * 8 + 4 * 1 + 4);
 
     // Load the model back, with the optimizer.
@@ -1357,11 +1353,7 @@
     // The second part comes from the bias of the dense layer, which has 1
     // element and is also 4 bytes.
     const weightData = savedArtifacts.weightData;
-<<<<<<< HEAD
-    expect(io.concatenateArrayBuffers(weightData)
-=======
     expect(new io.CompositeArrayBuffer(weightData)
->>>>>>> db099a49
       .byteLength).toEqual(4 + 4 * 8 * 3 + 4 * 1 * 3);
 
     // Load the model back, with the optimizer.
@@ -1421,11 +1413,7 @@
     // The second part comes from the bias of the dense layer, which has 1
     // element and is also 4 bytes.
     const weightData = savedArtifacts.weightData;
-<<<<<<< HEAD
-    expect(io.concatenateArrayBuffers(weightData).byteLength)
-=======
     expect(new io.CompositeArrayBuffer(weightData).byteLength)
->>>>>>> db099a49
       .toEqual(4 + 4 * 8 * 3 + 4 * 1 * 3);
 
     // Load the model back, with the optimizer.
@@ -1483,11 +1471,7 @@
     // The second part comes from the bias of the dense layer, which has 1
     // element and is also 4 bytes.
     const weightData = savedArtifacts.weightData;
-<<<<<<< HEAD
-    expect(io.concatenateArrayBuffers(weightData).byteLength)
-=======
     expect(new io.CompositeArrayBuffer(weightData).byteLength)
->>>>>>> db099a49
       .toEqual(4 + 4 * 8 * 2 + 4 * 1 * 2);
 
     // Load the model back, with the optimizer.
@@ -1550,11 +1534,7 @@
     // The second part comes from the bias of the dense layer, which has 1
     // element and is also 4 bytes.
     const weightData = savedArtifacts.weightData;
-<<<<<<< HEAD
-    expect(io.concatenateArrayBuffers(weightData).byteLength)
-=======
     expect(new io.CompositeArrayBuffer(weightData).byteLength)
->>>>>>> db099a49
       .toEqual(4 + 4 * 8 * 3 + 4 * 1 * 3);
 
     // Load the model back, with the optimizer.
@@ -1613,11 +1593,7 @@
     // The second part comes from the bias of the dense layer, which has 1
     // element and is also 4 bytes.
     const weightData = savedArtifacts.weightData;
-<<<<<<< HEAD
-    expect(io.concatenateArrayBuffers(weightData).byteLength)
-=======
     expect(new io.CompositeArrayBuffer(weightData).byteLength)
->>>>>>> db099a49
       .toEqual(4 + 4 * 8 * 3 + 4 * 1 * 3);
 
     // Load the model back, with the optimizer.
@@ -1675,11 +1651,7 @@
     // The second part comes from the bias of the dense layer, which has 1
     // element and is also 4 bytes.
     const weightData = savedArtifacts.weightData;
-<<<<<<< HEAD
-    expect(io.concatenateArrayBuffers(weightData).byteLength)
-=======
     expect(new io.CompositeArrayBuffer(weightData).byteLength)
->>>>>>> db099a49
       .toEqual(4 + 4 * 8 * 2 + 4 * 1 * 2);
 
     // Load the model back, with the optimizer.
