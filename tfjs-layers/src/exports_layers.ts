/**
 * @license
 * Copyright 2018 Google LLC
 *
 * Use of this source code is governed by an MIT-style
 * license that can be found in the LICENSE file or at
 * https://opensource.org/licenses/MIT.
 * =============================================================================
 */

import {InputLayer, InputLayerArgs} from './engine/input_layer';
import {Layer, LayerArgs} from './engine/topology';
import {input} from './exports';
import {ELU, ELULayerArgs, LeakyReLU, LeakyReLULayerArgs, PReLU, PReLULayerArgs, ReLU, ReLULayerArgs, Softmax, SoftmaxLayerArgs, ThresholdedReLU, ThresholdedReLULayerArgs} from './layers/advanced_activations';
import {Conv1D, Conv2D, Conv2DTranspose, Conv3D, ConvLayerArgs, Cropping2D, Cropping2DLayerArgs, SeparableConv2D, SeparableConvLayerArgs, UpSampling2D, UpSampling2DLayerArgs, Conv3DTranspose} from './layers/convolutional';
import {DepthwiseConv2D, DepthwiseConv2DLayerArgs} from './layers/convolutional_depthwise';
import {ConvLSTM2D, ConvLSTM2DArgs, ConvLSTM2DCell, ConvLSTM2DCellArgs} from './layers/convolutional_recurrent';
import {Activation, ActivationLayerArgs, Dense, DenseLayerArgs, Dropout, DropoutLayerArgs, Flatten, FlattenLayerArgs, Masking, MaskingArgs, Permute, PermuteLayerArgs, RepeatVector, RepeatVectorLayerArgs, Reshape, ReshapeLayerArgs, SpatialDropout1D, SpatialDropout1DLayerConfig} from './layers/core';
import {Embedding, EmbeddingLayerArgs} from './layers/embeddings';
import {Add, Average, Concatenate, ConcatenateLayerArgs, Dot, DotLayerArgs, Maximum, Minimum, Multiply} from './layers/merge';
import {AlphaDropout, AlphaDropoutArgs, GaussianDropout, GaussianDropoutArgs, GaussianNoise, GaussianNoiseArgs} from './layers/noise';
import {BatchNormalization, BatchNormalizationLayerArgs, LayerNormalization, LayerNormalizationLayerArgs} from './layers/normalization';
import {ZeroPadding2D, ZeroPadding2DLayerArgs} from './layers/padding';
import {AveragePooling1D, AveragePooling2D, AveragePooling3D, GlobalAveragePooling1D, GlobalAveragePooling2D, GlobalMaxPooling1D, GlobalMaxPooling2D, GlobalPooling2DLayerArgs, MaxPooling1D, MaxPooling2D, MaxPooling3D, Pooling1DLayerArgs, Pooling2DLayerArgs, Pooling3DLayerArgs} from './layers/pooling';
import {GRU, GRUCell, GRUCellLayerArgs, GRULayerArgs, LSTM, LSTMCell, LSTMCellLayerArgs, LSTMLayerArgs, RNN, RNNCell, RNNLayerArgs, SimpleRNN, SimpleRNNCell, SimpleRNNCellLayerArgs, SimpleRNNLayerArgs, StackedRNNCells, StackedRNNCellsArgs} from './layers/recurrent';
import {Bidirectional, BidirectionalLayerArgs, TimeDistributed, WrapperLayerArgs} from './layers/wrappers';
<<<<<<< HEAD
import { Rescaling, RescalingArgs } from './layers/preprocessing/image_preprocessing';
import { CategoryEncoding, CategoryEncodingArgs } from './layers/preprocessing/category_encoding';
=======
import {Rescaling, RescalingArgs} from './layers/preprocessing/image_preprocessing';
import {Resizing, ResizingArgs} from './layers/preprocessing/image_resizing';

>>>>>>> 52e6aa80
// TODO(cais): Add doc string to all the public static functions in this
//   class; include exectuable JavaScript code snippets where applicable
//   (b/74074458).

// Input Layer.
/**
 * An input layer is an entry point into a `tf.LayersModel`.
 *
 * `InputLayer` is generated automatically for `tf.Sequential` models by
 * specifying the `inputshape` or `batchInputShape` for the first layer.  It
 * should not be specified explicitly. However, it can be useful sometimes,
 * e.g., when constructing a sequential model from a subset of another
 * sequential model's layers. Like the code snippet below shows.
 *
 * ```js
 * // Define a model which simply adds two inputs.
 * const model1 = tf.sequential();
 * model1.add(tf.layers.dense({inputShape: [4], units: 3, activation: 'relu'}));
 * model1.add(tf.layers.dense({units: 1, activation: 'sigmoid'}));
 * model1.summary();
 * model1.predict(tf.zeros([1, 4])).print();
 *
 * // Construct another model, reusing the second layer of `model1` while
 * // not using the first layer of `model1`. Note that you cannot add the second
 * // layer of `model` directly as the first layer of the new sequential model,
 * // because doing so will lead to an error related to the fact that the layer
 * // is not an input layer. Instead, you need to create an `inputLayer` and add
 * // it to the new sequential model before adding the reused layer.
 * const model2 = tf.sequential();
 * // Use an inputShape that matches the input shape of `model1`'s second
 * // layer.
 * model2.add(tf.layers.inputLayer({inputShape: [3]}));
 * model2.add(model1.layers[1]);
 * model2.summary();
 * model2.predict(tf.zeros([1, 3])).print();
 * ```
 *
 * @doc {heading: 'Layers', subheading: 'Inputs', namespace: 'layers'}
 */
export function inputLayer(args: InputLayerArgs) {
  return new InputLayer(args);
}

// Advanced Activation Layers.

/**
 * Exponential Linear Unit (ELU).
 *
 * It follows:
 * `f(x) =  alpha * (exp(x) - 1.) for x < 0`,
 * `f(x) = x for x >= 0`.
 *
 * Input shape:
 *   Arbitrary. Use the configuration `inputShape` when using this layer as the
 *   first layer in a model.
 *
 * Output shape:
 *   Same shape as the input.
 *
 * References:
 *   - [Fast and Accurate Deep Network Learning by Exponential Linear Units
 * (ELUs)](https://arxiv.org/abs/1511.07289v1)
 *
 * @doc {
 *   heading: 'Layers',
 *   subheading: 'Advanced Activation',
 *   namespace: 'layers'
 * }
 */
export function elu(args?: ELULayerArgs) {
  return new ELU(args);
}

/**
 * Rectified Linear Unit activation function.
 *
 * Input shape:
 *   Arbitrary. Use the config field `inputShape` (Array of integers, does
 *   not include the sample axis) when using this layer as the first layer
 *   in a model.
 *
 * Output shape:
 *   Same shape as the input.
 *
 * @doc {
 *   heading: 'Layers',
 *   subheading: 'Advanced Activation',
 *   namespace: 'layers'
 * }
 */
export function reLU(args?: ReLULayerArgs) {
  return new ReLU(args);
}

/**
 * Leaky version of a rectified linear unit.
 *
 * It allows a small gradient when the unit is not active:
 * `f(x) = alpha * x for x < 0.`
 * `f(x) = x for x >= 0.`
 *
 * Input shape:
 *   Arbitrary. Use the configuration `inputShape` when using this layer as the
 *   first layer in a model.
 *
 * Output shape:
 *   Same shape as the input.
 *
 * @doc {
 *   heading: 'Layers',
 *   subheading: 'Advanced Activation',
 *   namespace: 'layers'
 * }
 */
export function leakyReLU(args?: LeakyReLULayerArgs) {
  return new LeakyReLU(args);
}

/**
 * Parameterized version of a leaky rectified linear unit.
 *
 * It follows
 * `f(x) = alpha * x for x < 0.`
 * `f(x) = x for x >= 0.`
 * wherein `alpha` is a trainable weight.
 *
 * Input shape:
 *   Arbitrary. Use the configuration `inputShape` when using this layer as the
 *   first layer in a model.
 *
 * Output shape:
 *   Same shape as the input.
 *
 * @doc {
 *   heading: 'Layers',
 *   subheading: 'Advanced Activation',
 *   namespace: 'layers'
 * }
 */
export function prelu(args?: PReLULayerArgs) {
  return new PReLU(args);
}

/**
 * Softmax activation layer.
 *
 * Input shape:
 *   Arbitrary. Use the configuration `inputShape` when using this layer as the
 *   first layer in a model.
 *
 * Output shape:
 *   Same shape as the input.
 *
 * @doc {
 *   heading: 'Layers',
 *   subheading: 'Advanced Activation',
 *   namespace: 'layers'
 * }
 */
export function softmax(args?: SoftmaxLayerArgs) {
  return new Softmax(args);
}

/**
 * Thresholded Rectified Linear Unit.
 *
 * It follows:
 * `f(x) = x for x > theta`,
 * `f(x) = 0 otherwise`.
 *
 * Input shape:
 *   Arbitrary. Use the configuration `inputShape` when using this layer as the
 *   first layer in a model.
 *
 * Output shape:
 *   Same shape as the input.
 *
 * References:
 *   - [Zero-Bias Autoencoders and the Benefits of Co-Adapting
 * Features](http://arxiv.org/abs/1402.3337)
 *
 * @doc {
 *   heading: 'Layers',
 *   subheading: 'Advanced Activation',
 *   namespace: 'layers'
 * }
 */
export function thresholdedReLU(args?: ThresholdedReLULayerArgs) {
  return new ThresholdedReLU(args);
}

// Convolutional Layers.

/**
 * 1D convolution layer (e.g., temporal convolution).
 *
 * This layer creates a convolution kernel that is convolved
 * with the layer input over a single spatial (or temporal) dimension
 * to produce a tensor of outputs.
 *
 * If `use_bias` is True, a bias vector is created and added to the outputs.
 *
 * If `activation` is not `null`, it is applied to the outputs as well.
 *
 * When using this layer as the first layer in a model, provide an
 * `inputShape` argument `Array` or `null`.
 *
 * For example, `inputShape` would be:
 * - `[10, 128]` for sequences of 10 vectors of 128-dimensional vectors
 * - `[null, 128]` for variable-length sequences of 128-dimensional vectors.
 *
 * @doc {heading: 'Layers', subheading: 'Convolutional',  namespace: 'layers'}
 */
export function conv1d(args: ConvLayerArgs) {
  return new Conv1D(args);
}

/**
 * 2D convolution layer (e.g. spatial convolution over images).
 *
 * This layer creates a convolution kernel that is convolved
 * with the layer input to produce a tensor of outputs.
 *
 * If `useBias` is True, a bias vector is created and added to the outputs.
 *
 * If `activation` is not `null`, it is applied to the outputs as well.
 *
 * When using this layer as the first layer in a model,
 * provide the keyword argument `inputShape`
 * (Array of integers, does not include the sample axis),
 * e.g. `inputShape=[128, 128, 3]` for 128x128 RGB pictures
 * in `dataFormat='channelsLast'`.
 *
 * @doc {heading: 'Layers', subheading: 'Convolutional', namespace: 'layers'}
 */
export function conv2d(args: ConvLayerArgs) {
  return new Conv2D(args);
}

/**
 * Transposed convolutional layer (sometimes called Deconvolution).
 *
 * The need for transposed convolutions generally arises
 * from the desire to use a transformation going in the opposite direction of
 * a normal convolution, i.e., from something that has the shape of the output
 * of some convolution to something that has the shape of its input while
 * maintaining a connectivity pattern that is compatible with said
 * convolution.
 *
 * When using this layer as the first layer in a model, provide the
 * configuration `inputShape` (`Array` of integers, does not include the
 * sample axis), e.g., `inputShape: [128, 128, 3]` for 128x128 RGB pictures in
 * `dataFormat: 'channelsLast'`.
 *
 * Input shape:
 *   4D tensor with shape:
 *   `[batch, channels, rows, cols]` if `dataFormat` is `'channelsFirst'`.
 *   or 4D tensor with shape
 *   `[batch, rows, cols, channels]` if `dataFormat` is `'channelsLast'`.
 *
 * Output shape:
 *   4D tensor with shape:
 *   `[batch, filters, newRows, newCols]` if `dataFormat` is
 * `'channelsFirst'`. or 4D tensor with shape:
 *   `[batch, newRows, newCols, filters]` if `dataFormat` is `'channelsLast'`.
 *
 * References:
 *   - [A guide to convolution arithmetic for deep
 * learning](https://arxiv.org/abs/1603.07285v1)
 *   - [Deconvolutional
 * Networks](http://www.matthewzeiler.com/pubs/cvpr2010/cvpr2010.pdf)
 *
 * @doc {heading: 'Layers', subheading: 'Convolutional', namespace: 'layers'}
 */
export function conv2dTranspose(args: ConvLayerArgs) {
  return new Conv2DTranspose(args);
}

/**
 * 3D convolution layer (e.g. spatial convolution over volumes).
 *
 * This layer creates a convolution kernel that is convolved
 * with the layer input to produce a tensor of outputs.
 *
 * If `useBias` is True, a bias vector is created and added to the outputs.
 *
 * If `activation` is not `null`, it is applied to the outputs as well.
 *
 * When using this layer as the first layer in a model,
 * provide the keyword argument `inputShape`
 * (Array of integers, does not include the sample axis),
 * e.g. `inputShape=[128, 128, 128, 1]` for 128x128x128 grayscale volumes
 * in `dataFormat='channelsLast'`.
 *
 * @doc {heading: 'Layers', subheading: 'Convolutional', namespace: 'layers'}
 */
export function conv3d(args: ConvLayerArgs) {
  return new Conv3D(args);
}

export function conv3dTranspose(args: ConvLayerArgs): Layer {
  return new Conv3DTranspose(args);
}

/**
 * Depthwise separable 2D convolution.
 *
 * Separable convolution consists of first performing
 * a depthwise spatial convolution
 * (which acts on each input channel separately)
 * followed by a pointwise convolution which mixes together the resulting
 * output channels. The `depthMultiplier` argument controls how many
 * output channels are generated per input channel in the depthwise step.
 *
 * Intuitively, separable convolutions can be understood as
 * a way to factorize a convolution kernel into two smaller kernels,
 * or as an extreme version of an Inception block.
 *
 * Input shape:
 *   4D tensor with shape:
 *     `[batch, channels, rows, cols]` if data_format='channelsFirst'
 *   or 4D tensor with shape:
 *     `[batch, rows, cols, channels]` if data_format='channelsLast'.
 *
 * Output shape:
 *   4D tensor with shape:
 *     `[batch, filters, newRows, newCols]` if data_format='channelsFirst'
 *   or 4D tensor with shape:
 *     `[batch, newRows, newCols, filters]` if data_format='channelsLast'.
 *     `rows` and `cols` values might have changed due to padding.
 *
 * @doc {heading: 'Layers', subheading: 'Convolutional', namespace: 'layers'}
 */
export function separableConv2d(args: SeparableConvLayerArgs) {
  return new SeparableConv2D(args);
}

/**
 * Cropping layer for 2D input (e.g., image).
 *
 * This layer can crop an input
 * at the top, bottom, left and right side of an image tensor.
 *
 * Input shape:
 *   4D tensor with shape:
 *   - If `dataFormat` is `"channelsLast"`:
 *     `[batch, rows, cols, channels]`
 *   - If `data_format` is `"channels_first"`:
 *     `[batch, channels, rows, cols]`.
 *
 * Output shape:
 *   4D with shape:
 *   - If `dataFormat` is `"channelsLast"`:
 *     `[batch, croppedRows, croppedCols, channels]`
 *    - If `dataFormat` is `"channelsFirst"`:
 *     `[batch, channels, croppedRows, croppedCols]`.
 *
 * Examples
 * ```js
 *
 * const model = tf.sequential();
 * model.add(tf.layers.cropping2D({cropping:[[2, 2], [2, 2]],
 *                                inputShape: [128, 128, 3]}));
 * //now output shape is [batch, 124, 124, 3]
 * ```
 *
 * @doc {heading: 'Layers', subheading: 'Convolutional', namespace: 'layers'}
 */
export function cropping2D(args: Cropping2DLayerArgs) {
  return new Cropping2D(args);
}

/**
 * Upsampling layer for 2D inputs.
 *
 * Repeats the rows and columns of the data
 * by size[0] and size[1] respectively.
 *
 *
 * Input shape:
 *    4D tensor with shape:
 *     - If `dataFormat` is `"channelsLast"`:
 *         `[batch, rows, cols, channels]`
 *     - If `dataFormat` is `"channelsFirst"`:
 *        `[batch, channels, rows, cols]`
 *
 * Output shape:
 *     4D tensor with shape:
 *     - If `dataFormat` is `"channelsLast"`:
 *        `[batch, upsampledRows, upsampledCols, channels]`
 *     - If `dataFormat` is `"channelsFirst"`:
 *         `[batch, channels, upsampledRows, upsampledCols]`
 *
 *
 * @doc {heading: 'Layers', subheading: 'Convolutional', namespace: 'layers'}
 */
export function upSampling2d(args: UpSampling2DLayerArgs) {
  return new UpSampling2D(args);
}

// Convolutional(depthwise) Layers.

/**
 * Depthwise separable 2D convolution.
 *
 * Depthwise Separable convolutions consists in performing just the first step
 * in a depthwise spatial convolution (which acts on each input channel
 * separately). The `depthMultiplier` argument controls how many output channels
 * are generated per input channel in the depthwise step.
 *
 * @doc {heading: 'Layers', subheading: 'Convolutional', namespace: 'layers'}
 */
export function depthwiseConv2d(args: DepthwiseConv2DLayerArgs) {
  return new DepthwiseConv2D(args);
}

// Basic Layers.

/**
 * Applies an activation function to an output.
 *
 * This layer applies element-wise activation function.  Other layers, notably
 * `dense` can also apply activation functions.  Use this isolated activation
 * function to extract the values before and after the
 * activation. For instance:
 *
 * ```js
 * const input = tf.input({shape: [5]});
 * const denseLayer = tf.layers.dense({units: 1});
 * const activationLayer = tf.layers.activation({activation: 'relu6'});
 *
 * // Obtain the output symbolic tensors by applying the layers in order.
 * const denseOutput = denseLayer.apply(input);
 * const activationOutput = activationLayer.apply(denseOutput);
 *
 * // Create the model based on the inputs.
 * const model = tf.model({
 *     inputs: input,
 *     outputs: [denseOutput, activationOutput]
 * });
 *
 * // Collect both outputs and print separately.
 * const [denseOut, activationOut] = model.predict(tf.randomNormal([6, 5]));
 * denseOut.print();
 * activationOut.print();
 * ```
 *
 * @doc {heading: 'Layers', subheading: 'Basic', namespace: 'layers'}
 */
export function activation(args: ActivationLayerArgs) {
  return new Activation(args);
}

/**
 * Creates a dense (fully connected) layer.
 *
 * This layer implements the operation:
 *   `output = activation(dot(input, kernel) + bias)`
 *
 * `activation` is the element-wise activation function
 *   passed as the `activation` argument.
 *
 * `kernel` is a weights matrix created by the layer.
 *
 * `bias` is a bias vector created by the layer (only applicable if `useBias`
 * is `true`).
 *
 * **Input shape:**
 *
 *   nD `tf.Tensor` with shape: `(batchSize, ..., inputDim)`.
 *
 *   The most common situation would be
 *   a 2D input with shape `(batchSize, inputDim)`.
 *
 * **Output shape:**
 *
 *   nD tensor with shape: `(batchSize, ..., units)`.
 *
 *   For instance, for a 2D input with shape `(batchSize, inputDim)`,
 *   the output would have shape `(batchSize, units)`.
 *
 * Note: if the input to the layer has a rank greater than 2, then it is
 * flattened prior to the initial dot product with the kernel.
 *
 * @doc {heading: 'Layers', subheading: 'Basic', namespace: 'layers'}
 */
export function dense(args: DenseLayerArgs) {
  return new Dense(args);
}

/**
 * Applies
 * [dropout](http://www.cs.toronto.edu/~rsalakhu/papers/srivastava14a.pdf) to
 * the input.
 *
 * Dropout consists in randomly setting a fraction `rate` of input units to 0 at
 * each update during training time, which helps prevent overfitting.
 *
 * @doc {heading: 'Layers', subheading: 'Basic', namespace: 'layers'}
 */
export function dropout(args: DropoutLayerArgs) {
  return new Dropout(args);
}

/**
 * Spatial 1D version of Dropout.
 *
 * This Layer type performs the same function as the Dropout layer, but it drops
 * entire 1D feature maps instead of individual elements. For example, if an
 * input example consists of 3 timesteps and the feature map for each timestep
 * has a size of 4, a `spatialDropout1d` layer may zero out the feature maps
 * of the 1st timesteps and 2nd timesteps completely while sparing all feature
 * elements of the 3rd timestep.
 *
 * If adjacent frames (timesteps) are strongly correlated (as is normally the
 * case in early convolution layers), regular dropout will not regularize the
 * activation and will otherwise just result in merely an effective learning
 * rate decrease. In this case, `spatialDropout1d` will help promote
 * independence among feature maps and should be used instead.
 *
 * **Arguments:**
 *   rate: A floating-point number >=0 and <=1. Fraction of the input elements
 *     to drop.
 *
 * **Input shape:**
 *   3D tensor with shape `(samples, timesteps, channels)`.
 *
 * **Output shape:**
 *   Same as the input shape.
 *
 * References:
 *   - [Efficient Object Localization Using Convolutional
 *      Networks](https://arxiv.org/abs/1411.4280)
 *
 * @doc {heading: 'Layers', subheading: 'Basic', namespace: 'layers'}
 */
export function spatialDropout1d(args: SpatialDropout1DLayerConfig) {
  return new SpatialDropout1D(args);
}

/**
 * Flattens the input. Does not affect the batch size.
 *
 * A `Flatten` layer flattens each batch in its inputs to 1D (making the output
 * 2D).
 *
 * For example:
 *
 * ```js
 * const input = tf.input({shape: [4, 3]});
 * const flattenLayer = tf.layers.flatten();
 * // Inspect the inferred output shape of the flatten layer, which
 * // equals `[null, 12]`. The 2nd dimension is 4 * 3, i.e., the result of the
 * // flattening. (The 1st dimension is the undermined batch size.)
 * console.log(JSON.stringify(flattenLayer.apply(input).shape));
 * ```
 *
 * @doc {heading: 'Layers', subheading: 'Basic', namespace: 'layers'}
 */
export function flatten(args?: FlattenLayerArgs) {
  return new Flatten(args);
}

/**
 * Repeats the input n times in a new dimension.
 *
 * ```js
 *  const model = tf.sequential();
 *  model.add(tf.layers.repeatVector({n: 4, inputShape: [2]}));
 *  const x = tf.tensor2d([[10, 20]]);
 *  // Use the model to do inference on a data point the model hasn't see
 *  model.predict(x).print();
 *  // output shape is now [batch, 2, 4]
 * ```
 *
 * @doc {heading: 'Layers', subheading: 'Basic', namespace: 'layers'}
 */
export function repeatVector(args: RepeatVectorLayerArgs) {
  return new RepeatVector(args);
}

/**
 * Reshapes an input to a certain shape.
 *
 * ```js
 * const input = tf.input({shape: [4, 3]});
 * const reshapeLayer = tf.layers.reshape({targetShape: [2, 6]});
 * // Inspect the inferred output shape of the Reshape layer, which
 * // equals `[null, 2, 6]`. (The 1st dimension is the undermined batch size.)
 * console.log(JSON.stringify(reshapeLayer.apply(input).shape));
 * ```
 *
 * Input shape:
 *   Arbitrary, although all dimensions in the input shape must be fixed.
 *   Use the configuration `inputShape` when using this layer as the
 *   first layer in a model.
 *
 *
 * Output shape:
 *   [batchSize, targetShape[0], targetShape[1], ...,
 *    targetShape[targetShape.length - 1]].
 *
 * @doc {heading: 'Layers', subheading: 'Basic', namespace: 'layers'}
 */
export function reshape(args: ReshapeLayerArgs) {
  return new Reshape(args);
}

/**
 * Permutes the dimensions of the input according to a given pattern.
 *
 * Useful for, e.g., connecting RNNs and convnets together.
 *
 * Example:
 *
 * ```js
 * const model = tf.sequential();
 * model.add(tf.layers.permute({
 *   dims: [2, 1],
 *   inputShape: [10, 64]
 * }));
 * console.log(model.outputShape);
 * // Now model's output shape is [null, 64, 10], where null is the
 * // unpermuted sample (batch) dimension.
 * ```
 *
 * Input shape:
 *   Arbitrary. Use the configuration field `inputShape` when using this
 *   layer as the first layer in a model.
 *
 * Output shape:
 *   Same rank as the input shape, but with the dimensions re-ordered (i.e.,
 *   permuted) according to the `dims` configuration of this layer.
 *
 * @doc {heading: 'Layers', subheading: 'Basic', namespace: 'layers'}
 */
export function permute(args: PermuteLayerArgs) {
  return new Permute(args);
}

/**
 * Maps positive integers (indices) into dense vectors of fixed size.
 * E.g. [[4], [20]] -> [[0.25, 0.1], [0.6, -0.2]]
 *
 * **Input shape:** 2D tensor with shape: `[batchSize, sequenceLength]`.
 *
 * **Output shape:** 3D tensor with shape: `[batchSize, sequenceLength,
 * outputDim]`.
 *
 * @doc {heading: 'Layers', subheading: 'Basic', namespace: 'layers'}
 */
export function embedding(args: EmbeddingLayerArgs) {
  return new Embedding(args);
}

// Merge Layers.

/**
 * Layer that performs element-wise addition on an `Array` of inputs.
 *
 * It takes as input a list of tensors, all of the same shape, and returns a
 * single tensor (also of the same shape). The inputs are specified as an
 * `Array` when the `apply` method of the `Add` layer instance is called. For
 * example:
 *
 * ```js
 * const input1 = tf.input({shape: [2, 2]});
 * const input2 = tf.input({shape: [2, 2]});
 * const addLayer = tf.layers.add();
 * const sum = addLayer.apply([input1, input2]);
 * console.log(JSON.stringify(sum.shape));
 * // You get [null, 2, 2], with the first dimension as the undetermined batch
 * // dimension.
 * ```
 *
 * @doc {heading: 'Layers', subheading: 'Merge', namespace: 'layers'}
 */
export function add(args?: LayerArgs) {
  return new Add(args);
}

/**
 * Layer that performs element-wise averaging on an `Array` of inputs.
 *
 * It takes as input a list of tensors, all of the same shape, and returns a
 * single tensor (also of the same shape). For example:
 *
 * ```js
 * const input1 = tf.input({shape: [2, 2]});
 * const input2 = tf.input({shape: [2, 2]});
 * const averageLayer = tf.layers.average();
 * const average = averageLayer.apply([input1, input2]);
 * console.log(JSON.stringify(average.shape));
 * // You get [null, 2, 2], with the first dimension as the undetermined batch
 * // dimension.
 * ```
 *
 * @doc {heading: 'Layers', subheading: 'Merge', namespace: 'layers'}
 */
export function average(args?: LayerArgs) {
  return new Average(args);
}

/**
 * Layer that concatenates an `Array` of inputs.
 *
 * It takes a list of tensors, all of the same shape except for the
 * concatenation axis, and returns a single tensor, the concatenation
 * of all inputs. For example:
 *
 * ```js
 * const input1 = tf.input({shape: [2, 2]});
 * const input2 = tf.input({shape: [2, 3]});
 * const concatLayer = tf.layers.concatenate();
 * const output = concatLayer.apply([input1, input2]);
 * console.log(JSON.stringify(output.shape));
 * // You get [null, 2, 5], with the first dimension as the undetermined batch
 * // dimension. The last dimension (5) is the result of concatenating the
 * // last dimensions of the inputs (2 and 3).
 * ```
 *
 * @doc {heading: 'Layers', subheading: 'Merge', namespace: 'layers'}
 */
export function concatenate(args?: ConcatenateLayerArgs) {
  return new Concatenate(args);
}

/**
 * Layer that computes the element-wise maximum of an `Array` of inputs.
 *
 * It takes as input a list of tensors, all of the same shape, and returns a
 * single tensor (also of the same shape). For example:
 *
 * ```js
 * const input1 = tf.input({shape: [2, 2]});
 * const input2 = tf.input({shape: [2, 2]});
 * const maxLayer = tf.layers.maximum();
 * const max = maxLayer.apply([input1, input2]);
 * console.log(JSON.stringify(max.shape));
 * // You get [null, 2, 2], with the first dimension as the undetermined batch
 * // dimension.
 * ```
 *
 * @doc {heading: 'Layers', subheading: 'Merge', namespace: 'layers'}
 */
export function maximum(args?: LayerArgs) {
  return new Maximum(args);
}

/**
 * Layer that computes the element-wise minimum of an `Array` of inputs.
 *
 * It takes as input a list of tensors, all of the same shape, and returns a
 * single tensor (also of the same shape). For example:
 *
 * ```js
 * const input1 = tf.input({shape: [2, 2]});
 * const input2 = tf.input({shape: [2, 2]});
 * const minLayer = tf.layers.minimum();
 * const min = minLayer.apply([input1, input2]);
 * console.log(JSON.stringify(min.shape));
 * // You get [null, 2, 2], with the first dimension as the undetermined batch
 * // dimension.
 * ```
 *
 * @doc {heading: 'Layers', subheading: 'Merge', namespace: 'layers'}
 */
export function minimum(args?: LayerArgs) {
  return new Minimum(args);
}

/**
 * Layer that multiplies (element-wise) an `Array` of inputs.
 *
 * It takes as input an Array of tensors, all of the same
 * shape, and returns a single tensor (also of the same shape).
 * For example:
 *
 * ```js
 * const input1 = tf.input({shape: [2, 2]});
 * const input2 = tf.input({shape: [2, 2]});
 * const input3 = tf.input({shape: [2, 2]});
 * const multiplyLayer = tf.layers.multiply();
 * const product = multiplyLayer.apply([input1, input2, input3]);
 * console.log(product.shape);
 * // You get [null, 2, 2], with the first dimension as the undetermined batch
 * // dimension.
 *
 * @doc {heading: 'Layers', subheading: 'Merge', namespace: 'layers'}
 */
export function multiply(args?: LayerArgs) {
  return new Multiply(args);
}

/**
 * Layer that computes a dot product between samples in two tensors.
 *
 * E.g., if applied to a list of two tensors `a` and `b` both of shape
 * `[batchSize, n]`, the output will be a tensor of shape `[batchSize, 1]`,
 * where each entry at index `[i, 0]` will be the dot product between
 * `a[i, :]` and `b[i, :]`.
 *
 * Example:
 *
 * ```js
 * const dotLayer = tf.layers.dot({axes: -1});
 * const x1 = tf.tensor2d([[10, 20], [30, 40]]);
 * const x2 = tf.tensor2d([[-1, -2], [-3, -4]]);
 *
 * // Invoke the layer's apply() method in eager (imperative) mode.
 * const y = dotLayer.apply([x1, x2]);
 * y.print();
 * ```
 *
 * @doc {heading: 'Layers', subheading: 'Merge', namespace: 'layers'}
 */
export function dot(args: DotLayerArgs) {
  return new Dot(args);
}

// Normalization Layers.

/**
 * Batch normalization layer (Ioffe and Szegedy, 2014).
 *
 * Normalize the activations of the previous layer at each batch,
 * i.e. applies a transformation that maintains the mean activation
 * close to 0 and the activation standard deviation close to 1.
 *
 * Input shape:
 *   Arbitrary. Use the keyword argument `inputShape` (Array of integers, does
 *   not include the sample axis) when calling the constructor of this class,
 *   if this layer is used as a first layer in a model.
 *
 * Output shape:
 *   Same shape as input.
 *
 * References:
 *   - [Batch Normalization: Accelerating Deep Network Training by Reducing
 * Internal Covariate Shift](https://arxiv.org/abs/1502.03167)
 *
 * @doc {heading: 'Layers', subheading: 'Normalization', namespace: 'layers'}
 */
export function batchNormalization(args?: BatchNormalizationLayerArgs) {
  return new BatchNormalization(args);
}

/**
 * Layer-normalization layer (Ba et al., 2016).
 *
 * Normalizes the activations of the previous layer for each given example in a
 * batch independently, instead of across a batch like in `batchNormalization`.
 * In other words, this layer applies a transformation that maintains the mean
 * activation within each example close to 0 and activation variance close to 1.
 *
 * Input shape:
 *   Arbitrary. Use the argument `inputShape` when using this layer as the first
 *   layer in a model.
 *
 * Output shape:
 *   Same as input.
 *
 * References:
 *   - [Layer Normalization](https://arxiv.org/abs/1607.06450)
 *
 * @doc {heading: 'Layers', subheading: 'Normalization', namespace: 'layers'}
 */
export function layerNormalization(args?: LayerNormalizationLayerArgs) {
  return new LayerNormalization(args);
}

// Padding Layers.

/**
 * Zero-padding layer for 2D input (e.g., image).
 *
 * This layer can add rows and columns of zeros
 * at the top, bottom, left and right side of an image tensor.
 *
 * Input shape:
 *   4D tensor with shape:
 *   - If `dataFormat` is `"channelsLast"`:
 *     `[batch, rows, cols, channels]`
 *   - If `data_format` is `"channels_first"`:
 *     `[batch, channels, rows, cols]`.
 *
 * Output shape:
 *   4D with shape:
 *   - If `dataFormat` is `"channelsLast"`:
 *     `[batch, paddedRows, paddedCols, channels]`
 *    - If `dataFormat` is `"channelsFirst"`:
 *     `[batch, channels, paddedRows, paddedCols]`.
 *
 * @doc {heading: 'Layers', subheading: 'Padding', namespace: 'layers'}
 */
export function zeroPadding2d(args?: ZeroPadding2DLayerArgs) {
  return new ZeroPadding2D(args);
}

// Pooling Layers.

/**
 * Average pooling operation for spatial data.
 *
 * Input shape: `[batchSize, inLength, channels]`
 *
 * Output shape: `[batchSize, pooledLength, channels]`
 *
 * `tf.avgPool1d` is an alias.
 *
 * @doc {heading: 'Layers', subheading: 'Pooling', namespace: 'layers'}
 */
export function averagePooling1d(args: Pooling1DLayerArgs) {
  return new AveragePooling1D(args);
}
export function avgPool1d(args: Pooling1DLayerArgs) {
  return averagePooling1d(args);
}
// For backwards compatibility.
// See https://github.com/tensorflow/tfjs/issues/152
export function avgPooling1d(args: Pooling1DLayerArgs) {
  return averagePooling1d(args);
}

/**
 * Average pooling operation for spatial data.
 *
 * Input shape:
 *  - If `dataFormat === CHANNEL_LAST`:
 *      4D tensor with shape:
 *      `[batchSize, rows, cols, channels]`
 *  - If `dataFormat === CHANNEL_FIRST`:
 *      4D tensor with shape:
 *      `[batchSize, channels, rows, cols]`
 *
 * Output shape
 *  - If `dataFormat === CHANNEL_LAST`:
 *      4D tensor with shape:
 *      `[batchSize, pooledRows, pooledCols, channels]`
 *  - If `dataFormat === CHANNEL_FIRST`:
 *      4D tensor with shape:
 *      `[batchSize, channels, pooledRows, pooledCols]`
 *
 * `tf.avgPool2d` is an alias.
 *
 * @doc {heading: 'Layers', subheading: 'Pooling', namespace: 'layers'}
 */
export function averagePooling2d(args: Pooling2DLayerArgs) {
  return new AveragePooling2D(args);
}
export function avgPool2d(args: Pooling2DLayerArgs) {
  return averagePooling2d(args);
}
// For backwards compatibility.
// See https://github.com/tensorflow/tfjs/issues/152
export function avgPooling2d(args: Pooling2DLayerArgs) {
  return averagePooling2d(args);
}

/**
 * Average pooling operation for 3D data.
 *
 * Input shape
 *   - If `dataFormat === channelsLast`:
 *       5D tensor with shape:
 *       `[batchSize, depths, rows, cols, channels]`
 *   - If `dataFormat === channelsFirst`:
 *      4D tensor with shape:
 *       `[batchSize, channels, depths, rows, cols]`
 *
 * Output shape
 *   - If `dataFormat=channelsLast`:
 *       5D tensor with shape:
 *       `[batchSize, pooledDepths, pooledRows, pooledCols, channels]`
 *   - If `dataFormat=channelsFirst`:
 *       5D tensor with shape:
 *       `[batchSize, channels, pooledDepths, pooledRows, pooledCols]`
 *
 * @doc {heading: 'Layers', subheading: 'Pooling', namespace: 'layers'}
 */
export function averagePooling3d(args: Pooling3DLayerArgs) {
  return new AveragePooling3D(args);
}
export function avgPool3d(args: Pooling3DLayerArgs) {
  return averagePooling3d(args);
}
// For backwards compatibility.
// See https://github.com/tensorflow/tfjs/issues/152
export function avgPooling3d(args: Pooling3DLayerArgs) {
  return averagePooling3d(args);
}

/**
 * Global average pooling operation for temporal data.
 *
 * Input Shape: 3D tensor with shape: `[batchSize, steps, features]`.
 *
 * Output Shape: 2D tensor with shape: `[batchSize, features]`.
 *
 * @doc {heading: 'Layers', subheading: 'Pooling', namespace: 'layers'}
 */
export function globalAveragePooling1d(args?: LayerArgs) {
  return new GlobalAveragePooling1D(args);
}

/**
 * Global average pooling operation for spatial data.
 *
 * Input shape:
 *   - If `dataFormat` is `CHANNEL_LAST`:
 *       4D tensor with shape: `[batchSize, rows, cols, channels]`.
 *   - If `dataFormat` is `CHANNEL_FIRST`:
 *       4D tensor with shape: `[batchSize, channels, rows, cols]`.
 *
 * Output shape:
 *   2D tensor with shape: `[batchSize, channels]`.
 *
 * @doc {heading: 'Layers', subheading: 'Pooling', namespace: 'layers'}
 */
export function globalAveragePooling2d(args: GlobalPooling2DLayerArgs) {
  return new GlobalAveragePooling2D(args);
}

/**
 * Global max pooling operation for temporal data.
 *
 * Input Shape: 3D tensor with shape: `[batchSize, steps, features]`.
 *
 * Output Shape: 2D tensor with shape: `[batchSize, features]`.
 *
 * @doc {heading: 'Layers', subheading: 'Pooling', namespace: 'layers'}
 */
export function globalMaxPooling1d(args?: LayerArgs) {
  return new GlobalMaxPooling1D(args);
}

/**
 * Global max pooling operation for spatial data.
 *
 * Input shape:
 *   - If `dataFormat` is `CHANNEL_LAST`:
 *       4D tensor with shape: `[batchSize, rows, cols, channels]`.
 *   - If `dataFormat` is `CHANNEL_FIRST`:
 *       4D tensor with shape: `[batchSize, channels, rows, cols]`.
 *
 * Output shape:
 *   2D tensor with shape: `[batchSize, channels]`.
 *
 * @doc {heading: 'Layers', subheading: 'Pooling', namespace: 'layers'}
 */
export function globalMaxPooling2d(args: GlobalPooling2DLayerArgs) {
  return new GlobalMaxPooling2D(args);
}

/**
 * Max pooling operation for temporal data.
 *
 * Input shape:  `[batchSize, inLength, channels]`
 *
 * Output shape: `[batchSize, pooledLength, channels]`
 *
 * @doc {heading: 'Layers', subheading: 'Pooling', namespace: 'layers'}
 */
export function maxPooling1d(args: Pooling1DLayerArgs) {
  return new MaxPooling1D(args);
}

/**
 * Max pooling operation for spatial data.
 *
 * Input shape
 *   - If `dataFormat === CHANNEL_LAST`:
 *       4D tensor with shape:
 *       `[batchSize, rows, cols, channels]`
 *   - If `dataFormat === CHANNEL_FIRST`:
 *      4D tensor with shape:
 *       `[batchSize, channels, rows, cols]`
 *
 * Output shape
 *   - If `dataFormat=CHANNEL_LAST`:
 *       4D tensor with shape:
 *       `[batchSize, pooledRows, pooledCols, channels]`
 *   - If `dataFormat=CHANNEL_FIRST`:
 *       4D tensor with shape:
 *       `[batchSize, channels, pooledRows, pooledCols]`
 *
 * @doc {heading: 'Layers', subheading: 'Pooling', namespace: 'layers'}
 */
export function maxPooling2d(args: Pooling2DLayerArgs) {
  return new MaxPooling2D(args);
}

/**
 * Max pooling operation for 3D data.
 *
 * Input shape
 *   - If `dataFormat === channelsLast`:
 *       5D tensor with shape:
 *       `[batchSize, depths, rows, cols, channels]`
 *   - If `dataFormat === channelsFirst`:
 *      5D tensor with shape:
 *       `[batchSize, channels, depths, rows, cols]`
 *
 * Output shape
 *   - If `dataFormat=channelsLast`:
 *       5D tensor with shape:
 *       `[batchSize, pooledDepths, pooledRows, pooledCols, channels]`
 *   - If `dataFormat=channelsFirst`:
 *       5D tensor with shape:
 *       `[batchSize, channels, pooledDepths, pooledRows, pooledCols]`
 *
 * @doc {heading: 'Layers', subheading: 'Pooling', namespace: 'layers'}
 */
export function maxPooling3d(args: Pooling3DLayerArgs) {
  return new MaxPooling3D(args);
}

// Recurrent Layers.

/**
 * Gated Recurrent Unit - Cho et al. 2014.
 *
 * This is an `RNN` layer consisting of one `GRUCell`. However, unlike
 * the underlying `GRUCell`, the `apply` method of `SimpleRNN` operates
 * on a sequence of inputs. The shape of the input (not including the first,
 * batch dimension) needs to be at least 2-D, with the first dimension being
 * time steps. For example:
 *
 * ```js
 * const rnn = tf.layers.gru({units: 8, returnSequences: true});
 *
 * // Create an input with 10 time steps.
 * const input = tf.input({shape: [10, 20]});
 * const output = rnn.apply(input);
 *
 * console.log(JSON.stringify(output.shape));
 * // [null, 10, 8]: 1st dimension is unknown batch size; 2nd dimension is the
 * // same as the sequence length of `input`, due to `returnSequences`: `true`;
 * // 3rd dimension is the `GRUCell`'s number of units.
 *
 * @doc {heading: 'Layers', subheading: 'Recurrent', namespace: 'layers'}
 */
export function gru(args: GRULayerArgs) {
  return new GRU(args);
}

/**
 * Cell class for `GRU`.
 *
 * `GRUCell` is distinct from the `RNN` subclass `GRU` in that its
 * `apply` method takes the input data of only a single time step and returns
 * the cell's output at the time step, while `GRU` takes the input data
 * over a number of time steps. For example:
 *
 * ```js
 * const cell = tf.layers.gruCell({units: 2});
 * const input = tf.input({shape: [10]});
 * const output = cell.apply(input);
 *
 * console.log(JSON.stringify(output.shape));
 * // [null, 10]: This is the cell's output at a single time step. The 1st
 * // dimension is the unknown batch size.
 * ```
 *
 * Instance(s) of `GRUCell` can be used to construct `RNN` layers. The
 * most typical use of this workflow is to combine a number of cells into a
 * stacked RNN cell (i.e., `StackedRNNCell` internally) and use it to create an
 * RNN. For example:
 *
 * ```js
 * const cells = [
 *   tf.layers.gruCell({units: 4}),
 *   tf.layers.gruCell({units: 8}),
 * ];
 * const rnn = tf.layers.rnn({cell: cells, returnSequences: true});
 *
 * // Create an input with 10 time steps and a length-20 vector at each step.
 * const input = tf.input({shape: [10, 20]});
 * const output = rnn.apply(input);
 *
 * console.log(JSON.stringify(output.shape));
 * // [null, 10, 8]: 1st dimension is unknown batch size; 2nd dimension is the
 * // same as the sequence length of `input`, due to `returnSequences`: `true`;
 * // 3rd dimension is the last `gruCell`'s number of units.
 * ```
 *
 * To create an `RNN` consisting of only *one* `GRUCell`, use the
 * `tf.layers.gru`.
 *
 * @doc {heading: 'Layers', subheading: 'Recurrent', namespace: 'layers'}
 */
export function gruCell(args: GRUCellLayerArgs) {
  return new GRUCell(args);
}

/**
 * Long-Short Term Memory layer - Hochreiter 1997.
 *
 * This is an `RNN` layer consisting of one `LSTMCell`. However, unlike
 * the underlying `LSTMCell`, the `apply` method of `LSTM` operates
 * on a sequence of inputs. The shape of the input (not including the first,
 * batch dimension) needs to be at least 2-D, with the first dimension being
 * time steps. For example:
 *
 * ```js
 * const lstm = tf.layers.lstm({units: 8, returnSequences: true});
 *
 * // Create an input with 10 time steps.
 * const input = tf.input({shape: [10, 20]});
 * const output = lstm.apply(input);
 *
 * console.log(JSON.stringify(output.shape));
 * // [null, 10, 8]: 1st dimension is unknown batch size; 2nd dimension is the
 * // same as the sequence length of `input`, due to `returnSequences`: `true`;
 * // 3rd dimension is the `LSTMCell`'s number of units.
 *
 * @doc {heading: 'Layers', subheading: 'Recurrent', namespace: 'layers'}
 */
export function lstm(args: LSTMLayerArgs) {
  return new LSTM(args);
}

/**
 * Cell class for `LSTM`.
 *
 * `LSTMCell` is distinct from the `RNN` subclass `LSTM` in that its
 * `apply` method takes the input data of only a single time step and returns
 * the cell's output at the time step, while `LSTM` takes the input data
 * over a number of time steps. For example:
 *
 * ```js
 * const cell = tf.layers.lstmCell({units: 2});
 * const input = tf.input({shape: [10]});
 * const output = cell.apply(input);
 *
 * console.log(JSON.stringify(output.shape));
 * // [null, 10]: This is the cell's output at a single time step. The 1st
 * // dimension is the unknown batch size.
 * ```
 *
 * Instance(s) of `LSTMCell` can be used to construct `RNN` layers. The
 * most typical use of this workflow is to combine a number of cells into a
 * stacked RNN cell (i.e., `StackedRNNCell` internally) and use it to create an
 * RNN. For example:
 *
 * ```js
 * const cells = [
 *   tf.layers.lstmCell({units: 4}),
 *   tf.layers.lstmCell({units: 8}),
 * ];
 * const rnn = tf.layers.rnn({cell: cells, returnSequences: true});
 *
 * // Create an input with 10 time steps and a length-20 vector at each step.
 * const input = tf.input({shape: [10, 20]});
 * const output = rnn.apply(input);
 *
 * console.log(JSON.stringify(output.shape));
 * // [null, 10, 8]: 1st dimension is unknown batch size; 2nd dimension is the
 * // same as the sequence length of `input`, due to `returnSequences`: `true`;
 * // 3rd dimension is the last `lstmCell`'s number of units.
 * ```
 *
 * To create an `RNN` consisting of only *one* `LSTMCell`, use the
 * `tf.layers.lstm`.
 *
 * @doc {heading: 'Layers', subheading: 'Recurrent', namespace: 'layers'}
 */
export function lstmCell(args: LSTMCellLayerArgs) {
  return new LSTMCell(args);
}

/**
 * Fully-connected RNN where the output is to be fed back to input.
 *
 * This is an `RNN` layer consisting of one `SimpleRNNCell`. However, unlike
 * the underlying `SimpleRNNCell`, the `apply` method of `SimpleRNN` operates
 * on a sequence of inputs. The shape of the input (not including the first,
 * batch dimension) needs to be at least 2-D, with the first dimension being
 * time steps. For example:
 *
 * ```js
 * const rnn = tf.layers.simpleRNN({units: 8, returnSequences: true});
 *
 * // Create an input with 10 time steps.
 * const input = tf.input({shape: [10, 20]});
 * const output = rnn.apply(input);
 *
 * console.log(JSON.stringify(output.shape));
 * // [null, 10, 8]: 1st dimension is unknown batch size; 2nd dimension is the
 * // same as the sequence length of `input`, due to `returnSequences`: `true`;
 * // 3rd dimension is the `SimpleRNNCell`'s number of units.
 * ```
 *
 * @doc {heading: 'Layers', subheading: 'Recurrent', namespace: 'layers'}
 */
export function simpleRNN(args: SimpleRNNLayerArgs) {
  return new SimpleRNN(args);
}

/**
 * Cell class for `SimpleRNN`.
 *
 * `SimpleRNNCell` is distinct from the `RNN` subclass `SimpleRNN` in that its
 * `apply` method takes the input data of only a single time step and returns
 * the cell's output at the time step, while `SimpleRNN` takes the input data
 * over a number of time steps. For example:
 *
 * ```js
 * const cell = tf.layers.simpleRNNCell({units: 2});
 * const input = tf.input({shape: [10]});
 * const output = cell.apply(input);
 *
 * console.log(JSON.stringify(output.shape));
 * // [null, 10]: This is the cell's output at a single time step. The 1st
 * // dimension is the unknown batch size.
 * ```
 *
 * Instance(s) of `SimpleRNNCell` can be used to construct `RNN` layers. The
 * most typical use of this workflow is to combine a number of cells into a
 * stacked RNN cell (i.e., `StackedRNNCell` internally) and use it to create an
 * RNN. For example:
 *
 * ```js
 * const cells = [
 *   tf.layers.simpleRNNCell({units: 4}),
 *   tf.layers.simpleRNNCell({units: 8}),
 * ];
 * const rnn = tf.layers.rnn({cell: cells, returnSequences: true});
 *
 * // Create an input with 10 time steps and a length-20 vector at each step.
 * const input = tf.input({shape: [10, 20]});
 * const output = rnn.apply(input);
 *
 * console.log(JSON.stringify(output.shape));
 * // [null, 10, 8]: 1st dimension is unknown batch size; 2nd dimension is the
 * // same as the sequence length of `input`, due to `returnSequences`: `true`;
 * // 3rd dimension is the last `SimpleRNNCell`'s number of units.
 * ```
 *
 * To create an `RNN` consisting of only *one* `SimpleRNNCell`, use the
 * `tf.layers.simpleRNN`.
 *
 * @doc {heading: 'Layers', subheading: 'Recurrent', namespace: 'layers'}
 */
export function simpleRNNCell(args: SimpleRNNCellLayerArgs) {
  return new SimpleRNNCell(args);
}

/**
 * Convolutional LSTM layer - Xingjian Shi 2015.
 *
 * This is a `ConvRNN2D` layer consisting of one `ConvLSTM2DCell`. However,
 * unlike the underlying `ConvLSTM2DCell`, the `apply` method of `ConvLSTM2D`
 * operates on a sequence of inputs. The shape of the input (not including the
 * first, batch dimension) needs to be 4-D, with the first dimension being time
 * steps. For example:
 *
 * ```js
 * const filters = 3;
 * const kernelSize = 3;
 *
 * const batchSize = 4;
 * const sequenceLength = 2;
 * const size = 5;
 * const channels = 3;
 *
 * const inputShape = [batchSize, sequenceLength, size, size, channels];
 * const input = tf.ones(inputShape);
 *
 * const layer = tf.layers.convLstm2d({filters, kernelSize});
 *
 * const output = layer.apply(input);
 * ```
 */
/** @doc {heading: 'Layers', subheading: 'Recurrent', namespace: 'layers'} */
export function convLstm2d(args: ConvLSTM2DArgs) {
  return new ConvLSTM2D(args);
}

/**
 * Cell class for `ConvLSTM2D`.
 *
 * `ConvLSTM2DCell` is distinct from the `ConvRNN2D` subclass `ConvLSTM2D` in
 * that its `call` method takes the input data of only a single time step and
 * returns the cell's output at the time step, while `ConvLSTM2D` takes the
 * input data over a number of time steps. For example:
 *
 * ```js
 * const filters = 3;
 * const kernelSize = 3;
 *
 * const sequenceLength = 1;
 * const size = 5;
 * const channels = 3;
 *
 * const inputShape = [sequenceLength, size, size, channels];
 * const input = tf.ones(inputShape);
 *
 * const cell = tf.layers.convLstm2dCell({filters, kernelSize});
 *
 * cell.build(input.shape);
 *
 * const outputSize = size - kernelSize + 1;
 * const outShape = [sequenceLength, outputSize, outputSize, filters];
 *
 * const initialH = tf.zeros(outShape);
 * const initialC = tf.zeros(outShape);
 *
 * const [o, h, c] = cell.call([input, initialH, initialC], {});
 * ```
 */
/** @doc {heading: 'Layers', subheading: 'Recurrent', namespace: 'layers'} */
export function convLstm2dCell(args: ConvLSTM2DCellArgs) {
  return new ConvLSTM2DCell(args);
}

/**
 * Base class for recurrent layers.
 *
 * Input shape:
 *   3D tensor with shape `[batchSize, timeSteps, inputDim]`.
 *
 * Output shape:
 *   - if `returnState`, an Array of tensors (i.e., `tf.Tensor`s). The first
 *     tensor is the output. The remaining tensors are the states at the
 *     last time step, each with shape `[batchSize, units]`.
 *   - if `returnSequences`, the output will have shape
 *     `[batchSize, timeSteps, units]`.
 *   - else, the output will have shape `[batchSize, units]`.
 *
 * Masking:
 *   This layer supports masking for input data with a variable number
 *   of timesteps. To introduce masks to your data,
 *   use an embedding layer with the `mask_zero` parameter
 *   set to `True`.
 *
 * Notes on using statefulness in RNNs:
 *   You can set RNN layers to be 'stateful', which means that the states
 *   computed for the samples in one batch will be reused as initial states
 *   for the samples in the next batch. This assumes a one-to-one mapping
 *   between samples in different successive batches.
 *
 *   To enable statefulness:
 *     - specify `stateful: true` in the layer constructor.
 *     - specify a fixed batch size for your model, by passing
 *       if sequential model:
 *         `batchInputShape=[...]` to the first layer in your model.
 *       else for functional model with 1 or more Input layers:
 *         `batchShape=[...]` to all the first layers in your model.
 *       This is the expected shape of your inputs *including the batch size*.
 *       It should be a tuple of integers, e.g. `(32, 10, 100)`.
 *     - specify `shuffle=False` when calling fit().
 *
 *   To reset the states of your model, call `.resetStates()` on either
 *   a specific layer, or on your entire model.
 *
 * Note on specifying the initial state of RNNs
 *   You can specify the initial state of RNN layers symbolically by
 *   calling them with the option `initialState`. The value of
 *   `initialState` should be a tensor or list of tensors representing
 *   the initial state of the RNN layer.
 *
 *   You can specify the initial state of RNN layers numerically by
 *   calling `resetStates` with the keyword argument `states`. The value of
 *   `states` should be a numpy array or list of numpy arrays representing
 *   the initial state of the RNN layer.
 *
 * Note on passing external constants to RNNs
 *   You can pass "external" constants to the cell using the `constants`
 *   keyword argument of `RNN.call` method. This requires that the `cell.call`
 *   method accepts the same keyword argument `constants`. Such constants
 *   can be used to condition the cell transformation on additional static
 *   inputs (not changing over time), a.k.a. an attention mechanism.
 *
 * @doc {heading: 'Layers', subheading: 'Recurrent', namespace: 'layers'}
 */
export function rnn(args: RNNLayerArgs) {
  return new RNN(args);
}

/**
 * Wrapper allowing a stack of RNN cells to behave as a single cell.
 *
 * Used to implement efficient stacked RNNs.
 *
 * @doc {heading: 'Layers', subheading: 'Recurrent', namespace: 'layers'}
 */
export function stackedRNNCells(args: StackedRNNCellsArgs){
  return new StackedRNNCells(args);
}

// Wrapper Layers.

/** @doc {heading: 'Layers', subheading: 'Wrapper', namespace: 'layers'} */
export function bidirectional(args: BidirectionalLayerArgs) {
  return new Bidirectional(args);
}

/**
 * This wrapper applies a layer to every temporal slice of an input.
 *
 * The input should be at least 3D,  and the dimension of the index `1` will be
 * considered to be the temporal dimension.
 *
 * Consider a batch of 32 samples, where each sample is a sequence of 10 vectors
 * of 16 dimensions. The batch input shape of the layer is then `[32,  10,
 * 16]`, and the `inputShape`, not including the sample dimension, is
 * `[10, 16]`.
 *
 * You can then use `TimeDistributed` to apply a `Dense` layer to each of the 10
 * timesteps, independently:
 *
 * ```js
 * const model = tf.sequential();
 * model.add(tf.layers.timeDistributed({
 *   layer: tf.layers.dense({units: 8}),
 *   inputShape: [10, 16],
 * }));
 *
 * // Now model.outputShape = [null, 10, 8].
 * // The output will then have shape `[32, 10, 8]`.
 *
 * // In subsequent layers, there is no need for `inputShape`:
 * model.add(tf.layers.timeDistributed({layer: tf.layers.dense({units: 32})}));
 * console.log(JSON.stringify(model.outputs[0].shape));
 * // Now model.outputShape = [null, 10, 32].
 * ```
 *
 * The output will then have shape `[32, 10, 32]`.
 *
 * `TimeDistributed` can be used with arbitrary layers, not just `Dense`, for
 * instance a `Conv2D` layer.
 *
 * ```js
 * const model = tf.sequential();
 * model.add(tf.layers.timeDistributed({
 *   layer: tf.layers.conv2d({filters: 64, kernelSize: [3, 3]}),
 *   inputShape: [10, 299, 299, 3],
 * }));
 * console.log(JSON.stringify(model.outputs[0].shape));
 * ```
 *
 * @doc {heading: 'Layers', subheading: 'Wrapper', namespace: 'layers'}
 */
export function timeDistributed(args: WrapperLayerArgs) {
  return new TimeDistributed(args);
}

// Aliases for pooling.
export const globalMaxPool1d = globalMaxPooling1d;
export const globalMaxPool2d = globalMaxPooling2d;
export const maxPool1d = maxPooling1d;
export const maxPool2d = maxPooling2d;

export {Layer, RNN, RNNCell, input /* alias for tf.input */};

/**
 * Apply additive zero-centered Gaussian noise.
 *
 * As it is a regularization layer, it is only active at training time.
 *
 * This is useful to mitigate overfitting
 * (you could see it as a form of random data augmentation).
 * Gaussian Noise (GS) is a natural choice as corruption process
 * for real valued inputs.
 *
 * # Arguments
 * stddev: float, standard deviation of the noise distribution.
 *
 * # Input shape
 * Arbitrary. Use the keyword argument `input_shape`
 * (tuple of integers, does not include the samples axis)
 * when using this layer as the first layer in a model.
 *
 * # Output shape
 * Same shape as input.
 *
 * @doc {heading: 'Layers', subheading: 'Noise', namespace: 'layers'}
 */
export function gaussianNoise(args: GaussianNoiseArgs) {
  return new GaussianNoise(args);
}

/**
 * Apply multiplicative 1-centered Gaussian noise.
 *
 * As it is a regularization layer, it is only active at training time.
 *
 * Arguments:
 *   - `rate`: float, drop probability (as with `Dropout`).
 *     The multiplicative noise will have
 *     standard deviation `sqrt(rate / (1 - rate))`.
 *
 * Input shape:
 *   Arbitrary. Use the keyword argument `inputShape`
 *   (tuple of integers, does not include the samples axis)
 *   when using this layer as the first layer in a model.
 *
 * Output shape:
 *   Same shape as input.
 *
 * References:
 *   - [Dropout: A Simple Way to Prevent Neural Networks from Overfitting](
 *      http://www.cs.toronto.edu/~rsalakhu/papers/srivastava14a.pdf)
 *
 * @doc {heading: 'Layers', subheading: 'Noise', namespace: 'layers'}
 */
export function gaussianDropout(args: GaussianDropoutArgs) {
  return new GaussianDropout(args);
}

/**
 * Applies Alpha Dropout to the input.
 *
 * As it is a regularization layer, it is only active at training time.
 *
 * Alpha Dropout is a `Dropout` that keeps mean and variance of inputs
 * to their original values, in order to ensure the self-normalizing property
 * even after this dropout.
 * Alpha Dropout fits well to Scaled Exponential Linear Units
 * by randomly setting activations to the negative saturation value.
 *
 * Arguments:
 *   - `rate`: float, drop probability (as with `Dropout`).
 *     The multiplicative noise will have
 *     standard deviation `sqrt(rate / (1 - rate))`.
 *   - `noise_shape`: A 1-D `Tensor` of type `int32`, representing the
 *     shape for randomly generated keep/drop flags.
 *
 * Input shape:
 *   Arbitrary. Use the keyword argument `inputShape`
 *   (tuple of integers, does not include the samples axis)
 *   when using this layer as the first layer in a model.
 *
 * Output shape:
 *   Same shape as input.
 *
 * References:
 *   - [Self-Normalizing Neural Networks](https://arxiv.org/abs/1706.02515)
 *
 * @doc {heading: 'Layers', subheading: 'Noise', namespace: 'layers'}
 */
export function alphaDropout(args: AlphaDropoutArgs) {
  return new AlphaDropout(args);
}

/**
 * Masks a sequence by using a mask value to skip timesteps.
 *
 * If all features for a given sample timestep are equal to `mask_value`,
 * then the sample timestep will be masked (skipped) in all downstream layers
 * (as long as they support masking).
 *
 * If any downstream layer does not support masking yet receives such
 * an input mask, an exception will be raised.
 *
 * Arguments:
 *   - `maskValue`: Either None or mask value to skip.
 *
 * Input shape:
 *   Arbitrary. Use the keyword argument `inputShape`
 *   (tuple of integers, does not include the samples axis)
 *   when using this layer as the first layer in a model.
 *
 * Output shape:
 *   Same shape as input.
 *
 * @doc {heading: 'Layers', subheading: 'Mask', namespace: 'layers'}
 */
export function masking(args?: MaskingArgs) {
  return new Masking(args);
}

/**
 * A preprocessing layer which rescales input values to a new range.
 *
 * This layer rescales every value of an input (often an image) by multiplying
 * by `scale` and adding `offset`.
 *
 * For instance:
 * 1. To rescale an input in the ``[0, 255]`` range
 * to be in the `[0, 1]` range, you would pass `scale=1/255`.
 * 2. To rescale an input in the ``[0, 255]`` range to be in the `[-1, 1]`
 * range, you would pass `scale=1./127.5, offset=-1`.
 * The rescaling is applied both during training and inference. Inputs can be
 * of integer or floating point dtype, and by default the layer will output
 * floats.
 *
 * Arguments:
 *   - `scale`: Float, the scale to apply to the inputs.
 *   - `offset`: Float, the offset to apply to the inputs.
 *
 * Input shape:
 *   Arbitrary.
 *
 * Output shape:
 *   Same as input.
 *
 * @doc {heading: 'Layers', subheading: 'Rescaling', namespace: 'layers'}
 */
export function rescaling(args?: RescalingArgs) {
  return new Rescaling(args);
}

/**
<<<<<<< HEAD
 * A preprocessing layer which encodes integer features.
 *
 * This layer provides options for condensing data into a categorical encoding
 * when the total number of tokens are known in advance. It accepts integer
 * values as inputs, and it outputs a dense representation of those
 * inputs.
 *
 * Arguments:
 *
 * numTokens: The total number of tokens the layer should support. All
 *  inputs to the layer must integers in the range `0 <= value <
 *  numTokens`, or an error will be thrown.
 *
 * outputMode: Specification for the output of the layer.
 *  Defaults to `multiHot`. Values can be `oneHot`, `multiHot` or
 *  `count`, configuring the layer as follows:
 *
 *    oneHot: Encodes each individual element in the input into an
 *      array of `numTokens` size, containing a 1 at the element index. If
 *      the last dimension is size 1, will encode on that dimension. If the
 *      last dimension is not size 1, will append a new dimension for the
 *      encoded output.
 *
 *    multiHot: Encodes each sample in the input into a single array
 *     of `numTokens` size, containing a 1 for each vocabulary term
 *     present in the sample. Treats the last dimension as the sample
 *     dimension, if input shape is `(..., sampleLength)`, output shape
 *     will be `(..., numTokens)`.
 *
 *    count: Like `multiHot`, but the int array contains a count of
 *     the number of times the token at that index appeared in the sample.
 *
 *  For all output modes, currently only output up to rank 2 is supported.
 *   Call arguments:
 *    inputs: A 1D or 2D tensor of integer inputs.
 *    countWeights: A tensor in the same shape as `inputs` indicating the
 *    weight for each sample value when summing up in `count` mode. Not used
 *    in `multiHot` or `oneHot` modes.
 *
 *
 * @doc {heading: 'Layers', subheading: 'CategoryEncoding', namespace: 'layers'}
 */
export function categoryEncoding(args: CategoryEncodingArgs) {
  return new CategoryEncoding(args);
=======
 * A preprocessing layer which resizes images.
 * This layer resizes an image input to a target height and width. The input
 * should be a 4D (batched) or 3D (unbatched) tensor in `"channels_last"`
 * format.  Input pixel values can be of any range (e.g. `[0., 1.)` or `[0,
 * 255]`) and of interger or floating point dtype. By default, the layer will
 * output floats.
 *
 * Arguments:
 *   - `height`: number, the height for the output tensor.
 *   - `width`: number, the width for the output tensor.
 *   - `interpolation`: string, the method for image resizing interpolation.
 *   - `cropToAspectRatio`: boolean, whether to keep image aspect ratio.
 *
 * Input shape:
 *   Arbitrary.
 *
 * Output shape:
 *   height, width, num channels.
 *
 * @doc {heading: 'Layers', subheading: 'Resizing', namespace: 'layers'}
 */
export function resizing(args?: ResizingArgs) {
  return new Resizing(args);
>>>>>>> 52e6aa80
}<|MERGE_RESOLUTION|>--- conflicted
+++ resolved
@@ -24,14 +24,10 @@
 import {AveragePooling1D, AveragePooling2D, AveragePooling3D, GlobalAveragePooling1D, GlobalAveragePooling2D, GlobalMaxPooling1D, GlobalMaxPooling2D, GlobalPooling2DLayerArgs, MaxPooling1D, MaxPooling2D, MaxPooling3D, Pooling1DLayerArgs, Pooling2DLayerArgs, Pooling3DLayerArgs} from './layers/pooling';
 import {GRU, GRUCell, GRUCellLayerArgs, GRULayerArgs, LSTM, LSTMCell, LSTMCellLayerArgs, LSTMLayerArgs, RNN, RNNCell, RNNLayerArgs, SimpleRNN, SimpleRNNCell, SimpleRNNCellLayerArgs, SimpleRNNLayerArgs, StackedRNNCells, StackedRNNCellsArgs} from './layers/recurrent';
 import {Bidirectional, BidirectionalLayerArgs, TimeDistributed, WrapperLayerArgs} from './layers/wrappers';
-<<<<<<< HEAD
 import { Rescaling, RescalingArgs } from './layers/preprocessing/image_preprocessing';
 import { CategoryEncoding, CategoryEncodingArgs } from './layers/preprocessing/category_encoding';
-=======
-import {Rescaling, RescalingArgs} from './layers/preprocessing/image_preprocessing';
 import {Resizing, ResizingArgs} from './layers/preprocessing/image_resizing';
 
->>>>>>> 52e6aa80
 // TODO(cais): Add doc string to all the public static functions in this
 //   class; include exectuable JavaScript code snippets where applicable
 //   (b/74074458).
@@ -1737,7 +1733,6 @@
 }
 
 /**
-<<<<<<< HEAD
  * A preprocessing layer which encodes integer features.
  *
  * This layer provides options for condensing data into a categorical encoding
@@ -1782,7 +1777,8 @@
  */
 export function categoryEncoding(args: CategoryEncodingArgs) {
   return new CategoryEncoding(args);
-=======
+}
+/**
  * A preprocessing layer which resizes images.
  * This layer resizes an image input to a target height and width. The input
  * should be a 4D (batched) or 3D (unbatched) tensor in `"channels_last"`
@@ -1802,9 +1798,9 @@
  * Output shape:
  *   height, width, num channels.
  *
- * @doc {heading: 'Layers', subheading: 'Resizing', namespace: 'layers'}
- */
+ *  @doc {heading: 'Layers', subheading: 'Resizing', namespace: 'layers'}
+ */
+
 export function resizing(args?: ResizingArgs) {
   return new Resizing(args);
->>>>>>> 52e6aa80
 }