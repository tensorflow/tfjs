/**
 * @license
 * Copyright 2018 Google LLC
 *
 * Use of this source code is governed by an MIT-style
 * license that can be found in the LICENSE file or at
 * https://opensource.org/licenses/MIT.
 * =============================================================================
 */

import {InputLayer, InputLayerArgs} from './engine/input_layer';
import {Layer, LayerArgs} from './engine/topology';
import {input} from './exports';
import {ELU, ELULayerArgs, LeakyReLU, LeakyReLULayerArgs, PReLU, PReLULayerArgs, ReLU, ReLULayerArgs, Softmax, SoftmaxLayerArgs, ThresholdedReLU, ThresholdedReLULayerArgs} from './layers/advanced_activations';
import {Conv1D, Conv2D, Conv2DTranspose, Conv3D, ConvLayerArgs, Cropping2D, Cropping2DLayerArgs, SeparableConv2D, SeparableConvLayerArgs, UpSampling2D, UpSampling2DLayerArgs, Conv3DTranspose} from './layers/convolutional';
import {DepthwiseConv2D, DepthwiseConv2DLayerArgs} from './layers/convolutional_depthwise';
import {ConvLSTM2D, ConvLSTM2DArgs, ConvLSTM2DCell, ConvLSTM2DCellArgs} from './layers/convolutional_recurrent';
import {Activation, ActivationLayerArgs, Dense, DenseLayerArgs, Dropout, DropoutLayerArgs, Flatten, FlattenLayerArgs, Masking, MaskingArgs, Permute, PermuteLayerArgs, RepeatVector, RepeatVectorLayerArgs, Reshape, ReshapeLayerArgs, SpatialDropout1D, SpatialDropout1DLayerConfig} from './layers/core';
import {Embedding, EmbeddingLayerArgs} from './layers/embeddings';
import {Add, Average, Concatenate, ConcatenateLayerArgs, Dot, DotLayerArgs, Maximum, Minimum, Multiply} from './layers/merge';
import {AlphaDropout, AlphaDropoutArgs, GaussianDropout, GaussianDropoutArgs, GaussianNoise, GaussianNoiseArgs} from './layers/noise';
import {BatchNormalization, BatchNormalizationLayerArgs, LayerNormalization, LayerNormalizationLayerArgs} from './layers/normalization';
import {ZeroPadding2D, ZeroPadding2DLayerArgs} from './layers/padding';
import {AveragePooling1D, AveragePooling2D, AveragePooling3D, GlobalAveragePooling1D, GlobalAveragePooling2D, GlobalMaxPooling1D, GlobalMaxPooling2D, GlobalPooling2DLayerArgs, MaxPooling1D, MaxPooling2D, MaxPooling3D, Pooling1DLayerArgs, Pooling2DLayerArgs, Pooling3DLayerArgs} from './layers/pooling';
import {GRU, GRUCell, GRUCellLayerArgs, GRULayerArgs, LSTM, LSTMCell, LSTMCellLayerArgs, LSTMLayerArgs, RNN, RNNCell, RNNLayerArgs, SimpleRNN, SimpleRNNCell, SimpleRNNCellLayerArgs, SimpleRNNLayerArgs, StackedRNNCells, StackedRNNCellsArgs} from './layers/recurrent';
import {Bidirectional, BidirectionalLayerArgs, TimeDistributed, WrapperLayerArgs} from './layers/wrappers';
import { Rescaling, RescalingArgs } from './layers/preprocessing/image_preprocessing';
<<<<<<< HEAD
import { CategoryEncoding, CategoryEncodingArgs } from './layers/preprocessing/category_encoding';
import {Resizing, ResizingArgs} from './layers/preprocessing/image_resizing';
=======
>>>>>>> 739c75ca

// TODO(cais): Add doc string to all the public static functions in this
//   class; include exectuable JavaScript code snippets where applicable
//   (b/74074458).

// Input Layer.
/**
 * An input layer is an entry point into a `tf.LayersModel`.
 *
 * `InputLayer` is generated automatically for `tf.Sequential` models by
 * specifying the `inputshape` or `batchInputShape` for the first layer.  It
 * should not be specified explicitly. However, it can be useful sometimes,
 * e.g., when constructing a sequential model from a subset of another
 * sequential model's layers. Like the code snippet below shows.
 *
 * ```js
 * // Define a model which simply adds two inputs.
 * const model1 = tf.sequential();
 * model1.add(tf.layers.dense({inputShape: [4], units: 3, activation: 'relu'}));
 * model1.add(tf.layers.dense({units: 1, activation: 'sigmoid'}));
 * model1.summary();
 * model1.predict(tf.zeros([1, 4])).print();
 *
 * // Construct another model, reusing the second layer of `model1` while
 * // not using the first layer of `model1`. Note that you cannot add the second
 * // layer of `model` directly as the first layer of the new sequential model,
 * // because doing so will lead to an error related to the fact that the layer
 * // is not an input layer. Instead, you need to create an `inputLayer` and add
 * // it to the new sequential model before adding the reused layer.
 * const model2 = tf.sequential();
 * // Use an inputShape that matches the input shape of `model1`'s second
 * // layer.
 * model2.add(tf.layers.inputLayer({inputShape: [3]}));
 * model2.add(model1.layers[1]);
 * model2.summary();
 * model2.predict(tf.zeros([1, 3])).print();
 * ```
 *
 * @doc {heading: 'Layers', subheading: 'Inputs', namespace: 'layers'}
 */
export function inputLayer(args: InputLayerArgs) {
  return new InputLayer(args);
}

// Advanced Activation Layers.

/**
 * Exponential Linear Unit (ELU).
 *
 * It follows:
 * `f(x) =  alpha * (exp(x) - 1.) for x < 0`,
 * `f(x) = x for x >= 0`.
 *
 * Input shape:
 *   Arbitrary. Use the configuration `inputShape` when using this layer as the
 *   first layer in a model.
 *
 * Output shape:
 *   Same shape as the input.
 *
 * References:
 *   - [Fast and Accurate Deep Network Learning by Exponential Linear Units
 * (ELUs)](https://arxiv.org/abs/1511.07289v1)
 *
 * @doc {
 *   heading: 'Layers',
 *   subheading: 'Advanced Activation',
 *   namespace: 'layers'
 * }
 */
export function elu(args?: ELULayerArgs) {
  return new ELU(args);
}

/**
 * Rectified Linear Unit activation function.
 *
 * Input shape:
 *   Arbitrary. Use the config field `inputShape` (Array of integers, does
 *   not include the sample axis) when using this layer as the first layer
 *   in a model.
 *
 * Output shape:
 *   Same shape as the input.
 *
 * @doc {
 *   heading: 'Layers',
 *   subheading: 'Advanced Activation',
 *   namespace: 'layers'
 * }
 */
export function reLU(args?: ReLULayerArgs) {
  return new ReLU(args);
}

/**
 * Leaky version of a rectified linear unit.
 *
 * It allows a small gradient when the unit is not active:
 * `f(x) = alpha * x for x < 0.`
 * `f(x) = x for x >= 0.`
 *
 * Input shape:
 *   Arbitrary. Use the configuration `inputShape` when using this layer as the
 *   first layer in a model.
 *
 * Output shape:
 *   Same shape as the input.
 *
 * @doc {
 *   heading: 'Layers',
 *   subheading: 'Advanced Activation',
 *   namespace: 'layers'
 * }
 */
export function leakyReLU(args?: LeakyReLULayerArgs) {
  return new LeakyReLU(args);
}

/**
 * Parameterized version of a leaky rectified linear unit.
 *
 * It follows
 * `f(x) = alpha * x for x < 0.`
 * `f(x) = x for x >= 0.`
 * wherein `alpha` is a trainable weight.
 *
 * Input shape:
 *   Arbitrary. Use the configuration `inputShape` when using this layer as the
 *   first layer in a model.
 *
 * Output shape:
 *   Same shape as the input.
 *
 * @doc {
 *   heading: 'Layers',
 *   subheading: 'Advanced Activation',
 *   namespace: 'layers'
 * }
 */
export function prelu(args?: PReLULayerArgs) {
  return new PReLU(args);
}

/**
 * Softmax activation layer.
 *
 * Input shape:
 *   Arbitrary. Use the configuration `inputShape` when using this layer as the
 *   first layer in a model.
 *
 * Output shape:
 *   Same shape as the input.
 *
 * @doc {
 *   heading: 'Layers',
 *   subheading: 'Advanced Activation',
 *   namespace: 'layers'
 * }
 */
export function softmax(args?: SoftmaxLayerArgs) {
  return new Softmax(args);
}

/**
 * Thresholded Rectified Linear Unit.
 *
 * It follows:
 * `f(x) = x for x > theta`,
 * `f(x) = 0 otherwise`.
 *
 * Input shape:
 *   Arbitrary. Use the configuration `inputShape` when using this layer as the
 *   first layer in a model.
 *
 * Output shape:
 *   Same shape as the input.
 *
 * References:
 *   - [Zero-Bias Autoencoders and the Benefits of Co-Adapting
 * Features](http://arxiv.org/abs/1402.3337)
 *
 * @doc {
 *   heading: 'Layers',
 *   subheading: 'Advanced Activation',
 *   namespace: 'layers'
 * }
 */
export function thresholdedReLU(args?: ThresholdedReLULayerArgs) {
  return new ThresholdedReLU(args);
}

// Convolutional Layers.

/**
 * 1D convolution layer (e.g., temporal convolution).
 *
 * This layer creates a convolution kernel that is convolved
 * with the layer input over a single spatial (or temporal) dimension
 * to produce a tensor of outputs.
 *
 * If `use_bias` is True, a bias vector is created and added to the outputs.
 *
 * If `activation` is not `null`, it is applied to the outputs as well.
 *
 * When using this layer as the first layer in a model, provide an
 * `inputShape` argument `Array` or `null`.
 *
 * For example, `inputShape` would be:
 * - `[10, 128]` for sequences of 10 vectors of 128-dimensional vectors
 * - `[null, 128]` for variable-length sequences of 128-dimensional vectors.
 *
 * @doc {heading: 'Layers', subheading: 'Convolutional',  namespace: 'layers'}
 */
export function conv1d(args: ConvLayerArgs) {
  return new Conv1D(args);
}

/**
 * 2D convolution layer (e.g. spatial convolution over images).
 *
 * This layer creates a convolution kernel that is convolved
 * with the layer input to produce a tensor of outputs.
 *
 * If `useBias` is True, a bias vector is created and added to the outputs.
 *
 * If `activation` is not `null`, it is applied to the outputs as well.
 *
 * When using this layer as the first layer in a model,
 * provide the keyword argument `inputShape`
 * (Array of integers, does not include the sample axis),
 * e.g. `inputShape=[128, 128, 3]` for 128x128 RGB pictures
 * in `dataFormat='channelsLast'`.
 *
 * @doc {heading: 'Layers', subheading: 'Convolutional', namespace: 'layers'}
 */
export function conv2d(args: ConvLayerArgs) {
  return new Conv2D(args);
}

/**
 * Transposed convolutional layer (sometimes called Deconvolution).
 *
 * The need for transposed convolutions generally arises
 * from the desire to use a transformation going in the opposite direction of
 * a normal convolution, i.e., from something that has the shape of the output
 * of some convolution to something that has the shape of its input while
 * maintaining a connectivity pattern that is compatible with said
 * convolution.
 *
 * When using this layer as the first layer in a model, provide the
 * configuration `inputShape` (`Array` of integers, does not include the
 * sample axis), e.g., `inputShape: [128, 128, 3]` for 128x128 RGB pictures in
 * `dataFormat: 'channelsLast'`.
 *
 * Input shape:
 *   4D tensor with shape:
 *   `[batch, channels, rows, cols]` if `dataFormat` is `'channelsFirst'`.
 *   or 4D tensor with shape
 *   `[batch, rows, cols, channels]` if `dataFormat` is `'channelsLast'`.
 *
 * Output shape:
 *   4D tensor with shape:
 *   `[batch, filters, newRows, newCols]` if `dataFormat` is
 * `'channelsFirst'`. or 4D tensor with shape:
 *   `[batch, newRows, newCols, filters]` if `dataFormat` is `'channelsLast'`.
 *
 * References:
 *   - [A guide to convolution arithmetic for deep
 * learning](https://arxiv.org/abs/1603.07285v1)
 *   - [Deconvolutional
 * Networks](http://www.matthewzeiler.com/pubs/cvpr2010/cvpr2010.pdf)
 *
 * @doc {heading: 'Layers', subheading: 'Convolutional', namespace: 'layers'}
 */
export function conv2dTranspose(args: ConvLayerArgs) {
  return new Conv2DTranspose(args);
}

/**
 * 3D convolution layer (e.g. spatial convolution over volumes).
 *
 * This layer creates a convolution kernel that is convolved
 * with the layer input to produce a tensor of outputs.
 *
 * If `useBias` is True, a bias vector is created and added to the outputs.
 *
 * If `activation` is not `null`, it is applied to the outputs as well.
 *
 * When using this layer as the first layer in a model,
 * provide the keyword argument `inputShape`
 * (Array of integers, does not include the sample axis),
 * e.g. `inputShape=[128, 128, 128, 1]` for 128x128x128 grayscale volumes
 * in `dataFormat='channelsLast'`.
 *
 * @doc {heading: 'Layers', subheading: 'Convolutional', namespace: 'layers'}
 */
export function conv3d(args: ConvLayerArgs) {
  return new Conv3D(args);
}

export function conv3dTranspose(args: ConvLayerArgs): Layer {
  return new Conv3DTranspose(args);
}

/**
 * Depthwise separable 2D convolution.
 *
 * Separable convolution consists of first performing
 * a depthwise spatial convolution
 * (which acts on each input channel separately)
 * followed by a pointwise convolution which mixes together the resulting
 * output channels. The `depthMultiplier` argument controls how many
 * output channels are generated per input channel in the depthwise step.
 *
 * Intuitively, separable convolutions can be understood as
 * a way to factorize a convolution kernel into two smaller kernels,
 * or as an extreme version of an Inception block.
 *
 * Input shape:
 *   4D tensor with shape:
 *     `[batch, channels, rows, cols]` if data_format='channelsFirst'
 *   or 4D tensor with shape:
 *     `[batch, rows, cols, channels]` if data_format='channelsLast'.
 *
 * Output shape:
 *   4D tensor with shape:
 *     `[batch, filters, newRows, newCols]` if data_format='channelsFirst'
 *   or 4D tensor with shape:
 *     `[batch, newRows, newCols, filters]` if data_format='channelsLast'.
 *     `rows` and `cols` values might have changed due to padding.
 *
 * @doc {heading: 'Layers', subheading: 'Convolutional', namespace: 'layers'}
 */
export function separableConv2d(args: SeparableConvLayerArgs) {
  return new SeparableConv2D(args);
}

/**
 * Cropping layer for 2D input (e.g., image).
 *
 * This layer can crop an input
 * at the top, bottom, left and right side of an image tensor.
 *
 * Input shape:
 *   4D tensor with shape:
 *   - If `dataFormat` is `"channelsLast"`:
 *     `[batch, rows, cols, channels]`
 *   - If `data_format` is `"channels_first"`:
 *     `[batch, channels, rows, cols]`.
 *
 * Output shape:
 *   4D with shape:
 *   - If `dataFormat` is `"channelsLast"`:
 *     `[batch, croppedRows, croppedCols, channels]`
 *    - If `dataFormat` is `"channelsFirst"`:
 *     `[batch, channels, croppedRows, croppedCols]`.
 *
 * Examples
 * ```js
 *
 * const model = tf.sequential();
 * model.add(tf.layers.cropping2D({cropping:[[2, 2], [2, 2]],
 *                                inputShape: [128, 128, 3]}));
 * //now output shape is [batch, 124, 124, 3]
 * ```
 *
 * @doc {heading: 'Layers', subheading: 'Convolutional', namespace: 'layers'}
 */
export function cropping2D(args: Cropping2DLayerArgs) {
  return new Cropping2D(args);
}

/**
 * Upsampling layer for 2D inputs.
 *
 * Repeats the rows and columns of the data
 * by size[0] and size[1] respectively.
 *
 *
 * Input shape:
 *    4D tensor with shape:
 *     - If `dataFormat` is `"channelsLast"`:
 *         `[batch, rows, cols, channels]`
 *     - If `dataFormat` is `"channelsFirst"`:
 *        `[batch, channels, rows, cols]`
 *
 * Output shape:
 *     4D tensor with shape:
 *     - If `dataFormat` is `"channelsLast"`:
 *        `[batch, upsampledRows, upsampledCols, channels]`
 *     - If `dataFormat` is `"channelsFirst"`:
 *         `[batch, channels, upsampledRows, upsampledCols]`
 *
 *
 * @doc {heading: 'Layers', subheading: 'Convolutional', namespace: 'layers'}
 */
export function upSampling2d(args: UpSampling2DLayerArgs) {
  return new UpSampling2D(args);
}

// Convolutional(depthwise) Layers.

/**
 * Depthwise separable 2D convolution.
 *
 * Depthwise Separable convolutions consists in performing just the first step
 * in a depthwise spatial convolution (which acts on each input channel
 * separately). The `depthMultiplier` argument controls how many output channels
 * are generated per input channel in the depthwise step.
 *
 * @doc {heading: 'Layers', subheading: 'Convolutional', namespace: 'layers'}
 */
export function depthwiseConv2d(args: DepthwiseConv2DLayerArgs) {
  return new DepthwiseConv2D(args);
}

// Basic Layers.

/**
 * Applies an activation function to an output.
 *
 * This layer applies element-wise activation function.  Other layers, notably
 * `dense` can also apply activation functions.  Use this isolated activation
 * function to extract the values before and after the
 * activation. For instance:
 *
 * ```js
 * const input = tf.input({shape: [5]});
 * const denseLayer = tf.layers.dense({units: 1});
 * const activationLayer = tf.layers.activation({activation: 'relu6'});
 *
 * // Obtain the output symbolic tensors by applying the layers in order.
 * const denseOutput = denseLayer.apply(input);
 * const activationOutput = activationLayer.apply(denseOutput);
 *
 * // Create the model based on the inputs.
 * const model = tf.model({
 *     inputs: input,
 *     outputs: [denseOutput, activationOutput]
 * });
 *
 * // Collect both outputs and print separately.
 * const [denseOut, activationOut] = model.predict(tf.randomNormal([6, 5]));
 * denseOut.print();
 * activationOut.print();
 * ```
 *
 * @doc {heading: 'Layers', subheading: 'Basic', namespace: 'layers'}
 */
export function activation(args: ActivationLayerArgs) {
  return new Activation(args);
}

/**
 * Creates a dense (fully connected) layer.
 *
 * This layer implements the operation:
 *   `output = activation(dot(input, kernel) + bias)`
 *
 * `activation` is the element-wise activation function
 *   passed as the `activation` argument.
 *
 * `kernel` is a weights matrix created by the layer.
 *
 * `bias` is a bias vector created by the layer (only applicable if `useBias`
 * is `true`).
 *
 * **Input shape:**
 *
 *   nD `tf.Tensor` with shape: `(batchSize, ..., inputDim)`.
 *
 *   The most common situation would be
 *   a 2D input with shape `(batchSize, inputDim)`.
 *
 * **Output shape:**
 *
 *   nD tensor with shape: `(batchSize, ..., units)`.
 *
 *   For instance, for a 2D input with shape `(batchSize, inputDim)`,
 *   the output would have shape `(batchSize, units)`.
 *
 * Note: if the input to the layer has a rank greater than 2, then it is
 * flattened prior to the initial dot product with the kernel.
 *
 * @doc {heading: 'Layers', subheading: 'Basic', namespace: 'layers'}
 */
export function dense(args: DenseLayerArgs) {
  return new Dense(args);
}

/**
 * Applies
 * [dropout](http://www.cs.toronto.edu/~rsalakhu/papers/srivastava14a.pdf) to
 * the input.
 *
 * Dropout consists in randomly setting a fraction `rate` of input units to 0 at
 * each update during training time, which helps prevent overfitting.
 *
 * @doc {heading: 'Layers', subheading: 'Basic', namespace: 'layers'}
 */
export function dropout(args: DropoutLayerArgs) {
  return new Dropout(args);
}

/**
 * Spatial 1D version of Dropout.
 *
 * This Layer type performs the same function as the Dropout layer, but it drops
 * entire 1D feature maps instead of individual elements. For example, if an
 * input example consists of 3 timesteps and the feature map for each timestep
 * has a size of 4, a `spatialDropout1d` layer may zero out the feature maps
 * of the 1st timesteps and 2nd timesteps completely while sparing all feature
 * elements of the 3rd timestep.
 *
 * If adjacent frames (timesteps) are strongly correlated (as is normally the
 * case in early convolution layers), regular dropout will not regularize the
 * activation and will otherwise just result in merely an effective learning
 * rate decrease. In this case, `spatialDropout1d` will help promote
 * independence among feature maps and should be used instead.
 *
 * **Arguments:**
 *   rate: A floating-point number >=0 and <=1. Fraction of the input elements
 *     to drop.
 *
 * **Input shape:**
 *   3D tensor with shape `(samples, timesteps, channels)`.
 *
 * **Output shape:**
 *   Same as the input shape.
 *
 * References:
 *   - [Efficient Object Localization Using Convolutional
 *      Networks](https://arxiv.org/abs/1411.4280)
 *
 * @doc {heading: 'Layers', subheading: 'Basic', namespace: 'layers'}
 */
export function spatialDropout1d(args: SpatialDropout1DLayerConfig) {
  return new SpatialDropout1D(args);
}

/**
 * Flattens the input. Does not affect the batch size.
 *
 * A `Flatten` layer flattens each batch in its inputs to 1D (making the output
 * 2D).
 *
 * For example:
 *
 * ```js
 * const input = tf.input({shape: [4, 3]});
 * const flattenLayer = tf.layers.flatten();
 * // Inspect the inferred output shape of the flatten layer, which
 * // equals `[null, 12]`. The 2nd dimension is 4 * 3, i.e., the result of the
 * // flattening. (The 1st dimension is the undermined batch size.)
 * console.log(JSON.stringify(flattenLayer.apply(input).shape));
 * ```
 *
 * @doc {heading: 'Layers', subheading: 'Basic', namespace: 'layers'}
 */
export function flatten(args?: FlattenLayerArgs) {
  return new Flatten(args);
}

/**
 * Repeats the input n times in a new dimension.
 *
 * ```js
 *  const model = tf.sequential();
 *  model.add(tf.layers.repeatVector({n: 4, inputShape: [2]}));
 *  const x = tf.tensor2d([[10, 20]]);
 *  // Use the model to do inference on a data point the model hasn't see
 *  model.predict(x).print();
 *  // output shape is now [batch, 2, 4]
 * ```
 *
 * @doc {heading: 'Layers', subheading: 'Basic', namespace: 'layers'}
 */
export function repeatVector(args: RepeatVectorLayerArgs) {
  return new RepeatVector(args);
}

/**
 * Reshapes an input to a certain shape.
 *
 * ```js
 * const input = tf.input({shape: [4, 3]});
 * const reshapeLayer = tf.layers.reshape({targetShape: [2, 6]});
 * // Inspect the inferred output shape of the Reshape layer, which
 * // equals `[null, 2, 6]`. (The 1st dimension is the undermined batch size.)
 * console.log(JSON.stringify(reshapeLayer.apply(input).shape));
 * ```
 *
 * Input shape:
 *   Arbitrary, although all dimensions in the input shape must be fixed.
 *   Use the configuration `inputShape` when using this layer as the
 *   first layer in a model.
 *
 *
 * Output shape:
 *   [batchSize, targetShape[0], targetShape[1], ...,
 *    targetShape[targetShape.length - 1]].
 *
 * @doc {heading: 'Layers', subheading: 'Basic', namespace: 'layers'}
 */
export function reshape(args: ReshapeLayerArgs) {
  return new Reshape(args);
}

/**
 * Permutes the dimensions of the input according to a given pattern.
 *
 * Useful for, e.g., connecting RNNs and convnets together.
 *
 * Example:
 *
 * ```js
 * const model = tf.sequential();
 * model.add(tf.layers.permute({
 *   dims: [2, 1],
 *   inputShape: [10, 64]
 * }));
 * console.log(model.outputShape);
 * // Now model's output shape is [null, 64, 10], where null is the
 * // unpermuted sample (batch) dimension.
 * ```
 *
 * Input shape:
 *   Arbitrary. Use the configuration field `inputShape` when using this
 *   layer as the first layer in a model.
 *
 * Output shape:
 *   Same rank as the input shape, but with the dimensions re-ordered (i.e.,
 *   permuted) according to the `dims` configuration of this layer.
 *
 * @doc {heading: 'Layers', subheading: 'Basic', namespace: 'layers'}
 */
export function permute(args: PermuteLayerArgs) {
  return new Permute(args);
}

/**
 * Maps positive integers (indices) into dense vectors of fixed size.
 * E.g. [[4], [20]] -> [[0.25, 0.1], [0.6, -0.2]]
 *
 * **Input shape:** 2D tensor with shape: `[batchSize, sequenceLength]`.
 *
 * **Output shape:** 3D tensor with shape: `[batchSize, sequenceLength,
 * outputDim]`.
 *
 * @doc {heading: 'Layers', subheading: 'Basic', namespace: 'layers'}
 */
export function embedding(args: EmbeddingLayerArgs) {
  return new Embedding(args);
}

// Merge Layers.

/**
 * Layer that performs element-wise addition on an `Array` of inputs.
 *
 * It takes as input a list of tensors, all of the same shape, and returns a
 * single tensor (also of the same shape). The inputs are specified as an
 * `Array` when the `apply` method of the `Add` layer instance is called. For
 * example:
 *
 * ```js
 * const input1 = tf.input({shape: [2, 2]});
 * const input2 = tf.input({shape: [2, 2]});
 * const addLayer = tf.layers.add();
 * const sum = addLayer.apply([input1, input2]);
 * console.log(JSON.stringify(sum.shape));
 * // You get [null, 2, 2], with the first dimension as the undetermined batch
 * // dimension.
 * ```
 *
 * @doc {heading: 'Layers', subheading: 'Merge', namespace: 'layers'}
 */
export function add(args?: LayerArgs) {
  return new Add(args);
}

/**
 * Layer that performs element-wise averaging on an `Array` of inputs.
 *
 * It takes as input a list of tensors, all of the same shape, and returns a
 * single tensor (also of the same shape). For example:
 *
 * ```js
 * const input1 = tf.input({shape: [2, 2]});
 * const input2 = tf.input({shape: [2, 2]});
 * const averageLayer = tf.layers.average();
 * const average = averageLayer.apply([input1, input2]);
 * console.log(JSON.stringify(average.shape));
 * // You get [null, 2, 2], with the first dimension as the undetermined batch
 * // dimension.
 * ```
 *
 * @doc {heading: 'Layers', subheading: 'Merge', namespace: 'layers'}
 */
export function average(args?: LayerArgs) {
  return new Average(args);
}

/**
 * Layer that concatenates an `Array` of inputs.
 *
 * It takes a list of tensors, all of the same shape except for the
 * concatenation axis, and returns a single tensor, the concatenation
 * of all inputs. For example:
 *
 * ```js
 * const input1 = tf.input({shape: [2, 2]});
 * const input2 = tf.input({shape: [2, 3]});
 * const concatLayer = tf.layers.concatenate();
 * const output = concatLayer.apply([input1, input2]);
 * console.log(JSON.stringify(output.shape));
 * // You get [null, 2, 5], with the first dimension as the undetermined batch
 * // dimension. The last dimension (5) is the result of concatenating the
 * // last dimensions of the inputs (2 and 3).
 * ```
 *
 * @doc {heading: 'Layers', subheading: 'Merge', namespace: 'layers'}
 */
export function concatenate(args?: ConcatenateLayerArgs) {
  return new Concatenate(args);
}

/**
 * Layer that computes the element-wise maximum of an `Array` of inputs.
 *
 * It takes as input a list of tensors, all of the same shape, and returns a
 * single tensor (also of the same shape). For example:
 *
 * ```js
 * const input1 = tf.input({shape: [2, 2]});
 * const input2 = tf.input({shape: [2, 2]});
 * const maxLayer = tf.layers.maximum();
 * const max = maxLayer.apply([input1, input2]);
 * console.log(JSON.stringify(max.shape));
 * // You get [null, 2, 2], with the first dimension as the undetermined batch
 * // dimension.
 * ```
 *
 * @doc {heading: 'Layers', subheading: 'Merge', namespace: 'layers'}
 */
export function maximum(args?: LayerArgs) {
  return new Maximum(args);
}

/**
 * Layer that computes the element-wise minimum of an `Array` of inputs.
 *
 * It takes as input a list of tensors, all of the same shape, and returns a
 * single tensor (also of the same shape). For example:
 *
 * ```js
 * const input1 = tf.input({shape: [2, 2]});
 * const input2 = tf.input({shape: [2, 2]});
 * const minLayer = tf.layers.minimum();
 * const min = minLayer.apply([input1, input2]);
 * console.log(JSON.stringify(min.shape));
 * // You get [null, 2, 2], with the first dimension as the undetermined batch
 * // dimension.
 * ```
 *
 * @doc {heading: 'Layers', subheading: 'Merge', namespace: 'layers'}
 */
export function minimum(args?: LayerArgs) {
  return new Minimum(args);
}

/**
 * Layer that multiplies (element-wise) an `Array` of inputs.
 *
 * It takes as input an Array of tensors, all of the same
 * shape, and returns a single tensor (also of the same shape).
 * For example:
 *
 * ```js
 * const input1 = tf.input({shape: [2, 2]});
 * const input2 = tf.input({shape: [2, 2]});
 * const input3 = tf.input({shape: [2, 2]});
 * const multiplyLayer = tf.layers.multiply();
 * const product = multiplyLayer.apply([input1, input2, input3]);
 * console.log(product.shape);
 * // You get [null, 2, 2], with the first dimension as the undetermined batch
 * // dimension.
 *
 * @doc {heading: 'Layers', subheading: 'Merge', namespace: 'layers'}
 */
export function multiply(args?: LayerArgs) {
  return new Multiply(args);
}

/**
 * Layer that computes a dot product between samples in two tensors.
 *
 * E.g., if applied to a list of two tensors `a` and `b` both of shape
 * `[batchSize, n]`, the output will be a tensor of shape `[batchSize, 1]`,
 * where each entry at index `[i, 0]` will be the dot product between
 * `a[i, :]` and `b[i, :]`.
 *
 * Example:
 *
 * ```js
 * const dotLayer = tf.layers.dot({axes: -1});
 * const x1 = tf.tensor2d([[10, 20], [30, 40]]);
 * const x2 = tf.tensor2d([[-1, -2], [-3, -4]]);
 *
 * // Invoke the layer's apply() method in eager (imperative) mode.
 * const y = dotLayer.apply([x1, x2]);
 * y.print();
 * ```
 *
 * @doc {heading: 'Layers', subheading: 'Merge', namespace: 'layers'}
 */
export function dot(args: DotLayerArgs) {
  return new Dot(args);
}

// Normalization Layers.

/**
 * Batch normalization layer (Ioffe and Szegedy, 2014).
 *
 * Normalize the activations of the previous layer at each batch,
 * i.e. applies a transformation that maintains the mean activation
 * close to 0 and the activation standard deviation close to 1.
 *
 * Input shape:
 *   Arbitrary. Use the keyword argument `inputShape` (Array of integers, does
 *   not include the sample axis) when calling the constructor of this class,
 *   if this layer is used as a first layer in a model.
 *
 * Output shape:
 *   Same shape as input.
 *
 * References:
 *   - [Batch Normalization: Accelerating Deep Network Training by Reducing
 * Internal Covariate Shift](https://arxiv.org/abs/1502.03167)
 *
 * @doc {heading: 'Layers', subheading: 'Normalization', namespace: 'layers'}
 */
export function batchNormalization(args?: BatchNormalizationLayerArgs) {
  return new BatchNormalization(args);
}

/**
 * Layer-normalization layer (Ba et al., 2016).
 *
 * Normalizes the activations of the previous layer for each given example in a
 * batch independently, instead of across a batch like in `batchNormalization`.
 * In other words, this layer applies a transformation that maintains the mean
 * activation within each example close to 0 and activation variance close to 1.
 *
 * Input shape:
 *   Arbitrary. Use the argument `inputShape` when using this layer as the first
 *   layer in a model.
 *
 * Output shape:
 *   Same as input.
 *
 * References:
 *   - [Layer Normalization](https://arxiv.org/abs/1607.06450)
 *
 * @doc {heading: 'Layers', subheading: 'Normalization', namespace: 'layers'}
 */
export function layerNormalization(args?: LayerNormalizationLayerArgs) {
  return new LayerNormalization(args);
}

// Padding Layers.

/**
 * Zero-padding layer for 2D input (e.g., image).
 *
 * This layer can add rows and columns of zeros
 * at the top, bottom, left and right side of an image tensor.
 *
 * Input shape:
 *   4D tensor with shape:
 *   - If `dataFormat` is `"channelsLast"`:
 *     `[batch, rows, cols, channels]`
 *   - If `data_format` is `"channels_first"`:
 *     `[batch, channels, rows, cols]`.
 *
 * Output shape:
 *   4D with shape:
 *   - If `dataFormat` is `"channelsLast"`:
 *     `[batch, paddedRows, paddedCols, channels]`
 *    - If `dataFormat` is `"channelsFirst"`:
 *     `[batch, channels, paddedRows, paddedCols]`.
 *
 * @doc {heading: 'Layers', subheading: 'Padding', namespace: 'layers'}
 */
export function zeroPadding2d(args?: ZeroPadding2DLayerArgs) {
  return new ZeroPadding2D(args);
}

// Pooling Layers.

/**
 * Average pooling operation for spatial data.
 *
 * Input shape: `[batchSize, inLength, channels]`
 *
 * Output shape: `[batchSize, pooledLength, channels]`
 *
 * `tf.avgPool1d` is an alias.
 *
 * @doc {heading: 'Layers', subheading: 'Pooling', namespace: 'layers'}
 */
export function averagePooling1d(args: Pooling1DLayerArgs) {
  return new AveragePooling1D(args);
}
export function avgPool1d(args: Pooling1DLayerArgs) {
  return averagePooling1d(args);
}
// For backwards compatibility.
// See https://github.com/tensorflow/tfjs/issues/152
export function avgPooling1d(args: Pooling1DLayerArgs) {
  return averagePooling1d(args);
}

/**
 * Average pooling operation for spatial data.
 *
 * Input shape:
 *  - If `dataFormat === CHANNEL_LAST`:
 *      4D tensor with shape:
 *      `[batchSize, rows, cols, channels]`
 *  - If `dataFormat === CHANNEL_FIRST`:
 *      4D tensor with shape:
 *      `[batchSize, channels, rows, cols]`
 *
 * Output shape
 *  - If `dataFormat === CHANNEL_LAST`:
 *      4D tensor with shape:
 *      `[batchSize, pooledRows, pooledCols, channels]`
 *  - If `dataFormat === CHANNEL_FIRST`:
 *      4D tensor with shape:
 *      `[batchSize, channels, pooledRows, pooledCols]`
 *
 * `tf.avgPool2d` is an alias.
 *
 * @doc {heading: 'Layers', subheading: 'Pooling', namespace: 'layers'}
 */
export function averagePooling2d(args: Pooling2DLayerArgs) {
  return new AveragePooling2D(args);
}
export function avgPool2d(args: Pooling2DLayerArgs) {
  return averagePooling2d(args);
}
// For backwards compatibility.
// See https://github.com/tensorflow/tfjs/issues/152
export function avgPooling2d(args: Pooling2DLayerArgs) {
  return averagePooling2d(args);
}

/**
 * Average pooling operation for 3D data.
 *
 * Input shape
 *   - If `dataFormat === channelsLast`:
 *       5D tensor with shape:
 *       `[batchSize, depths, rows, cols, channels]`
 *   - If `dataFormat === channelsFirst`:
 *      4D tensor with shape:
 *       `[batchSize, channels, depths, rows, cols]`
 *
 * Output shape
 *   - If `dataFormat=channelsLast`:
 *       5D tensor with shape:
 *       `[batchSize, pooledDepths, pooledRows, pooledCols, channels]`
 *   - If `dataFormat=channelsFirst`:
 *       5D tensor with shape:
 *       `[batchSize, channels, pooledDepths, pooledRows, pooledCols]`
 *
 * @doc {heading: 'Layers', subheading: 'Pooling', namespace: 'layers'}
 */
export function averagePooling3d(args: Pooling3DLayerArgs) {
  return new AveragePooling3D(args);
}
export function avgPool3d(args: Pooling3DLayerArgs) {
  return averagePooling3d(args);
}
// For backwards compatibility.
// See https://github.com/tensorflow/tfjs/issues/152
export function avgPooling3d(args: Pooling3DLayerArgs) {
  return averagePooling3d(args);
}

/**
 * Global average pooling operation for temporal data.
 *
 * Input Shape: 3D tensor with shape: `[batchSize, steps, features]`.
 *
 * Output Shape: 2D tensor with shape: `[batchSize, features]`.
 *
 * @doc {heading: 'Layers', subheading: 'Pooling', namespace: 'layers'}
 */
export function globalAveragePooling1d(args?: LayerArgs) {
  return new GlobalAveragePooling1D(args);
}

/**
 * Global average pooling operation for spatial data.
 *
 * Input shape:
 *   - If `dataFormat` is `CHANNEL_LAST`:
 *       4D tensor with shape: `[batchSize, rows, cols, channels]`.
 *   - If `dataFormat` is `CHANNEL_FIRST`:
 *       4D tensor with shape: `[batchSize, channels, rows, cols]`.
 *
 * Output shape:
 *   2D tensor with shape: `[batchSize, channels]`.
 *
 * @doc {heading: 'Layers', subheading: 'Pooling', namespace: 'layers'}
 */
export function globalAveragePooling2d(args: GlobalPooling2DLayerArgs) {
  return new GlobalAveragePooling2D(args);
}

/**
 * Global max pooling operation for temporal data.
 *
 * Input Shape: 3D tensor with shape: `[batchSize, steps, features]`.
 *
 * Output Shape: 2D tensor with shape: `[batchSize, features]`.
 *
 * @doc {heading: 'Layers', subheading: 'Pooling', namespace: 'layers'}
 */
export function globalMaxPooling1d(args?: LayerArgs) {
  return new GlobalMaxPooling1D(args);
}

/**
 * Global max pooling operation for spatial data.
 *
 * Input shape:
 *   - If `dataFormat` is `CHANNEL_LAST`:
 *       4D tensor with shape: `[batchSize, rows, cols, channels]`.
 *   - If `dataFormat` is `CHANNEL_FIRST`:
 *       4D tensor with shape: `[batchSize, channels, rows, cols]`.
 *
 * Output shape:
 *   2D tensor with shape: `[batchSize, channels]`.
 *
 * @doc {heading: 'Layers', subheading: 'Pooling', namespace: 'layers'}
 */
export function globalMaxPooling2d(args: GlobalPooling2DLayerArgs) {
  return new GlobalMaxPooling2D(args);
}

/**
 * Max pooling operation for temporal data.
 *
 * Input shape:  `[batchSize, inLength, channels]`
 *
 * Output shape: `[batchSize, pooledLength, channels]`
 *
 * @doc {heading: 'Layers', subheading: 'Pooling', namespace: 'layers'}
 */
export function maxPooling1d(args: Pooling1DLayerArgs) {
  return new MaxPooling1D(args);
}

/**
 * Max pooling operation for spatial data.
 *
 * Input shape
 *   - If `dataFormat === CHANNEL_LAST`:
 *       4D tensor with shape:
 *       `[batchSize, rows, cols, channels]`
 *   - If `dataFormat === CHANNEL_FIRST`:
 *      4D tensor with shape:
 *       `[batchSize, channels, rows, cols]`
 *
 * Output shape
 *   - If `dataFormat=CHANNEL_LAST`:
 *       4D tensor with shape:
 *       `[batchSize, pooledRows, pooledCols, channels]`
 *   - If `dataFormat=CHANNEL_FIRST`:
 *       4D tensor with shape:
 *       `[batchSize, channels, pooledRows, pooledCols]`
 *
 * @doc {heading: 'Layers', subheading: 'Pooling', namespace: 'layers'}
 */
export function maxPooling2d(args: Pooling2DLayerArgs) {
  return new MaxPooling2D(args);
}

/**
 * Max pooling operation for 3D data.
 *
 * Input shape
 *   - If `dataFormat === channelsLast`:
 *       5D tensor with shape:
 *       `[batchSize, depths, rows, cols, channels]`
 *   - If `dataFormat === channelsFirst`:
 *      5D tensor with shape:
 *       `[batchSize, channels, depths, rows, cols]`
 *
 * Output shape
 *   - If `dataFormat=channelsLast`:
 *       5D tensor with shape:
 *       `[batchSize, pooledDepths, pooledRows, pooledCols, channels]`
 *   - If `dataFormat=channelsFirst`:
 *       5D tensor with shape:
 *       `[batchSize, channels, pooledDepths, pooledRows, pooledCols]`
 *
 * @doc {heading: 'Layers', subheading: 'Pooling', namespace: 'layers'}
 */
export function maxPooling3d(args: Pooling3DLayerArgs) {
  return new MaxPooling3D(args);
}

// Recurrent Layers.

/**
 * Gated Recurrent Unit - Cho et al. 2014.
 *
 * This is an `RNN` layer consisting of one `GRUCell`. However, unlike
 * the underlying `GRUCell`, the `apply` method of `SimpleRNN` operates
 * on a sequence of inputs. The shape of the input (not including the first,
 * batch dimension) needs to be at least 2-D, with the first dimension being
 * time steps. For example:
 *
 * ```js
 * const rnn = tf.layers.gru({units: 8, returnSequences: true});
 *
 * // Create an input with 10 time steps.
 * const input = tf.input({shape: [10, 20]});
 * const output = rnn.apply(input);
 *
 * console.log(JSON.stringify(output.shape));
 * // [null, 10, 8]: 1st dimension is unknown batch size; 2nd dimension is the
 * // same as the sequence length of `input`, due to `returnSequences`: `true`;
 * // 3rd dimension is the `GRUCell`'s number of units.
 *
 * @doc {heading: 'Layers', subheading: 'Recurrent', namespace: 'layers'}
 */
export function gru(args: GRULayerArgs) {
  return new GRU(args);
}

/**
 * Cell class for `GRU`.
 *
 * `GRUCell` is distinct from the `RNN` subclass `GRU` in that its
 * `apply` method takes the input data of only a single time step and returns
 * the cell's output at the time step, while `GRU` takes the input data
 * over a number of time steps. For example:
 *
 * ```js
 * const cell = tf.layers.gruCell({units: 2});
 * const input = tf.input({shape: [10]});
 * const output = cell.apply(input);
 *
 * console.log(JSON.stringify(output.shape));
 * // [null, 10]: This is the cell's output at a single time step. The 1st
 * // dimension is the unknown batch size.
 * ```
 *
 * Instance(s) of `GRUCell` can be used to construct `RNN` layers. The
 * most typical use of this workflow is to combine a number of cells into a
 * stacked RNN cell (i.e., `StackedRNNCell` internally) and use it to create an
 * RNN. For example:
 *
 * ```js
 * const cells = [
 *   tf.layers.gruCell({units: 4}),
 *   tf.layers.gruCell({units: 8}),
 * ];
 * const rnn = tf.layers.rnn({cell: cells, returnSequences: true});
 *
 * // Create an input with 10 time steps and a length-20 vector at each step.
 * const input = tf.input({shape: [10, 20]});
 * const output = rnn.apply(input);
 *
 * console.log(JSON.stringify(output.shape));
 * // [null, 10, 8]: 1st dimension is unknown batch size; 2nd dimension is the
 * // same as the sequence length of `input`, due to `returnSequences`: `true`;
 * // 3rd dimension is the last `gruCell`'s number of units.
 * ```
 *
 * To create an `RNN` consisting of only *one* `GRUCell`, use the
 * `tf.layers.gru`.
 *
 * @doc {heading: 'Layers', subheading: 'Recurrent', namespace: 'layers'}
 */
export function gruCell(args: GRUCellLayerArgs) {
  return new GRUCell(args);
}

/**
 * Long-Short Term Memory layer - Hochreiter 1997.
 *
 * This is an `RNN` layer consisting of one `LSTMCell`. However, unlike
 * the underlying `LSTMCell`, the `apply` method of `LSTM` operates
 * on a sequence of inputs. The shape of the input (not including the first,
 * batch dimension) needs to be at least 2-D, with the first dimension being
 * time steps. For example:
 *
 * ```js
 * const lstm = tf.layers.lstm({units: 8, returnSequences: true});
 *
 * // Create an input with 10 time steps.
 * const input = tf.input({shape: [10, 20]});
 * const output = lstm.apply(input);
 *
 * console.log(JSON.stringify(output.shape));
 * // [null, 10, 8]: 1st dimension is unknown batch size; 2nd dimension is the
 * // same as the sequence length of `input`, due to `returnSequences`: `true`;
 * // 3rd dimension is the `LSTMCell`'s number of units.
 *
 * @doc {heading: 'Layers', subheading: 'Recurrent', namespace: 'layers'}
 */
export function lstm(args: LSTMLayerArgs) {
  return new LSTM(args);
}

/**
 * Cell class for `LSTM`.
 *
 * `LSTMCell` is distinct from the `RNN` subclass `LSTM` in that its
 * `apply` method takes the input data of only a single time step and returns
 * the cell's output at the time step, while `LSTM` takes the input data
 * over a number of time steps. For example:
 *
 * ```js
 * const cell = tf.layers.lstmCell({units: 2});
 * const input = tf.input({shape: [10]});
 * const output = cell.apply(input);
 *
 * console.log(JSON.stringify(output.shape));
 * // [null, 10]: This is the cell's output at a single time step. The 1st
 * // dimension is the unknown batch size.
 * ```
 *
 * Instance(s) of `LSTMCell` can be used to construct `RNN` layers. The
 * most typical use of this workflow is to combine a number of cells into a
 * stacked RNN cell (i.e., `StackedRNNCell` internally) and use it to create an
 * RNN. For example:
 *
 * ```js
 * const cells = [
 *   tf.layers.lstmCell({units: 4}),
 *   tf.layers.lstmCell({units: 8}),
 * ];
 * const rnn = tf.layers.rnn({cell: cells, returnSequences: true});
 *
 * // Create an input with 10 time steps and a length-20 vector at each step.
 * const input = tf.input({shape: [10, 20]});
 * const output = rnn.apply(input);
 *
 * console.log(JSON.stringify(output.shape));
 * // [null, 10, 8]: 1st dimension is unknown batch size; 2nd dimension is the
 * // same as the sequence length of `input`, due to `returnSequences`: `true`;
 * // 3rd dimension is the last `lstmCell`'s number of units.
 * ```
 *
 * To create an `RNN` consisting of only *one* `LSTMCell`, use the
 * `tf.layers.lstm`.
 *
 * @doc {heading: 'Layers', subheading: 'Recurrent', namespace: 'layers'}
 */
export function lstmCell(args: LSTMCellLayerArgs) {
  return new LSTMCell(args);
}

/**
 * Fully-connected RNN where the output is to be fed back to input.
 *
 * This is an `RNN` layer consisting of one `SimpleRNNCell`. However, unlike
 * the underlying `SimpleRNNCell`, the `apply` method of `SimpleRNN` operates
 * on a sequence of inputs. The shape of the input (not including the first,
 * batch dimension) needs to be at least 2-D, with the first dimension being
 * time steps. For example:
 *
 * ```js
 * const rnn = tf.layers.simpleRNN({units: 8, returnSequences: true});
 *
 * // Create an input with 10 time steps.
 * const input = tf.input({shape: [10, 20]});
 * const output = rnn.apply(input);
 *
 * console.log(JSON.stringify(output.shape));
 * // [null, 10, 8]: 1st dimension is unknown batch size; 2nd dimension is the
 * // same as the sequence length of `input`, due to `returnSequences`: `true`;
 * // 3rd dimension is the `SimpleRNNCell`'s number of units.
 * ```
 *
 * @doc {heading: 'Layers', subheading: 'Recurrent', namespace: 'layers'}
 */
export function simpleRNN(args: SimpleRNNLayerArgs) {
  return new SimpleRNN(args);
}

/**
 * Cell class for `SimpleRNN`.
 *
 * `SimpleRNNCell` is distinct from the `RNN` subclass `SimpleRNN` in that its
 * `apply` method takes the input data of only a single time step and returns
 * the cell's output at the time step, while `SimpleRNN` takes the input data
 * over a number of time steps. For example:
 *
 * ```js
 * const cell = tf.layers.simpleRNNCell({units: 2});
 * const input = tf.input({shape: [10]});
 * const output = cell.apply(input);
 *
 * console.log(JSON.stringify(output.shape));
 * // [null, 10]: This is the cell's output at a single time step. The 1st
 * // dimension is the unknown batch size.
 * ```
 *
 * Instance(s) of `SimpleRNNCell` can be used to construct `RNN` layers. The
 * most typical use of this workflow is to combine a number of cells into a
 * stacked RNN cell (i.e., `StackedRNNCell` internally) and use it to create an
 * RNN. For example:
 *
 * ```js
 * const cells = [
 *   tf.layers.simpleRNNCell({units: 4}),
 *   tf.layers.simpleRNNCell({units: 8}),
 * ];
 * const rnn = tf.layers.rnn({cell: cells, returnSequences: true});
 *
 * // Create an input with 10 time steps and a length-20 vector at each step.
 * const input = tf.input({shape: [10, 20]});
 * const output = rnn.apply(input);
 *
 * console.log(JSON.stringify(output.shape));
 * // [null, 10, 8]: 1st dimension is unknown batch size; 2nd dimension is the
 * // same as the sequence length of `input`, due to `returnSequences`: `true`;
 * // 3rd dimension is the last `SimpleRNNCell`'s number of units.
 * ```
 *
 * To create an `RNN` consisting of only *one* `SimpleRNNCell`, use the
 * `tf.layers.simpleRNN`.
 *
 * @doc {heading: 'Layers', subheading: 'Recurrent', namespace: 'layers'}
 */
export function simpleRNNCell(args: SimpleRNNCellLayerArgs) {
  return new SimpleRNNCell(args);
}

/**
 * Convolutional LSTM layer - Xingjian Shi 2015.
 *
 * This is a `ConvRNN2D` layer consisting of one `ConvLSTM2DCell`. However,
 * unlike the underlying `ConvLSTM2DCell`, the `apply` method of `ConvLSTM2D`
 * operates on a sequence of inputs. The shape of the input (not including the
 * first, batch dimension) needs to be 4-D, with the first dimension being time
 * steps. For example:
 *
 * ```js
 * const filters = 3;
 * const kernelSize = 3;
 *
 * const batchSize = 4;
 * const sequenceLength = 2;
 * const size = 5;
 * const channels = 3;
 *
 * const inputShape = [batchSize, sequenceLength, size, size, channels];
 * const input = tf.ones(inputShape);
 *
 * const layer = tf.layers.convLstm2d({filters, kernelSize});
 *
 * const output = layer.apply(input);
 * ```
 */
/** @doc {heading: 'Layers', subheading: 'Recurrent', namespace: 'layers'} */
export function convLstm2d(args: ConvLSTM2DArgs) {
  return new ConvLSTM2D(args);
}

/**
 * Cell class for `ConvLSTM2D`.
 *
 * `ConvLSTM2DCell` is distinct from the `ConvRNN2D` subclass `ConvLSTM2D` in
 * that its `call` method takes the input data of only a single time step and
 * returns the cell's output at the time step, while `ConvLSTM2D` takes the
 * input data over a number of time steps. For example:
 *
 * ```js
 * const filters = 3;
 * const kernelSize = 3;
 *
 * const sequenceLength = 1;
 * const size = 5;
 * const channels = 3;
 *
 * const inputShape = [sequenceLength, size, size, channels];
 * const input = tf.ones(inputShape);
 *
 * const cell = tf.layers.convLstm2dCell({filters, kernelSize});
 *
 * cell.build(input.shape);
 *
 * const outputSize = size - kernelSize + 1;
 * const outShape = [sequenceLength, outputSize, outputSize, filters];
 *
 * const initialH = tf.zeros(outShape);
 * const initialC = tf.zeros(outShape);
 *
 * const [o, h, c] = cell.call([input, initialH, initialC], {});
 * ```
 */
/** @doc {heading: 'Layers', subheading: 'Recurrent', namespace: 'layers'} */
export function convLstm2dCell(args: ConvLSTM2DCellArgs) {
  return new ConvLSTM2DCell(args);
}

/**
 * Base class for recurrent layers.
 *
 * Input shape:
 *   3D tensor with shape `[batchSize, timeSteps, inputDim]`.
 *
 * Output shape:
 *   - if `returnState`, an Array of tensors (i.e., `tf.Tensor`s). The first
 *     tensor is the output. The remaining tensors are the states at the
 *     last time step, each with shape `[batchSize, units]`.
 *   - if `returnSequences`, the output will have shape
 *     `[batchSize, timeSteps, units]`.
 *   - else, the output will have shape `[batchSize, units]`.
 *
 * Masking:
 *   This layer supports masking for input data with a variable number
 *   of timesteps. To introduce masks to your data,
 *   use an embedding layer with the `mask_zero` parameter
 *   set to `True`.
 *
 * Notes on using statefulness in RNNs:
 *   You can set RNN layers to be 'stateful', which means that the states
 *   computed for the samples in one batch will be reused as initial states
 *   for the samples in the next batch. This assumes a one-to-one mapping
 *   between samples in different successive batches.
 *
 *   To enable statefulness:
 *     - specify `stateful: true` in the layer constructor.
 *     - specify a fixed batch size for your model, by passing
 *       if sequential model:
 *         `batchInputShape=[...]` to the first layer in your model.
 *       else for functional model with 1 or more Input layers:
 *         `batchShape=[...]` to all the first layers in your model.
 *       This is the expected shape of your inputs *including the batch size*.
 *       It should be a tuple of integers, e.g. `(32, 10, 100)`.
 *     - specify `shuffle=False` when calling fit().
 *
 *   To reset the states of your model, call `.resetStates()` on either
 *   a specific layer, or on your entire model.
 *
 * Note on specifying the initial state of RNNs
 *   You can specify the initial state of RNN layers symbolically by
 *   calling them with the option `initialState`. The value of
 *   `initialState` should be a tensor or list of tensors representing
 *   the initial state of the RNN layer.
 *
 *   You can specify the initial state of RNN layers numerically by
 *   calling `resetStates` with the keyword argument `states`. The value of
 *   `states` should be a numpy array or list of numpy arrays representing
 *   the initial state of the RNN layer.
 *
 * Note on passing external constants to RNNs
 *   You can pass "external" constants to the cell using the `constants`
 *   keyword argument of `RNN.call` method. This requires that the `cell.call`
 *   method accepts the same keyword argument `constants`. Such constants
 *   can be used to condition the cell transformation on additional static
 *   inputs (not changing over time), a.k.a. an attention mechanism.
 *
 * @doc {heading: 'Layers', subheading: 'Recurrent', namespace: 'layers'}
 */
export function rnn(args: RNNLayerArgs) {
  return new RNN(args);
}

/**
 * Wrapper allowing a stack of RNN cells to behave as a single cell.
 *
 * Used to implement efficient stacked RNNs.
 *
 * @doc {heading: 'Layers', subheading: 'Recurrent', namespace: 'layers'}
 */
export function stackedRNNCells(args: StackedRNNCellsArgs){
  return new StackedRNNCells(args);
}

// Wrapper Layers.

/** @doc {heading: 'Layers', subheading: 'Wrapper', namespace: 'layers'} */
export function bidirectional(args: BidirectionalLayerArgs) {
  return new Bidirectional(args);
}

/**
 * This wrapper applies a layer to every temporal slice of an input.
 *
 * The input should be at least 3D,  and the dimension of the index `1` will be
 * considered to be the temporal dimension.
 *
 * Consider a batch of 32 samples, where each sample is a sequence of 10 vectors
 * of 16 dimensions. The batch input shape of the layer is then `[32,  10,
 * 16]`, and the `inputShape`, not including the sample dimension, is
 * `[10, 16]`.
 *
 * You can then use `TimeDistributed` to apply a `Dense` layer to each of the 10
 * timesteps, independently:
 *
 * ```js
 * const model = tf.sequential();
 * model.add(tf.layers.timeDistributed({
 *   layer: tf.layers.dense({units: 8}),
 *   inputShape: [10, 16],
 * }));
 *
 * // Now model.outputShape = [null, 10, 8].
 * // The output will then have shape `[32, 10, 8]`.
 *
 * // In subsequent layers, there is no need for `inputShape`:
 * model.add(tf.layers.timeDistributed({layer: tf.layers.dense({units: 32})}));
 * console.log(JSON.stringify(model.outputs[0].shape));
 * // Now model.outputShape = [null, 10, 32].
 * ```
 *
 * The output will then have shape `[32, 10, 32]`.
 *
 * `TimeDistributed` can be used with arbitrary layers, not just `Dense`, for
 * instance a `Conv2D` layer.
 *
 * ```js
 * const model = tf.sequential();
 * model.add(tf.layers.timeDistributed({
 *   layer: tf.layers.conv2d({filters: 64, kernelSize: [3, 3]}),
 *   inputShape: [10, 299, 299, 3],
 * }));
 * console.log(JSON.stringify(model.outputs[0].shape));
 * ```
 *
 * @doc {heading: 'Layers', subheading: 'Wrapper', namespace: 'layers'}
 */
export function timeDistributed(args: WrapperLayerArgs) {
  return new TimeDistributed(args);
}

// Aliases for pooling.
export const globalMaxPool1d = globalMaxPooling1d;
export const globalMaxPool2d = globalMaxPooling2d;
export const maxPool1d = maxPooling1d;
export const maxPool2d = maxPooling2d;

export {Layer, RNN, RNNCell, input /* alias for tf.input */};

/**
 * Apply additive zero-centered Gaussian noise.
 *
 * As it is a regularization layer, it is only active at training time.
 *
 * This is useful to mitigate overfitting
 * (you could see it as a form of random data augmentation).
 * Gaussian Noise (GS) is a natural choice as corruption process
 * for real valued inputs.
 *
 * # Arguments
 * stddev: float, standard deviation of the noise distribution.
 *
 * # Input shape
 * Arbitrary. Use the keyword argument `input_shape`
 * (tuple of integers, does not include the samples axis)
 * when using this layer as the first layer in a model.
 *
 * # Output shape
 * Same shape as input.
 *
 * @doc {heading: 'Layers', subheading: 'Noise', namespace: 'layers'}
 */
export function gaussianNoise(args: GaussianNoiseArgs) {
  return new GaussianNoise(args);
}

/**
 * Apply multiplicative 1-centered Gaussian noise.
 *
 * As it is a regularization layer, it is only active at training time.
 *
 * Arguments:
 *   - `rate`: float, drop probability (as with `Dropout`).
 *     The multiplicative noise will have
 *     standard deviation `sqrt(rate / (1 - rate))`.
 *
 * Input shape:
 *   Arbitrary. Use the keyword argument `inputShape`
 *   (tuple of integers, does not include the samples axis)
 *   when using this layer as the first layer in a model.
 *
 * Output shape:
 *   Same shape as input.
 *
 * References:
 *   - [Dropout: A Simple Way to Prevent Neural Networks from Overfitting](
 *      http://www.cs.toronto.edu/~rsalakhu/papers/srivastava14a.pdf)
 *
 * @doc {heading: 'Layers', subheading: 'Noise', namespace: 'layers'}
 */
export function gaussianDropout(args: GaussianDropoutArgs) {
  return new GaussianDropout(args);
}

/**
 * Applies Alpha Dropout to the input.
 *
 * As it is a regularization layer, it is only active at training time.
 *
 * Alpha Dropout is a `Dropout` that keeps mean and variance of inputs
 * to their original values, in order to ensure the self-normalizing property
 * even after this dropout.
 * Alpha Dropout fits well to Scaled Exponential Linear Units
 * by randomly setting activations to the negative saturation value.
 *
 * Arguments:
 *   - `rate`: float, drop probability (as with `Dropout`).
 *     The multiplicative noise will have
 *     standard deviation `sqrt(rate / (1 - rate))`.
 *   - `noise_shape`: A 1-D `Tensor` of type `int32`, representing the
 *     shape for randomly generated keep/drop flags.
 *
 * Input shape:
 *   Arbitrary. Use the keyword argument `inputShape`
 *   (tuple of integers, does not include the samples axis)
 *   when using this layer as the first layer in a model.
 *
 * Output shape:
 *   Same shape as input.
 *
 * References:
 *   - [Self-Normalizing Neural Networks](https://arxiv.org/abs/1706.02515)
 *
 * @doc {heading: 'Layers', subheading: 'Noise', namespace: 'layers'}
 */
export function alphaDropout(args: AlphaDropoutArgs) {
  return new AlphaDropout(args);
}

/**
 * Masks a sequence by using a mask value to skip timesteps.
 *
 * If all features for a given sample timestep are equal to `mask_value`,
 * then the sample timestep will be masked (skipped) in all downstream layers
 * (as long as they support masking).
 *
 * If any downstream layer does not support masking yet receives such
 * an input mask, an exception will be raised.
 *
 * Arguments:
 *   - `maskValue`: Either None or mask value to skip.
 *
 * Input shape:
 *   Arbitrary. Use the keyword argument `inputShape`
 *   (tuple of integers, does not include the samples axis)
 *   when using this layer as the first layer in a model.
 *
 * Output shape:
 *   Same shape as input.
 *
 * @doc {heading: 'Layers', subheading: 'Mask', namespace: 'layers'}
 */
export function masking(args?: MaskingArgs) {
  return new Masking(args);
}

/**
 * A preprocessing layer which rescales input values to a new range.
 *
 * This layer rescales every value of an input (often an image) by multiplying
 * by `scale` and adding `offset`.
 *
 * For instance:
 * 1. To rescale an input in the ``[0, 255]`` range
 * to be in the `[0, 1]` range, you would pass `scale=1/255`.
 * 2. To rescale an input in the ``[0, 255]`` range to be in the `[-1, 1]`
 * range, you would pass `scale=1./127.5, offset=-1`.
 * The rescaling is applied both during training and inference. Inputs can be
 * of integer or floating point dtype, and by default the layer will output
 * floats.
 *
 * Arguments:
 *   - `scale`: Float, the scale to apply to the inputs.
 *   - `offset`: Float, the offset to apply to the inputs.
 *
 * Input shape:
 *   Arbitrary.
 *
 * Output shape:
 *   Same as input.
 *
 * @doc {heading: 'Layers', subheading: 'Rescaling', namespace: 'layers'}
 */
export function rescaling(args?: RescalingArgs) {
  return new Rescaling(args);
<<<<<<< HEAD
}

/**
 * A preprocessing layer which encodes integer features.
 *
 * This layer provides options for condensing data into a categorical encoding
 * when the total number of tokens are known in advance. It accepts integer
 * values as inputs, and it outputs a dense representation of those
 * inputs.
 *
 * Arguments:
 *
 * numTokens: The total number of tokens the layer should support. All
 *  inputs to the layer must integers in the range `0 <= value <
 *  numTokens`, or an error will be thrown.
 *
 * outputMode: Specification for the output of the layer.
 *  Defaults to `multiHot`. Values can be `oneHot`, `multiHot` or
 *  `count`, configuring the layer as follows:
 *
 *    oneHot: Encodes each individual element in the input into an
 *      array of `numTokens` size, containing a 1 at the element index. If
 *      the last dimension is size 1, will encode on that dimension. If the
 *      last dimension is not size 1, will append a new dimension for the
 *      encoded output.
 *
 *    multiHot: Encodes each sample in the input into a single array
 *     of `numTokens` size, containing a 1 for each vocabulary term
 *     present in the sample. Treats the last dimension as the sample
 *     dimension, if input shape is `(..., sampleLength)`, output shape
 *     will be `(..., numTokens)`.
 *
 *    count: Like `multiHot`, but the int array contains a count of
 *     the number of times the token at that index appeared in the sample.
 *
 *  For all output modes, currently only output up to rank 2 is supported.
 *   Call arguments:
 *    inputs: A 1D or 2D tensor of integer inputs.
 *    countWeights: A tensor in the same shape as `inputs` indicating the
 *    weight for each sample value when summing up in `count` mode. Not used
 *    in `multiHot` or `oneHot` modes.
 *
 *
 * @doc {heading: 'Layers', subheading: 'CategoryEncoding', namespace: 'layers'}
 */
export function categoryEncoding(args: CategoryEncodingArgs) {
  return new CategoryEncoding(args);
}
/**
 * A preprocessing layer which resizes images.
 * This layer resizes an image input to a target height and width. The input
 * should be a 4D (batched) or 3D (unbatched) tensor in `"channels_last"`
 * format.  Input pixel values can be of any range (e.g. `[0., 1.)` or `[0,
 * 255]`) and of interger or floating point dtype. By default, the layer will
 * output floats.
 *
 * Arguments:
 *   - `height`: number, the height for the output tensor.
 *   - `width`: number, the width for the output tensor.
 *   - `interpolation`: string, the method for image resizing interpolation.
 *   - `cropToAspectRatio`: boolean, whether to keep image aspect ratio.
 *
 * Input shape:
 *   Arbitrary.
 *
 * Output shape:
 *   height, width, num channels.
 *
 *  @doc {heading: 'Layers', subheading: 'Resizing', namespace: 'layers'}
 */

export function resizing(args?: ResizingArgs) {
  return new Resizing(args);
=======
>>>>>>> 739c75ca
}<|MERGE_RESOLUTION|>--- conflicted
+++ resolved
@@ -25,12 +25,8 @@
 import {GRU, GRUCell, GRUCellLayerArgs, GRULayerArgs, LSTM, LSTMCell, LSTMCellLayerArgs, LSTMLayerArgs, RNN, RNNCell, RNNLayerArgs, SimpleRNN, SimpleRNNCell, SimpleRNNCellLayerArgs, SimpleRNNLayerArgs, StackedRNNCells, StackedRNNCellsArgs} from './layers/recurrent';
 import {Bidirectional, BidirectionalLayerArgs, TimeDistributed, WrapperLayerArgs} from './layers/wrappers';
 import { Rescaling, RescalingArgs } from './layers/preprocessing/image_preprocessing';
-<<<<<<< HEAD
 import { CategoryEncoding, CategoryEncodingArgs } from './layers/preprocessing/category_encoding';
-import {Resizing, ResizingArgs} from './layers/preprocessing/image_resizing';
-=======
->>>>>>> 739c75ca
-
+import { Resizing, ResizingArgs } from './layers/preprocessing/image_resizing';
 // TODO(cais): Add doc string to all the public static functions in this
 //   class; include exectuable JavaScript code snippets where applicable
 //   (b/74074458).
@@ -1733,7 +1729,6 @@
  */
 export function rescaling(args?: RescalingArgs) {
   return new Rescaling(args);
-<<<<<<< HEAD
 }
 
 /**
@@ -1807,6 +1802,4 @@
 
 export function resizing(args?: ResizingArgs) {
   return new Resizing(args);
-=======
->>>>>>> 739c75ca
 }