--- conflicted
+++ resolved
@@ -1,11 +1,5 @@
 # Emscripten installation
 
-<<<<<<< HEAD
-Install emscripten [here](https://emscripten.org/docs/getting_started/downloads.html).
-
-Make sure the "emsdk" directory is in your home directory at ~/emsdk and also
-in your PATH.
-=======
 Install the Emscripten SDK (version 1.38.41):
 
 ```sh
@@ -29,7 +23,6 @@
 
 For details, see instructions
 [here](https://emscripten.org/docs/getting_started/downloads.html#installation-instructions).
->>>>>>> fe4627f1
 
 # Building
 
