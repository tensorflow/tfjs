--- conflicted
+++ resolved
@@ -182,22 +182,13 @@
 
 ## Emscripten installation
 
-<<<<<<< HEAD
-Install the Emscripten SDK (version 1.39.16):
-=======
 Install the Emscripten SDK (version 1.39.13):
->>>>>>> 37849de1
 
 ```sh
 git clone https://github.com/emscripten-core/emsdk.git
 cd emsdk
-<<<<<<< HEAD
-./emsdk install 1.39.16
-./emsdk activate 1.39.16
-=======
 ./emsdk install 1.39.13
 ./emsdk activate 1.39.13
->>>>>>> 37849de1
 ```
 
 ## Prepare the environment
