/**
 * @license
 * Copyright 2019 Google Inc. All Rights Reserved.
 * Licensed under the Apache License, Version 2.0 (the "License");
 * you may not use this file except in compliance with the License.
 * You may obtain a copy of the License at
 *
 * http://www.apache.org/licenses/LICENSE-2.0
 *
 * Unless required by applicable law or agreed to in writing, software
 * distributed under the License is distributed on an "AS IS" BASIS,
 * WITHOUT WARRANTIES OR CONDITIONS OF ANY KIND, either express or implied.
 * See the License for the specific language governing permissions and
 * limitations under the License.
 * =============================================================================
 */

// We explicitly import the modular kernels so they get registered in the
// global registry when we compile the library. A modular build would replace
// the contents of this file and import only the kernels that are needed.
import './Abs';
import './Add';
import './AddN';
import './ArgMax';
import './AvgPool';
import './BatchMatMul';
import './Cast';
import './ClipByValue';
import './Concat';
import './Conv2D';
import './CropAndResize';
import './DepthwiseConv2dNative';
import './Div';
import './Exp';
import './FloorDiv';
import './FusedBatchNorm';
import './FusedConv2D';
import './FusedDepthwiseConv2D';
import './Max';
import './MaxPool';
import './Min';
import './Mul';
import './NonMaxSuppressionV3';
import './PadV2';
import './Prelu';
import './Relu';
import './Relu6';
import './Reshape';
import './ResizeBilinear';
import './Sigmoid';
import './Slice';
import './Square';
import './Sub';
<<<<<<< HEAD
import './Transpose';
import './Exp';
import './Unpack';
=======
import './Transpose';
>>>>>>> dc3ca980
<|MERGE_RESOLUTION|>--- conflicted
+++ resolved
@@ -51,10 +51,5 @@
 import './Slice';
 import './Square';
 import './Sub';
-<<<<<<< HEAD
 import './Transpose';
-import './Exp';
-import './Unpack';
-=======
-import './Transpose';
->>>>>>> dc3ca980
+import './Unpack';