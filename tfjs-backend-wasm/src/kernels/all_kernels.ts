/**
 * @license
 * Copyright 2019 Google Inc. All Rights Reserved.
 * Licensed under the Apache License, Version 2.0 (the "License");
 * you may not use this file except in compliance with the License.
 * You may obtain a copy of the License at
 *
 * http://www.apache.org/licenses/LICENSE-2.0
 *
 * Unless required by applicable law or agreed to in writing, software
 * distributed under the License is distributed on an "AS IS" BASIS,
 * WITHOUT WARRANTIES OR CONDITIONS OF ANY KIND, either express or implied.
 * See the License for the specific language governing permissions and
 * limitations under the License.
 * =============================================================================
 */

// We explicitly import the modular kernels so they get registered in the
// global registry when we compile the library. A modular build would replace
// the contents of this file and import only the kernels that are needed.
import './Abs';
import './Add';
<<<<<<< HEAD
import './AvgPool';
=======
import './AddN';
>>>>>>> 4525b12c
import './BatchMatMul';
import './Cast';
import './ClipByValue';
import './Concat';
import './Conv2D';
import './CropAndResize';
import './DepthwiseConv2dNative';
import './Div';
import './FusedBatchNorm';
import './FusedConv2D';
import './Max';
import './MaxPool';
import './Min';
import './Mul';
import './PadV2';
import './Prelu';
import './Reshape';
import './Sigmoid';
import './Slice';
import './Square';
import './Sub';
import './Transpose';<|MERGE_RESOLUTION|>--- conflicted
+++ resolved
@@ -20,11 +20,8 @@
 // the contents of this file and import only the kernels that are needed.
 import './Abs';
 import './Add';
-<<<<<<< HEAD
 import './AvgPool';
-=======
 import './AddN';
->>>>>>> 4525b12c
 import './BatchMatMul';
 import './Cast';
 import './ClipByValue';
