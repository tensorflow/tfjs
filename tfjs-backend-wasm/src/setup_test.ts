/**
 * @license
 * Copyright 2019 Google LLC. All Rights Reserved.
 * Licensed under the Apache License, Version 2.0 (the "License");
 * you may not use this file except in compliance with the License.
 * You may obtain a copy of the License at
 *
 * http://www.apache.org/licenses/LICENSE-2.0
 *
 * Unless required by applicable law or agreed to in writing, software
 * distributed under the License is distributed on an "AS IS" BASIS,
 * WITHOUT WARRANTIES OR CONDITIONS OF ANY KIND, either express or implied.
 * See the License for the specific language governing permissions and
 * limitations under the License.
 * =============================================================================
 */

// tslint:disable-next-line:no-imports-from-dist
import {setTestEnvs, setupTestFilters, TestFilter} from '@tensorflow/tfjs-core/dist/jasmine_util';

setTestEnvs([{name: 'test-wasm', backendName: 'wasm', isDataSync: true}]);

/**
 * Tests that have these substrings in their name will be included unless one
 * of the strings in excludes appears in the name.
 */
const TEST_FILTERS: TestFilter[] = [
  {
    include: 'add ',
    excludes: [
      'gradient',                        // Gradient is missing.
      'upcasts when dtypes dont match',  // Uses the 'complex' dtype.
      'complex',                         // Complex numbers not supported yet
    ]
  },
  {
    include: 'avgPool',
    excludes: [
      'gradient',   // Not yet implemented.
      'avgPool3d',  // Not yet implemented.
    ]
  },
  {
    include: 'relu',
    excludes: [
      'derivative',         // Not yet implemented.
      'gradient',           // Not yet implemented.
      'valueAndGradients',  // Not yet implemented.
      'fused matmul',       // Not yet implemented.
      'broadcasted bias',   // Not yet implemented.
    ]
  },
  {
    include: 'maxPool',
    excludes: [
      'maxPoolBackprop',    // Not yet implemented.
      'maxPool3d',          // Not yet implemented.
      'maxPool3dBackprop',  // Not yet implemented.
      'ignores NaNs'        // Actual != expected.
    ]
  },
  {include: 'cropAndResize'},
  {
    include: 'resizeBilinear',
    excludes: [
      'gradients'  // Not yet implemented.
    ]
  },
  {
    include: 'matmul ',
    excludes: [
      'valueAndGradients',       // Gradients not defined yet
      'gradient',                // Gradients not defined yet
      'fused matmul',            // Fused kernels aren't ready yet
      'zero in its shape',       // Zero in shapes aren't supported yet
      'matmul followed by mul',  // mul not supported yet
      'upcasts',                 // Upcasting not supported yet.
    ]
  },
  {
    include: 'depthwiseConv2D ',
    excludes: [
      'broadcasted bias',  // Broadcasted bias not yet supported.
      'gradient',          // Gradients not defined yet.
      'NCHW',              // xnn pack does not support channels first.
    ]
  },
  {
    include: 'conv2d ',
    excludes: [
      'broadcasted bias',  // Broadcasted bias not yet supported.
      'basic with elu',    // Only fused relu, relu6, prelu activations
                           // supported.
      'gradient',          // Gradients not defined yet.
      'NCHW',              // xnn pack does not support channels first.
    ]
  },
  {
    include: 'prelu ',
    excludes: [
      'gradient',   // Gradient is missing.
      'derivative'  // Missing gradient.
    ]
  },
  {
    include: ' cast ',
    excludes: [
      'complex',  // Complex numbers not yet implemented.
      'shallow slice an input that was cast'  // Slice is not implemented.
    ]
  },
  {
    include: 'sigmoid ',
    excludes: [
      'sigmoidCrossEntropy',  // Not yet implemented.
      'gradient'              // Not yet implemented.
    ]
  },
  {
    include: 'abs ',
    excludes: [
      'gradient',  // Not yet implemented.
      'complex'    // Complex numbers not supported yet.
    ]
  },
  {
    include: 'sub ',
    excludes: [
      'complex',   // Complex numbers not yet implemented.
      'gradient',  // Not yet implemented.
      'upcasts',   // Upcasting not supported yet.
    ]
  },
  {
    include: 'mul ',
    excludes: [
      'complex',   // Complex numbers not yet supported.
      'gradient',  // Gradient not defined yet.
    ]
  },
  {
    include: 'div ',
    excludes: [
      'gradient',  // Gradient not defined yet.
      'upcasts',   // Cast not supported yet.
      'broadcasting same rank Tensors different shape',  // Broadcasting along
                                                         // inner dims not
                                                         // supported yet.
      'divNoNan'  // divNoNan not yet implemented.
    ]
  },
  {
    include: 'batchNorm',
    excludes: [
      'gradient'  // Gradient is missing.
    ]
  },
  {include: 'slice '},
  {include: 'square '},
  {
    startsWith: 'min ',
    excludes: [
      'derivative: 1D tensor with max or min value',  // Clip not yet
                                                      // implemented.
      '2D, axis=0',  // Permuted axes requires transpose, which is not yet
                     // implemented.
      'index corresponds to start of a non-initial window',  // argMin not yet
                                                             // implemented.
    ]
  },
  {
    startsWith: 'max ',
    excludes: [
      'derivative: 1D tensor with max or min value',  // Clip not yet
                                                      // implemented.
      '2D, axis=0'  // Permuted axes requires transpose, which is not yet
                    // implemented.
    ]
  },
  {
    include: 'concat',
    excludes: [
      'complex',  // Complex numbers not supported yet
      'gradient'  // Split is not yet implemented
    ]
  },
  {
    include: 'transpose',
    excludes: ['oneHot']  // oneHot not yet implemented.
  },
  {include: 'pad ', excludes: ['complex', 'zerosLike']},
  {include: 'clip', excludes: ['gradient']},
  {include: 'addN'},
  {include: 'nonMaxSuppression', excludes: ['SoftNMS']},
  {include: 'argmax', excludes: ['gradient']},
  {include: 'exp '},
  {include: 'unstack'},
  {
    include: 'minimum',
    excludes: [
      'gradient',                                 // Not yet implemented.
      'broadcasts 2x1 Tensor2D and 2x2 Tensor2D'  // Broadcasting along inner
                                                  // dims not supported yet.
    ]
  },
  {
    include: 'maximum',
    excludes: [
      'gradient',                                 // Not yet implemented.
      'broadcasts 2x1 Tensor2D and 2x2 Tensor2D'  // Broadcasting along inner
                                                  // dims not supported yet.
    ]
  },
  {
<<<<<<< HEAD
    include: 'greater ',
    excludes: [
      'broadcasting Tensor2D shapes',  // Broadcasting along inner dims not
                                       // supported yet.
      'broadcasting Tensor3D shapes',  // Same as above.
      'broadcasting Tensor4D shapes'  // Same as above.
    ]
  },
  {
    include: 'greaterEqual',
    excludes: [
      'gradient',  // Not yet implemented.
      'broadcasting Tensor2D shapes',  // Broadcasting along inner dims not
                                       // supported yet.
      'broadcasting Tensor3D shapes',  // Same as above.
      'broadcasting Tensor4D shapes'  // Same as above.
    ]
  },
=======
    include: 'log ',
  }
>>>>>>> 60a91b8d
];

const customInclude = (testName: string) => {
  // Include all regular describe() tests.
  if (testName.indexOf('test-wasm') < 0) {
    return true;
  }

  // Include all of the wasm specific tests.
  if (testName.startsWith('wasm')) {
    return true;
  }

  return false;
};
setupTestFilters(TEST_FILTERS, customInclude);

// Import and run all the tests from core.
// tslint:disable-next-line:no-imports-from-dist
import '@tensorflow/tfjs-core/dist/tests';<|MERGE_RESOLUTION|>--- conflicted
+++ resolved
@@ -212,7 +212,9 @@
     ]
   },
   {
-<<<<<<< HEAD
+    include: 'log ',
+  },
+  {
     include: 'greater ',
     excludes: [
       'broadcasting Tensor2D shapes',  // Broadcasting along inner dims not
@@ -230,11 +232,7 @@
       'broadcasting Tensor3D shapes',  // Same as above.
       'broadcasting Tensor4D shapes'  // Same as above.
     ]
-  },
-=======
-    include: 'log ',
   }
->>>>>>> 60a91b8d
 ];
 
 const customInclude = (testName: string) => {
