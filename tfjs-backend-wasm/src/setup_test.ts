/**
 * @license
 * Copyright 2019 Google LLC. All Rights Reserved.
 * Licensed under the Apache License, Version 2.0 (the "License");
 * you may not use this file except in compliance with the License.
 * You may obtain a copy of the License at
 *
 * http://www.apache.org/licenses/LICENSE-2.0
 *
 * Unless required by applicable law or agreed to in writing, software
 * distributed under the License is distributed on an "AS IS" BASIS,
 * WITHOUT WARRANTIES OR CONDITIONS OF ANY KIND, either express or implied.
 * See the License for the specific language governing permissions and
 * limitations under the License.
 * =============================================================================
 */

// Import Object.fromEntries polyfill for Safari 11
import 'core-js/es/object/from-entries';
// Import core for side effects (e.g. flag registration)
import '@tensorflow/tfjs-core';
// tslint:disable-next-line:no-imports-from-dist
import '@tensorflow/tfjs-core/dist/public/chained_ops/register_all_chained_ops';
// tslint:disable-next-line: no-imports-from-dist
import '@tensorflow/tfjs-core/dist/register_all_gradients';
// Register the wasm backend.
import './index';

// tslint:disable-next-line: no-imports-from-dist
import {setTestEnvs, setupTestFilters, TestFilter} from '@tensorflow/tfjs-core/dist/jasmine_util';

import {setupCachedWasmPaths} from './test_util';

setTestEnvs([{name: 'test-wasm', backendName: 'wasm', isDataSync: true}]);

/**
 * Tests that have these substrings in their name will be included unless one
 * of the strings in excludes appears in the name.
 */
const TEST_FILTERS: TestFilter[] = [
  {
    startsWith: 'tensor ',
    excludes: [
      'complex',     // Complex numbers not supported yet
      'derivative',  // Gradients not yet supported.
      // Downcasting broken, see: https://github.com/tensorflow/tfjs/issues/2590
      'Tensor2D float32 -> bool', 'Tensor2D int32 -> bool'
    ]
  },
  {include: 'softmax'},
  {
    include: 'pow',
    excludes: [
      'gradient'  // zerosLike not defined yet.
    ]
  },
  {
    include: 'add ',
    excludes: [
      'gradient',                        // Gradient is missing.
      'upcasts when dtypes dont match',  // Uses the 'complex' dtype.
      'complex',                         // Complex numbers not supported yet
    ]
  },
  {include: 'depthToSpace'},
  {
    include: 'avgPool',
    excludes: [
      'gradient',  // Not yet implemented.
    ]
  },
  {
    include: 'relu',
    excludes: [
      'derivative',               // Not yet implemented.
      'gradient',                 // Not yet implemented.
      'valueAndGradients',        // Not yet implemented.
      'broadcasted bias',         // Not yet implemented.
      'fused A x B with 2d bias'  // Fused matMul with 2D bias not yet
                                  // supported.
    ]
  },
  {
    include: 'maxPool',
    excludes: [
      'maxPoolBackprop',    // Not yet implemented.
      'maxPool3dBackprop',  // Not yet implemented.
      'ignores NaNs',       // Actual != expected.
      'maxPoolWithArgmax'   // Not yet implemented.
    ]
  },
  {include: 'cropAndResize'},
  {
    include: 'resizeBilinear',
    excludes: [
      'gradients',  // Not yet implemented.
    ]
  },
  {
    include: 'resizeNearestNeighbor',
    excludes: [
      'gradients',  // Not yet implemented.
    ]
  },
  {
    include: 'matmul ',
    excludes: [
      'valueAndGradients',         // Gradients not defined yet
      'gradient',                  // Gradients not defined yet
      'zero in its shape',         // Zero in shapes aren't supported yet
      'matmul followed by mul',    // mul not supported yet
      'upcasts',                   // Upcasting not supported yet.
      'fused A x B with 2d bias',  // Fused matMul with 2D bias not yet
                                   // supported.
    ]
  },
  {
    include: 'depthwiseConv2D ',
    excludes: [
      'broadcasted bias',  // Broadcasted bias not yet supported.
      'gradient',          // Gradients not defined yet.
      'NCHW',              // xnn pack does not support channels first.
    ]
  },
  {
    include: 'conv2d ',
    excludes: [
      'broadcasted bias',  // Broadcasted bias not yet supported.
      'gradient',          // Gradients not defined yet.
      'backProp input x=[2,3,3,1] f=[2,2,1,1] s=1 p=0',  // Gradients not
                                                         // defined.
      'NCHW',  // xnn pack does not support channels first.
      // Issue: https://github.com/tensorflow/tfjs/issues/3104.
      // Actual != expected.
      'relu bias stride 2 x=[1,8,8,16] f=[3,3,16,1] s=[2,2] d=8 p=same',
      'prelu bias stride 2 x=[1,8,8,16] f=[3,3,16,1] s=[2,2] d=8 p=same',
    ]
  },
  {include: 'conv2dTranspose ', excludes: ['gradient']},
  {
    include: 'prelu ',
    excludes: [
      'gradient',   // Gradient is missing.
      'derivative'  // Missing gradient.
    ]
  },
  {
    include: ' cast ',
    excludes: [
      'complex',  // Complex numbers not yet implemented.
      'shallow slice an input that was cast'  // Slice is not implemented.
    ]
  },
  {
    include: 'gather',
    excludes: [
      'gradient'  // Not yet implemented.
    ]
  },
  {
    include: 'sigmoid ',
    excludes: [
      'sigmoidCrossEntropy',  // Not yet implemented.
      'gradient'              // Not yet implemented.
    ]
  },
  {include: 'scatterND '},
  {include: 'tensorScatterUpdate '},
  {
    include: 'abs ',
    excludes: [
      'gradient',  // Not yet implemented.
      'complex'    // Complex numbers not supported yet.
    ]
  },
  {
    include: 'sub ',
    excludes: [
      'complex',   // Complex numbers not yet implemented.
      'gradient',  // Not yet implemented.
      'upcasts',   // Upcasting not supported yet.
    ]
  },
  {
    include: 'mul ',
    excludes: [
      'complex',   // Complex numbers not yet supported.
      'gradient',  // Gradient not defined yet.
    ]
  },
  {
    include: 'div ',
    excludes: [
      'gradient',  // Gradient not defined yet.
      'upcasts',   // Cast not supported yet.
      'divNoNan'   // divNoNan not yet implemented.
    ]
  },
  {
    include: 'batchNorm',
    excludes: [
      'gradient'  // Gradient is missing.
    ]
  },
  {include: 'slice '},
  {include: 'stridedSlice '},
  {include: 'rotate '},
  {include: 'rotateWithOffset'},
  {include: 'flipLeftRight '},
  {include: 'square '},
  {include: 'squaredDifference'},
  {
    startsWith: 'min ',
    excludes: [
      '2D, axis=0',  // Permuted axes requires transpose, which is not yet
                     // implemented.
      'index corresponds to start of a non-initial window',  // argMin not yet
                                                             // implemented.,
      'gradient'  // Gradients not yet implemented
    ]
  },
  {
    startsWith: 'max ',
    excludes: [
      'gradient'  // Gradients not yet implemented
    ]
  },
  {
    include: 'concat',
    excludes: [
      'complex',  // Complex numbers not supported yet
      'gradient'  // Split is not yet implemented
    ]
  },
  {include: 'transpose', excludes: ['accepts complex64 input']},
  {include: 'oneHot'},
  {include: 'split'},
  {include: 'pad ', excludes: ['complex', 'zerosLike']},
  {
    include: 'clip',
    excludes: [
      'gradient',
      'propagates NaNs',  // clip delegates to XNNPACK which does not make
                          // guarantees about behavior of nans.
      'basic vec4'        // basic vec4 also includes nans.
    ]
  },
  {include: 'addN'},
  {include: 'nonMaxSuppression'},
  {include: 'argmax', excludes: ['gradient']},
  {include: 'exp '},
  {
    include: 'elu',
    excludes: [
      'derivative',  // Not yet implemented.
      'gradient',    // Not yet implemented.
      'selu'         // Not yet implemented.
    ]
  },
  {include: 'unstack'},
  {
    include: 'minimum',
    excludes: [
      'gradient',                                 // Not yet implemented.
      'broadcasts 2x1 Tensor2D and 2x2 Tensor2D'  // Broadcasting along inner
                                                  // dims not supported yet.
    ]
  },
  {
    include: 'maximum',
    excludes: [
      'gradient'  // Not yet implemented.
    ]
  },
  {
    include: 'log ',
  },
  {startsWith: 'equal ', excludes: ['string']},
  {include: 'greater ', excludes: ['string']},
  {
    include: 'greaterEqual',
    excludes: [
      'gradient',  // Not yet implemented.
      'string'
    ]
  },
  {include: 'less ', excludes: ['string']},
  {
    include: 'lessEqual',
    excludes: [
      'gradient',  // Not yet implemented.
      'string'
    ]
  },
  {include: 'notEqual', excludes: ['string']},
  {
    include: 'mean ',
    excludes: [
      'axis=0',  // Reduction not supported along inner dimensions.
    ]
  },
  {startsWith: 'reverse'},
  {startsWith: 'sum '},
  {startsWith: 'cumprod'},
  {startsWith: 'cumsum'},
  {startsWith: 'logicalAnd '},
  {startsWith: 'logicalNot '},
  {startsWith: 'logicalOr '},
  {startsWith: 'logicalXor '},
  {
    startsWith: 'tile ',
    excludes: [
      'gradient',      // Gradient not yet implemented.
      'string tensor'  // String tensors not yet implemented.
    ]
  },
  {startsWith: 'sin '},
  {
    startsWith: 'cos ',
    excludes: [
      'gradient',  // Gradient not yet implemented.
    ]
  },
  {
    startsWith: 'cosh',
    excludes: [
      'gradient'  // Gradient not yet implemented.
    ]
  },
  {
    startsWith: 'tan',
    excludes: ['gradient']  // Gradient not yet implemented.

  },
  {
    startsWith: 'tanh ',
    excludes: ['gradient']  // Gradient not yet implemented.
  },
  {
    startsWith: 'rsqrt ',
    excludes: ['gradient']  // Gradient not yet implemented.
  },
  {
    startsWith: 'sqrt ',
    excludes: ['gradient']  // Gradient not yet implemented.
  },
  {
    startsWith: 'where ',
    excludes: [
      '1D condition with higher rank a and b',  // Fill not yet implemented.
      'gradient'                                // Gradient not yet implemented.
    ]
  },
  {
    startsWith: 'zerosLike',
    // Complex numbers not supported yet.
    excludes: ['complex'],
  },
  {
    startsWith: 'onesLike',
    // Complex numbers not supported yet.
    excludes: ['complex'],
  },
  {include: 'prod'},
  {include: 'floor'},
  {include: 'floorDiv'},
  {include: 'topk'},
  {include: 'expandDims'},
  {include: 'stack'},
  {
    include: 'round',
    // Pool is not supported yet.
    excludes: ['pool'],
  },
  {include: 'step kernel'},
  {include: 'ceil'},
  {include: 'mirrorPad'},
  {
    startsWith: 'all',
    excludes: [
      'ignores NaNs'  // Doesn't yet ignore NaN
    ]
  },
  {
    startsWith: 'any',
    excludes: [
      'ignores NaNs'  // Doesn't yet ignore NaN
    ]
  },
  {include: 'image.transform'},
  {include: 'batchToSpaceND'},
  {include: 'spaceToBatchND'},
  {include: 'sparseFillEmptyRows'},
  {include: 'sparseReshape'},
  {include: 'sparseSegmentMean'},
  {include: 'sparseSegmentSum'},
  {include: 'stringNGrams'},
  {include: 'stringSplit'},
  {include: 'stringToHashBucketFast'},
  {include: 'reciprocal'},
  {include: 'isNaN'},
  {include: 'atan '},
  {include: 'acos '},
  {include: 'acosh '},
  {include: 'asin '},
  {include: 'asinh '},
  {include: 'diag '},
  {include: 'denseBincount '},
<<<<<<< HEAD
  {include: 'searchSorted '},
  {include: 'upperBound '},
  {include: 'lowerBound '},
=======
  {include: 'broadcastArgs '},
  {include: 'searchSorted '},
>>>>>>> e57a7c6f
];

const customInclude = (testName: string) => {
  // Include all regular describe() tests.
  if (testName.indexOf('test-wasm') < 0) {
    return true;
  }

  // Include all of the wasm specific tests.
  if (testName.startsWith('wasm')) {
    return true;
  }

  return false;
};
setupTestFilters(TEST_FILTERS, customInclude);

beforeAll(setupCachedWasmPaths, 30_000);

// Import and run all the tests from core.
// tslint:disable-next-line:no-imports-from-dist
// tslint:disable-next-line:no-require-imports
require('@tensorflow/tfjs-core/dist/tests');
// Import and run wasm tests
// tslint:disable-next-line:no-require-imports
require('./tests');<|MERGE_RESOLUTION|>--- conflicted
+++ resolved
@@ -406,14 +406,10 @@
   {include: 'asinh '},
   {include: 'diag '},
   {include: 'denseBincount '},
-<<<<<<< HEAD
+  {include: 'broadcastArgs '},
   {include: 'searchSorted '},
   {include: 'upperBound '},
   {include: 'lowerBound '},
-=======
-  {include: 'broadcastArgs '},
-  {include: 'searchSorted '},
->>>>>>> e57a7c6f
 ];
 
 const customInclude = (testName: string) => {
