/**
 * @license
 * Copyright 2019 Google LLC. All Rights Reserved.
 * Licensed under the Apache License, Version 2.0 (the "License");
 * you may not use this file except in compliance with the License.
 * You may obtain a copy of the License at
 *
 * http://www.apache.org/licenses/LICENSE-2.0
 *
 * Unless required by applicable law or agreed to in writing, software
 * distributed under the License is distributed on an "AS IS" BASIS,
 * WITHOUT WARRANTIES OR CONDITIONS OF ANY KIND, either express or implied.
 * See the License for the specific language governing permissions and
 * limitations under the License.
 * =============================================================================
 */

// tslint:disable-next-line:no-imports-from-dist
import {setTestEnvs, setupTestFilters, TestFilter} from '@tensorflow/tfjs-core/dist/jasmine_util';

setTestEnvs([{name: 'test-wasm', backendName: 'wasm', isDataSync: true}]);

/**
 * Tests that have these substrings in their name will be included unless one
 * of the strings in excludes appears in the name.
 */
const TEST_FILTERS: TestFilter[] = [
  {
    include: 'add ',
    excludes: [
      'gradient',                        // Gradient is missing.
      'upcasts when dtypes dont match',  // Uses the 'complex' dtype.
      'complex',                         // Complex numbers not supported yet
    ]
  },
  {
    include: 'avgPool',
    excludes: [
      'gradient',   // Not yet implemented.
      'avgPool3d',  // Not yet implemented.
    ]
  },
  {
    include: 'relu',
    excludes: [
      'derivative',         // Not yet implemented.
      'gradient',           // Not yet implemented.
      'valueAndGradients',  // Not yet implemented.
      'fused matmul',       // Not yet implemented.
      'broadcasted bias',   // Not yet implemented.
    ]
  },
  {
    include: 'maxPool',
    excludes: [
      'maxPoolBackprop',    // Not yet implemented.
      'maxPool3d',          // Not yet implemented.
      'maxPool3dBackprop',  // Not yet implemented.
      'ignores NaNs'        // Actual != expected.
    ]
  },
  {include: 'cropAndResize'},
  {
    include: 'resizeBilinear',
    excludes: [
      'gradients'  // Not yet implemented.
    ]
  },
  {
    include: 'matmul ',
    excludes: [
      'valueAndGradients',       // Gradients not defined yet
      'gradient',                // Gradients not defined yet
      'fused matmul',            // Fused kernels aren't ready yet
      'zero in its shape',       // Zero in shapes aren't supported yet
      'matmul followed by mul',  // mul not supported yet
      'upcasts',                 // Upcasting not supported yet.
    ]
  },
  {
    include: 'depthwiseConv2D ',
    excludes: [
      'broadcasted bias',  // Broadcasted bias not yet supported.
      'gradient',          // Gradients not defined yet.
      'NCHW',              // xnn pack does not support channels first.
    ]
  },
  {
    include: 'conv2d ',
    excludes: [
      'broadcasted bias',  // Broadcasted bias not yet supported.
      'basic with elu',    // Only fused relu, relu6, prelu activations
                           // supported.
      'gradient',          // Gradients not defined yet.
      'NCHW',              // xnn pack does not support channels first.
    ]
  },
  {
    include: 'prelu ',
    excludes: [
      'gradient',   // Gradient is missing.
      'derivative'  // Missing gradient.
    ]
  },
  {
    include: ' cast ',
    excludes: [
      'complex',  // Complex numbers not yet implemented.
      'shallow slice an input that was cast'  // Slice is not implemented.
    ]
  },
  {
    include: 'sigmoid ',
    excludes: [
      'sigmoidCrossEntropy',  // Not yet implemented.
      'gradient'              // Not yet implemented.
    ]
  },
  {
    include: 'abs ',
    excludes: [
      'gradient',  // Not yet implemented.
      'complex'    // Complex numbers not supported yet.
    ]
  },
  {
    include: 'sub ',
    excludes: [
      'complex',   // Complex numbers not yet implemented.
      'gradient',  // Not yet implemented.
      'upcasts',   // Upcasting not supported yet.
    ]
  },
  {
    include: 'mul ',
    excludes: [
      'complex',   // Complex numbers not yet supported.
      'gradient',  // Gradient not defined yet.
    ]
  },
  {
    include: 'div ',
    excludes: [
      'gradient',  // Gradient not defined yet.
      'upcasts',   // Cast not supported yet.
      'broadcasting same rank Tensors different shape',  // Broadcasting along
                                                         // inner dims not
                                                         // supported yet.
      'divNoNan'  // divNoNan not yet implemented.
    ]
  },
  {
    include: 'batchNorm',
    excludes: [
      'gradient'  // Gradient is missing.
    ]
  },
  {include: 'slice '},
  {include: 'square '},
  {
    startsWith: 'min ',
    excludes: [
      'derivative: 1D tensor with max or min value',  // Clip not yet
                                                      // implemented.
      '2D, axis=0',  // Permuted axes requires transpose, which is not yet
                     // implemented.
      'index corresponds to start of a non-initial window',  // argMin not yet
                                                             // implemented.
    ]
  },
  {
    startsWith: 'max ',
    excludes: [
      'derivative: 1D tensor with max or min value',  // Clip not yet
                                                      // implemented.
      '2D, axis=0'  // Permuted axes requires transpose, which is not yet
                    // implemented.
    ]
  },
  {
    include: 'concat',
    excludes: [
      'complex',  // Complex numbers not supported yet
      'gradient'  // Split is not yet implemented
    ]
  },
  {
    include: 'transpose',
    excludes: ['oneHot']  // oneHot not yet implemented.
  },
  {include: 'pad ', excludes: ['complex', 'zerosLike']},
  {include: 'clip', excludes: ['gradient']},
  {include: 'addN'},
  {include: 'nonMaxSuppression', excludes: ['SoftNMS']},
  {include: 'argmax', excludes: ['gradient']},
  {include: 'exp '},
  {include: 'unstack'},
  {
    include: 'minimum',
    excludes: [
      'gradient',                                 // Not yet implemented.
      'broadcasts 2x1 Tensor2D and 2x2 Tensor2D'  // Broadcasting along inner
                                                  // dims not supported yet.
    ]
  },
  {
    include: 'maximum',
    excludes: [
      'gradient',                                 // Not yet implemented.
      'broadcasts 2x1 Tensor2D and 2x2 Tensor2D'  // Broadcasting along inner
                                                  // dims not supported yet.
<<<<<<< HEAD
    ]
  },
  {
    include: 'mean ',
    excludes: [
      'axis=0',  // Reduction not supported along inner dimensions.
    ]
  },
  {
    startsWith: 'sum ',
    excludes: [
      'axis=0',        // Reduction not supported along inner dimensions.
      'axis=[-1,-2]',  // Reduction not supported along inner dimensions.
    ]
  },

=======
    ]
  },
  {
    include: 'log ',
  }
>>>>>>> e41363c9
];

const customInclude = (testName: string) => {
  // Include all regular describe() tests.
  if (testName.indexOf('test-wasm') < 0) {
    return true;
  }

  // Include all of the wasm specific tests.
  if (testName.startsWith('wasm')) {
    return true;
  }

  return false;
};
setupTestFilters(TEST_FILTERS, customInclude);

// Import and run all the tests from core.
// tslint:disable-next-line:no-imports-from-dist
import '@tensorflow/tfjs-core/dist/tests';<|MERGE_RESOLUTION|>--- conflicted
+++ resolved
@@ -209,8 +209,10 @@
       'gradient',                                 // Not yet implemented.
       'broadcasts 2x1 Tensor2D and 2x2 Tensor2D'  // Broadcasting along inner
                                                   // dims not supported yet.
-<<<<<<< HEAD
-    ]
+    ]
+  },
+  {
+    include: 'log ',
   },
   {
     include: 'mean ',
@@ -225,14 +227,6 @@
       'axis=[-1,-2]',  // Reduction not supported along inner dimensions.
     ]
   },
-
-=======
-    ]
-  },
-  {
-    include: 'log ',
-  }
->>>>>>> e41363c9
 ];
 
 const customInclude = (testName: string) => {
