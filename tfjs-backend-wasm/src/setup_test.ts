/**
 * @license
 * Copyright 2019 Google LLC. All Rights Reserved.
 * Licensed under the Apache License, Version 2.0 (the "License");
 * you may not use this file except in compliance with the License.
 * You may obtain a copy of the License at
 *
 * http://www.apache.org/licenses/LICENSE-2.0
 *
 * Unless required by applicable law or agreed to in writing, software
 * distributed under the License is distributed on an "AS IS" BASIS,
 * WITHOUT WARRANTIES OR CONDITIONS OF ANY KIND, either express or implied.
 * See the License for the specific language governing permissions and
 * limitations under the License.
 * =============================================================================
 */

// tslint:disable-next-line:no-imports-from-dist
import {setTestEnvs, setupTestFilters, TestFilter} from '@tensorflow/tfjs-core/dist/jasmine_util';

setTestEnvs([{name: 'test-wasm', backendName: 'wasm', isDataSync: true}]);

/**
 * Tests that have these substrings in their name will be included unless one
 * of the strings in excludes appears in the name.
 */
const TEST_FILTERS: TestFilter[] = [
  {
    include: 'add ',
    excludes: [
      'gradient',                        // Gradient is missing.
      'upcasts when dtypes dont match',  // Uses the 'complex' dtype.
      'complex',                         // Complex numbers not supported yet
    ]
  },
  {
    include: 'avgPool',
    excludes: [
      'gradient',   // Not yet implemented.
      'avgPool3d',  // Not yet implemented.
    ]
  },
  {
    include: 'relu',
    excludes: [
      'derivative',         // Not yet implemented.
      'gradient',           // Not yet implemented.
      'valueAndGradients',  // Not yet implemented.
      'fused matmul',       // Not yet implemented.
      'broadcasted bias',   // Not yet implemented.
    ]
  },
  {
    include: 'maxPool',
    excludes: [
      'maxPoolBackprop',    // Not yet implemented.
      'maxPool3d',          // Not yet implemented.
      'maxPool3dBackprop',  // Not yet implemented.
      'ignores NaNs'        // Actual != expected.
    ]
  },
  {include: 'cropAndResize'},
  {
    include: 'resizeBilinear',
    excludes: [
      'gradients'  // Not yet implemented.
    ]
  },
  {
    include: 'matmul ',
    excludes: [
      'valueAndGradients',       // Gradients not defined yet
      'gradient',                // Gradients not defined yet
      'fused matmul',            // Fused kernels aren't ready yet
      'zero in its shape',       // Zero in shapes aren't supported yet
      'matmul followed by mul',  // mul not supported yet
      'upcasts',                 // Upcasting not supported yet.
    ]
  },
  {
    include: 'depthwiseConv2D ',
    excludes: [
      'broadcasted bias',  // Broadcasted bias not yet supported.
      'gradient',          // Gradients not defined yet.
      'NCHW',              // xnn pack does not support channels first.
    ]
  },
  {
    include: 'conv2d ',
    excludes: [
      'broadcasted bias',  // Broadcasted bias not yet supported.
      'basic with elu',    // Only fused relu, relu6, prelu activations
                           // supported.
      'gradient',          // Gradients not defined yet.
      'NCHW',              // xnn pack does not support channels first.
    ]
  },
  {
    include: 'prelu ',
    excludes: [
      'gradient',   // Gradient is missing.
      'derivative'  // Missing gradient.
    ]
  },
  {
    include: ' cast ',
    excludes: [
      'complex',  // Complex numbers not yet implemented.
      'shallow slice an input that was cast'  // Slice is not implemented.
    ]
  },
  {
    include: 'sigmoid ',
    excludes: [
      'sigmoidCrossEntropy',  // Not yet implemented.
      'gradient'              // Not yet implemented.
    ]
  },
  {
    include: 'abs ',
    excludes: [
      'gradient',  // Not yet implemented.
      'complex'    // Complex numbers not supported yet.
    ]
  },
  {
    include: 'sub ',
    excludes: [
      'complex',   // Complex numbers not yet implemented.
      'gradient',  // Not yet implemented.
      'upcasts',   // Upcasting not supported yet.
    ]
  },
  {
    include: 'mul ',
    excludes: [
      'complex',   // Complex numbers not yet supported.
      'gradient',  // Gradient not defined yet.
    ]
  },
  {
    include: 'div ',
    excludes: [
      'gradient',  // Gradient not defined yet.
      'upcasts',   // Cast not supported yet.
      'broadcasting same rank Tensors different shape',  // Broadcasting along
                                                         // inner dims not
                                                         // supported yet.
      'divNoNan'  // divNoNan not yet implemented.
    ]
  },
  {
    include: 'batchNorm',
    excludes: [
      'gradient'  // Gradient is missing.
    ]
  },
  {include: 'slice '},
  {include: 'square '},
  {
    startsWith: 'min ',
    excludes: [
      'derivative: 1D tensor with max or min value',  // Clip not yet
                                                      // implemented.
      '2D, axis=0',  // Permuted axes requires transpose, which is not yet
                     // implemented.
      'index corresponds to start of a non-initial window',  // argMin not yet
                                                             // implemented.,
      'gradient',     // Gradients not yet implemented
      'ignores NaNs'  // Doesn't yet ignore NaN
    ]
  },
  {
    startsWith: 'max ',
    excludes: [
      'derivative: 1D tensor with max or min value',  // Clip not yet
                                                      // implemented.
      '2D, axis=0',   // Permuted axes requires transpose, which is not yet
                      // implemented.
      'gradient',     // Gradients not yet implemented
      'ignores NaNs'  // Doesn't yet ignore NaN
    ]
  },
  {
    include: 'concat',
    excludes: [
      'complex',  // Complex numbers not supported yet
      'gradient'  // Split is not yet implemented
    ]
  },
  {
    include: 'transpose',
    excludes: ['oneHot']  // oneHot not yet implemented.
  },
  {include: 'pad ', excludes: ['complex', 'zerosLike']},
  {include: 'clip', excludes: ['gradient']},
  {include: 'addN'},
  {include: 'nonMaxSuppression', excludes: ['SoftNMS']},
  {include: 'argmax', excludes: ['gradient']},
  {include: 'exp '},
  {include: 'unstack'},
  {
    include: 'minimum',
    excludes: [
      'gradient',                                 // Not yet implemented.
      'broadcasts 2x1 Tensor2D and 2x2 Tensor2D'  // Broadcasting along inner
                                                  // dims not supported yet.
    ]
  },
  {
    include: 'maximum',
    excludes: [
      'gradient',                                 // Not yet implemented.
      'broadcasts 2x1 Tensor2D and 2x2 Tensor2D'  // Broadcasting along inner
                                                  // dims not supported yet.
    ]
  },
  {
    include: 'log ',
  },
  {
<<<<<<< HEAD
    include: 'greater ',
    excludes: [
      'broadcasting Tensor2D shapes',  // Broadcasting along inner dims not
                                       // supported yet.
      'broadcasting Tensor3D shapes',  // Same as above.
      'broadcasting Tensor4D shapes'  // Same as above.
    ]
  },
  {
    include: 'greaterEqual',
    excludes: [
      'gradient',  // Not yet implemented.
      'broadcasting Tensor2D shapes',  // Broadcasting along inner dims not
                                       // supported yet.
      'broadcasting Tensor3D shapes',  // Same as above.
      'broadcasting Tensor4D shapes'  // Same as above.
    ]
  }
=======
    include: 'mean ',
    excludes: [
      'axis=0',  // Reduction not supported along inner dimensions.
    ]
  },
  {
    startsWith: 'sum ',
    excludes: [
      'axis=0',        // Reduction not supported along inner dimensions.
      'axis=[-1,-2]',  // Reduction not supported along inner dimensions.
    ]
  },
>>>>>>> 4bab4649
];

const customInclude = (testName: string) => {
  // Include all regular describe() tests.
  if (testName.indexOf('test-wasm') < 0) {
    return true;
  }

  // Include all of the wasm specific tests.
  if (testName.startsWith('wasm')) {
    return true;
  }

  return false;
};
setupTestFilters(TEST_FILTERS, customInclude);

// Import and run all the tests from core.
// tslint:disable-next-line:no-imports-from-dist
import '@tensorflow/tfjs-core/dist/tests';<|MERGE_RESOLUTION|>--- conflicted
+++ resolved
@@ -219,7 +219,6 @@
     include: 'log ',
   },
   {
-<<<<<<< HEAD
     include: 'greater ',
     excludes: [
       'broadcasting Tensor2D shapes',  // Broadcasting along inner dims not
@@ -237,8 +236,8 @@
       'broadcasting Tensor3D shapes',  // Same as above.
       'broadcasting Tensor4D shapes'  // Same as above.
     ]
-  }
-=======
+  },
+  {
     include: 'mean ',
     excludes: [
       'axis=0',  // Reduction not supported along inner dimensions.
@@ -250,8 +249,7 @@
       'axis=0',        // Reduction not supported along inner dimensions.
       'axis=[-1,-2]',  // Reduction not supported along inner dimensions.
     ]
-  },
->>>>>>> 4bab4649
+  }
 ];
 
 const customInclude = (testName: string) => {
