--- conflicted
+++ resolved
@@ -410,13 +410,9 @@
   {include: 'avgPool3dBackprop '},
   {include: 'upperBound '},
   {include: 'lowerBound '},
-<<<<<<< HEAD
-  {include: 'dilation2d ', excludes: ['gradient']},
-  {include: 'log1p '},
-=======
   {include: 'dilation2d '},
   {include: 'localResponseNormalization '},
->>>>>>> 64cec099
+  {include: 'log1p '},
 ];
 
 const customInclude = (testName: string) => {
