--- conflicted
+++ resolved
@@ -172,11 +172,8 @@
     excludes: ['oneHot']  // oneHot not yet implemented.
   },
   {include: 'pad ', excludes: ['complex', 'zerosLike']},
-<<<<<<< HEAD
   {include: 'clip', excludes: ['gradient']},
-=======
   {include: 'addN'},
->>>>>>> c5d07067
 ];
 
 const customInclude = (testName: string) => {
