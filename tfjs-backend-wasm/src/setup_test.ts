/**
 * @license
 * Copyright 2019 Google LLC. All Rights Reserved.
 * Licensed under the Apache License, Version 2.0 (the "License");
 * you may not use this file except in compliance with the License.
 * You may obtain a copy of the License at
 *
 * http://www.apache.org/licenses/LICENSE-2.0
 *
 * Unless required by applicable law or agreed to in writing, software
 * distributed under the License is distributed on an "AS IS" BASIS,
 * WITHOUT WARRANTIES OR CONDITIONS OF ANY KIND, either express or implied.
 * See the License for the specific language governing permissions and
 * limitations under the License.
 * =============================================================================
 */

// Import Object.fromEntries polyfill for Safari 11
import 'core-js/es/object/from-entries';
// Import core for side effects (e.g. flag registration)
import '@tensorflow/tfjs-core';
// tslint:disable-next-line:no-imports-from-dist
import '@tensorflow/tfjs-core/dist/public/chained_ops/register_all_chained_ops';
// tslint:disable-next-line: no-imports-from-dist
import '@tensorflow/tfjs-core/dist/register_all_gradients';
// Register the wasm backend.
import './index';

// tslint:disable-next-line: no-imports-from-dist
import {setTestEnvs, setupTestFilters, TestFilter} from '@tensorflow/tfjs-core/dist/jasmine_util';

import {setupCachedWasmPaths} from './test_util';

setTestEnvs([{name: 'test-wasm', backendName: 'wasm', isDataSync: true}]);

/**
 * Tests that have these substrings in their name will be included unless one
 * of the strings in excludes appears in the name.
 */
const TEST_FILTERS: TestFilter[] = [
  {
    startsWith: 'tensor ',
    excludes: [
      'complex',     // Complex numbers not supported yet
      'derivative',  // Gradients not yet supported.
      // Downcasting broken, see: https://github.com/tensorflow/tfjs/issues/2590
      'Tensor2D float32 -> bool', 'Tensor2D int32 -> bool'
    ]
  },
  {include: 'softmax'},
  {
    include: 'pow',
    excludes: [
      'gradient'  // zerosLike not defined yet.
    ]
  },
  {
    include: 'add ',
    excludes: [
      'gradient',                        // Gradient is missing.
      'upcasts when dtypes dont match',  // Uses the 'complex' dtype.
      'complex',                         // Complex numbers not supported yet
    ]
  },
  {include: 'depthToSpace'},
  {
    include: 'avgPool ',
    excludes: [
      'gradient',  // Not yet implemented.
    ]
  },
  {
    include: 'relu',
    excludes: [
      'derivative',               // Not yet implemented.
      'gradient',                 // Not yet implemented.
      'valueAndGradients',        // Not yet implemented.
      'broadcasted bias',         // Not yet implemented.
      'fused A x B with 2d bias'  // Fused matMul with 2D bias not yet
                                  // supported.
    ]
  },
  {
    include: 'maxPool',
    excludes: [
      'maxPoolBackprop',   // Not yet implemented.
      'ignores NaNs',      // Actual != expected.
      'maxPoolWithArgmax'  // Not yet implemented.
    ]
  },
  {include: 'cropAndResize'},
  {include: 'resizeBilinear'},
  {include: 'resizeNearestNeighbor'},
  {
    include: 'matmul ',
    excludes: [
      'valueAndGradients',         // Gradients not defined yet
      'gradient',                  // Gradients not defined yet
      'zero in its shape',         // Zero in shapes aren't supported yet
      'matmul followed by mul',    // mul not supported yet
      'upcasts',                   // Upcasting not supported yet.
      'fused A x B with 2d bias',  // Fused matMul with 2D bias not yet
                                   // supported.
    ]
  },
  {
    include: 'depthwiseConv2D ',
    excludes: [
      'broadcasted bias',  // Broadcasted bias not yet supported.
      'gradient',          // Gradients not defined yet.
      'NCHW',              // xnn pack does not support channels first.
    ]
  },
  {
    include: 'conv2d ',
    excludes: [
      'broadcasted bias',  // Broadcasted bias not yet supported.
      'gradient',          // Gradients not defined yet.
      'backProp input x=[2,3,3,1] f=[2,2,1,1] s=1 p=0',  // Gradients not
                                                         // defined.
      'NCHW',  // xnn pack does not support channels first.
      // Issue: https://github.com/tensorflow/tfjs/issues/3104.
      // Actual != expected.
      'relu bias stride 2 x=[1,8,8,16] f=[3,3,16,1] s=[2,2] d=8 p=same',
      'prelu bias stride 2 x=[1,8,8,16] f=[3,3,16,1] s=[2,2] d=8 p=same',
    ]
  },
  {include: 'conv2dTranspose ', excludes: ['gradient']},
  {
    include: 'prelu ',
    excludes: [
      'gradient',   // Gradient is missing.
      'derivative'  // Missing gradient.
    ]
  },
  {
    include: ' cast ',
    excludes: [
      'complex',  // Complex numbers not yet implemented.
      'shallow slice an input that was cast'  // Slice is not implemented.
    ]
  },
  {
    include: 'gather',
    excludes: [
      'gradient'  // Not yet implemented.
    ]
  },
  {
    include: 'sigmoid ',
    excludes: [
      'sigmoidCrossEntropy',  // Not yet implemented.
      'gradient'              // Not yet implemented.
    ]
  },
  {include: 'scatterND '},
  {include: 'tensorScatterUpdate '},
  {
    include: 'abs ',
    excludes: [
      'gradient',  // Not yet implemented.
      'complex'    // Complex numbers not supported yet.
    ]
  },
  {
    include: 'sub ',
    excludes: [
      'complex',   // Complex numbers not yet implemented.
      'gradient',  // Not yet implemented.
      'upcasts',   // Upcasting not supported yet.
    ]
  },
  {
    include: 'mul ',
    excludes: [
      'complex',   // Complex numbers not yet supported.
      'gradient',  // Gradient not defined yet.
    ]
  },
  {
    include: 'div ',
    excludes: [
      'gradient',  // Gradient not defined yet.
      'upcasts',   // Cast not supported yet.
      'divNoNan'   // divNoNan not yet implemented.
    ]
  },
  {
    include: 'batchNorm',
    excludes: [
      'gradient'  // Gradient is missing.
    ]
  },
  {include: 'slice '},
  {include: 'stridedSlice '},
  {include: 'rotate '},
  {include: 'rotateWithOffset'},
  {include: 'flipLeftRight '},
  {include: 'square '},
  {include: 'squaredDifference'},
  {
    startsWith: 'min ',
    excludes: [
      '2D, axis=0',  // Permuted axes requires transpose, which is not yet
                     // implemented.
      'index corresponds to start of a non-initial window',  // argMin not yet
                                                             // implemented.,
      'gradient'  // Gradients not yet implemented
    ]
  },
  {
    startsWith: 'max ',
    excludes: [
      'gradient'  // Gradients not yet implemented
    ]
  },
  {
    include: 'concat',
    excludes: [
      'complex',  // Complex numbers not supported yet
      'gradient'  // Split is not yet implemented
    ]
  },
  {include: 'transpose', excludes: ['accepts complex64 input']},
  {include: 'oneHot'},
  {include: 'split'},
  {include: 'pad ', excludes: ['complex', 'zerosLike']},
  {
    include: 'clip',
    excludes: [
      'gradient',
      'propagates NaNs',  // clip delegates to XNNPACK which does not make
                          // guarantees about behavior of nans.
      'basic vec4'        // basic vec4 also includes nans.
    ]
  },
  {include: 'addN'},
  {include: 'nonMaxSuppression'},
  {include: 'argmax', excludes: ['gradient']},
  {include: 'exp '},
  {include: 'elu '},
  {include: 'unstack'},
  {
    include: 'minimum',
    excludes: [
      'gradient',                                 // Not yet implemented.
      'broadcasts 2x1 Tensor2D and 2x2 Tensor2D'  // Broadcasting along inner
                                                  // dims not supported yet.
    ]
  },
  {
    include: 'maximum',
    excludes: [
      'gradient'  // Not yet implemented.
    ]
  },
  {
    include: 'log ',
  },
  {startsWith: 'equal ', excludes: ['string']},
  {include: 'greater ', excludes: ['string']},
  {
    include: 'greaterEqual',
    excludes: [
      'gradient',  // Not yet implemented.
      'string'
    ]
  },
  {include: 'less ', excludes: ['string']},
  {
    include: 'lessEqual',
    excludes: [
      'gradient',  // Not yet implemented.
      'string'
    ]
  },
  {include: 'notEqual', excludes: ['string']},
  {
    include: 'mean ',
    excludes: [
      'axis=0',  // Reduction not supported along inner dimensions.
    ]
  },
  {startsWith: 'reverse'},
  {startsWith: 'sum '},
  {startsWith: 'cumprod'},
  {startsWith: 'cumsum'},
  {startsWith: 'logicalAnd '},
  {startsWith: 'logicalNot '},
  {startsWith: 'logicalOr '},
  {startsWith: 'logicalXor '},
  {
    startsWith: 'tile ',
    excludes: [
      'gradient',      // Gradient not yet implemented.
      'string tensor'  // String tensors not yet implemented.
    ]
  },
  {startsWith: 'sin '},
  {
    startsWith: 'cos ',
    excludes: [
      'gradient',  // Gradient not yet implemented.
    ]
  },
  {
    startsWith: 'cosh',
    excludes: [
      'gradient'  // Gradient not yet implemented.
    ]
  },
  {
    startsWith: 'tan',
    excludes: ['gradient']  // Gradient not yet implemented.

  },
  {
    startsWith: 'tanh ',
    excludes: ['gradient']  // Gradient not yet implemented.
  },
  {
    startsWith: 'rsqrt ',
    excludes: ['gradient']  // Gradient not yet implemented.
  },
  {
    startsWith: 'sqrt ',
    excludes: ['gradient']  // Gradient not yet implemented.
  },
  {
    startsWith: 'where ',
    excludes: [
      '1D condition with higher rank a and b',  // Fill not yet implemented.
      'gradient'                                // Gradient not yet implemented.
    ]
  },
  {
    startsWith: 'zerosLike',
    // Complex numbers not supported yet.
    excludes: ['complex'],
  },
  {
    startsWith: 'onesLike',
    // Complex numbers not supported yet.
    excludes: ['complex'],
  },
  {include: 'prod'},
  {include: 'floor'},
  {include: 'floorDiv'},
  {include: 'topk'},
  {include: 'expandDims'},
  {include: 'stack'},
  {
    include: 'round',
    // Pool is not supported yet.
    excludes: ['pool'],
  },
  {include: 'step kernel'},
  {include: 'ceil'},
  {include: 'mirrorPad'},
  {
    startsWith: 'all',
    excludes: [
      'ignores NaNs'  // Doesn't yet ignore NaN
    ]
  },
  {
    startsWith: 'any',
    excludes: [
      'ignores NaNs'  // Doesn't yet ignore NaN
    ]
  },
  {include: 'image.transform'},
  {include: 'batchToSpaceND'},
  {include: 'spaceToBatchND'},
  {include: 'sparseFillEmptyRows'},
  {include: 'sparseReshape'},
  {include: 'sparseSegmentMean'},
  {include: 'sparseSegmentSum'},
  {startsWith: 'sparseToDense', excludes: ['string']},
  {include: 'stringNGrams'},
  {include: 'stringSplit'},
  {include: 'stringToHashBucketFast'},
  {include: 'reciprocal'},
  {include: 'isNaN'},
  {include: 'atan '},
  {include: 'acos '},
  {include: 'acosh '},
  {include: 'asin '},
  {include: 'asinh '},
  {include: 'diag '},
  {include: 'denseBincount '},
  {include: 'broadcastArgs '},
  {include: 'searchSorted '},
  {include: 'avgPool3d '},
  {include: 'avgPool3dBackprop '},
  {include: 'upperBound '},
  {include: 'lowerBound '},
  {include: 'dilation2d '},
  {include: 'localResponseNormalization '},
  {include: 'log1p '},
  {include: 'atan2 '},
  {include: 'atanh '},
  {include: 'isInf '},
  {include: 'isFinite '},
  {include: 'sign '},
  {include: 'selu '},
  {include: 'softplus '},
  {include: 'linspace'},
  {include: 'bincount'},
<<<<<<< HEAD
  {include: 'unique'},
=======
  {include: 'expm1 '},
  {include: 'multinomial'},
>>>>>>> ff6739dd
];

const customInclude = (testName: string) => {
  // Include all regular describe() tests.
  if (testName.indexOf('test-wasm') < 0) {
    return true;
  }

  // Include all of the wasm specific tests.
  if (testName.startsWith('wasm')) {
    return true;
  }

  return false;
};
setupTestFilters(TEST_FILTERS, customInclude);

beforeAll(setupCachedWasmPaths, 30_000);

// Import and run all the tests from core.
// tslint:disable-next-line:no-imports-from-dist
// tslint:disable-next-line:no-require-imports
require('@tensorflow/tfjs-core/dist/tests');
// Import and run wasm tests
// tslint:disable-next-line:no-require-imports
require('./tests');<|MERGE_RESOLUTION|>--- conflicted
+++ resolved
@@ -407,12 +407,9 @@
   {include: 'softplus '},
   {include: 'linspace'},
   {include: 'bincount'},
-<<<<<<< HEAD
-  {include: 'unique'},
-=======
   {include: 'expm1 '},
   {include: 'multinomial'},
->>>>>>> ff6739dd
+  {include: 'unique'},
 ];
 
 const customInclude = (testName: string) => {
