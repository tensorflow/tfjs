/**
 * @license
 * Copyright 2019 Google LLC. All Rights Reserved.
 * Licensed under the Apache License, Version 2.0 (the "License");
 * you may not use this file except in compliance with the License.
 * You may obtain a copy of the License at
 *
 * http://www.apache.org/licenses/LICENSE-2.0
 *
 * Unless required by applicable law or agreed to in writing, software
 * distributed under the License is distributed on an "AS IS" BASIS,
 * WITHOUT WARRANTIES OR CONDITIONS OF ANY KIND, either express or implied.
 * See the License for the specific language governing permissions and
 * limitations under the License.
 * =============================================================================
 */

// Import core for side effects (e.g. flag registration)
import '@tensorflow/tfjs-core';
// tslint:disable-next-line:no-imports-from-dist
import '@tensorflow/tfjs-core/dist/public/chained_ops/register_all_chained_ops';
// tslint:disable-next-line: no-imports-from-dist
import '@tensorflow/tfjs-core/dist/register_all_gradients';
// Register the wasm backend.
import './index';
// tslint:disable-next-line: no-imports-from-dist
import {setTestEnvs, setupTestFilters, TestFilter} from '@tensorflow/tfjs-core/dist/jasmine_util';
import {setupCachedWasmPaths} from './test_util';

setTestEnvs([{name: 'test-wasm', backendName: 'wasm', isDataSync: true}]);

/**
 * Tests that have these substrings in their name will be included unless one
 * of the strings in excludes appears in the name.
 */
const TEST_FILTERS: TestFilter[] = [
  {
    startsWith: 'tensor ',
    excludes: [
      'complex',     // Complex numbers not supported yet
      'derivative',  // Gradients not yet supported.
      // Downcasting broken, see: https://github.com/tensorflow/tfjs/issues/2590
      'Tensor2D float32 -> bool', 'Tensor2D int32 -> bool'
    ]
  },
  {include: 'softmax'},
  {
    include: 'pow',
    excludes: [
      'gradient'  // zerosLike not defined yet.
    ]
  },
  {
    include: 'add ',
    excludes: [
      'gradient',                        // Gradient is missing.
      'upcasts when dtypes dont match',  // Uses the 'complex' dtype.
      'complex',                         // Complex numbers not supported yet
    ]
  },
  {include: 'depthToSpace'},
  {
    include: 'avgPool',
    excludes: [
      'gradient',   // Not yet implemented.
      'avgPool3d',  // Not yet implemented.
    ]
  },
  {
    include: 'relu',
    excludes: [
      'derivative',               // Not yet implemented.
      'gradient',                 // Not yet implemented.
      'valueAndGradients',        // Not yet implemented.
      'broadcasted bias',         // Not yet implemented.
      'fused A x B with 2d bias'  // Fused matMul with 2D bias not yet
                                  // supported.
    ]
  },
  {
    include: 'maxPool',
    excludes: [
      'maxPoolBackprop',    // Not yet implemented.
      'maxPool3d',          // Not yet implemented.
      'maxPool3dBackprop',  // Not yet implemented.
      'ignores NaNs',       // Actual != expected.
      'maxPoolWithArgmax'   // Not yet implemented.

    ]
  },
  {include: 'cropAndResize'},
  {
    include: 'resizeBilinear',
    excludes: [
      'gradients',  // Not yet implemented.
    ]
  },
  {
    include: 'resizeNearestNeighbor',
    excludes: [
      'gradients',  // Not yet implemented.
    ]
  },
  {
    include: 'matmul ',
    excludes: [
      'valueAndGradients',         // Gradients not defined yet
      'gradient',                  // Gradients not defined yet
      'zero in its shape',         // Zero in shapes aren't supported yet
      'matmul followed by mul',    // mul not supported yet
      'upcasts',                   // Upcasting not supported yet.
      'fused A x B with 2d bias',  // Fused matMul with 2D bias not yet
                                   // supported.
    ]
  },
  {
    include: 'depthwiseConv2D ',
    excludes: [
      'broadcasted bias',  // Broadcasted bias not yet supported.
      'gradient',          // Gradients not defined yet.
      'NCHW',              // xnn pack does not support channels first.
    ]
  },
  {
    include: 'conv2d ',
    excludes: [
      'broadcasted bias',  // Broadcasted bias not yet supported.
      'gradient',          // Gradients not defined yet.
      'backProp input x=[2,3,3,1] f=[2,2,1,1] s=1 p=0',  // Gradients not
                                                         // defined.
      'NCHW',  // xnn pack does not support channels first.
      // Issue: https://github.com/tensorflow/tfjs/issues/3104.
      // Actual != expected.
      'relu bias stride 2 x=[1,8,8,16] f=[3,3,16,1] s=[2,2] d=8 p=same',
      'prelu bias stride 2 x=[1,8,8,16] f=[3,3,16,1] s=[2,2] d=8 p=same',
    ]
  },
  {include: 'conv2dTranspose ', excludes: ['gradient']},
  {
    include: 'prelu ',
    excludes: [
      'gradient',   // Gradient is missing.
      'derivative'  // Missing gradient.
    ]
  },
  {
    include: ' cast ',
    excludes: [
      'complex',  // Complex numbers not yet implemented.
      'shallow slice an input that was cast'  // Slice is not implemented.
    ]
  },
  {
    include: 'gather',
    excludes: [
      'gradient'  // Not yet implemented.
    ]
  },
  {
    include: 'sigmoid ',
    excludes: [
      'sigmoidCrossEntropy',  // Not yet implemented.
      'gradient'              // Not yet implemented.
    ]
  },
  {include: 'scatterND '},
  {
    include: 'abs ',
    excludes: [
      'gradient',  // Not yet implemented.
      'complex'    // Complex numbers not supported yet.
    ]
  },
  {
    include: 'sub ',
    excludes: [
      'complex',   // Complex numbers not yet implemented.
      'gradient',  // Not yet implemented.
      'upcasts',   // Upcasting not supported yet.
    ]
  },
  {
    include: 'mul ',
    excludes: [
      'complex',   // Complex numbers not yet supported.
      'gradient',  // Gradient not defined yet.
    ]
  },
  {
    include: 'div ',
    excludes: [
      'gradient',  // Gradient not defined yet.
      'upcasts',   // Cast not supported yet.
      'divNoNan'   // divNoNan not yet implemented.
    ]
  },
  {
    include: 'batchNorm',
    excludes: [
      'gradient'  // Gradient is missing.
    ]
  },
  {include: 'slice '},
  {include: 'stridedSlice '},
  {include: 'rotate '},
  {include: 'rotateWithOffset'},
  {include: 'flipLeftRight '},
  {include: 'square '},
  {include: 'squaredDifference'},
  {
    startsWith: 'min ',
    excludes: [
      '2D, axis=0',  // Permuted axes requires transpose, which is not yet
                     // implemented.
      'index corresponds to start of a non-initial window',  // argMin not yet
                                                             // implemented.,
      'gradient'  // Gradients not yet implemented
    ]
  },
  {
    startsWith: 'max ',
    excludes: [
      'gradient'  // Gradients not yet implemented
    ]
  },
  {
    include: 'concat',
    excludes: [
      'complex',  // Complex numbers not supported yet
      'gradient'  // Split is not yet implemented
    ]
  },
  {include: 'transpose', excludes: ['accepts complex64 input']},
  {include: 'oneHot'},
  {include: 'split'},
  {include: 'pad ', excludes: ['complex', 'zerosLike']},
  {
    include: 'clip',
    excludes: [
      'gradient',
      'propagates NaNs', // clip delegates to XNNPACK which does not make
                         // guarantees about behavior of nans.
      'basic vec4'       // basic vec4 also includes nans.
    ]
  },
  {include: 'addN'},
  {include: 'nonMaxSuppression'},
  {include: 'argmax', excludes: ['gradient']},
  {include: 'exp '},
  {
    include: 'elu',
    excludes: [
      'derivative',  // Not yet implemented.
      'gradient',    // Not yet implemented.
      'selu'         // Not yet implemented.
    ]
  },
  {include: 'unstack'},
  {
    include: 'minimum',
    excludes: [
      'gradient',                                 // Not yet implemented.
      'broadcasts 2x1 Tensor2D and 2x2 Tensor2D'  // Broadcasting along inner
                                                  // dims not supported yet.
    ]
  },
  {
    include: 'maximum',
    excludes: [
      'gradient'  // Not yet implemented.
    ]
  },
  {
    include: 'log ',
  },
  {startsWith: 'equal ', excludes: ['string']},
  {include: 'greater ', excludes: ['string']},
  {
    include: 'greaterEqual',
    excludes: [
      'gradient',  // Not yet implemented.
      'string'
    ]
  },
  {include: 'less ', excludes: ['string']},
  {
    include: 'lessEqual',
    excludes: [
      'gradient',  // Not yet implemented.
      'string'
    ]
  },
  {include: 'notEqual', excludes: ['string']},
  {
    include: 'mean ',
    excludes: [
      'axis=0',  // Reduction not supported along inner dimensions.
    ]
  },
  {startsWith: 'reverse'},
  {startsWith: 'sum '},
  {startsWith: 'cumprod'},
  {startsWith: 'cumsum'},
  {startsWith: 'logicalAnd '},
  {startsWith: 'logicalNot '},
  {startsWith: 'logicalOr '},
  {startsWith: 'logicalXor '},
  {
    startsWith: 'tile ',
    excludes: [
      'gradient',      // Gradient not yet implemented.
      'string tensor'  // String tensors not yet implemented.
    ]
  },
  {startsWith: 'sin '},
  {
    startsWith: 'cos ',
    excludes: [
      'gradient',  // Gradient not yet implemented.
    ]
  },
  {
    startsWith: 'cosh',
    excludes: [
      'gradient'  // Gradient not yet implemented.
    ]
  },
  {
    startsWith: 'tan',
    excludes: ['gradient']  // Gradient not yet implemented.

  },
  {
    startsWith: 'tanh ',
    excludes: ['gradient']  // Gradient not yet implemented.
  },
  {
    startsWith: 'rsqrt ',
    excludes: ['gradient']  // Gradient not yet implemented.
  },
  {
    startsWith: 'sqrt ',
    excludes: ['gradient']  // Gradient not yet implemented.
  },
  {
    startsWith: 'where ',
    excludes: [
      '1D condition with higher rank a and b',  // Fill not yet implemented.
      'gradient'                                // Gradient not yet implemented.
    ]
  },
  {
    startsWith: 'zerosLike',
    // Complex numbers not supported yet.
    excludes: ['complex'],
  },
  {
    startsWith: 'onesLike',
    // Complex numbers not supported yet.
    excludes: ['complex'],
  },
  {include: 'prod'},
  {include: 'floor'},
  {include: 'floorDiv'},
  {include: 'topk'},
  {include: 'expandDims'},
  {include: 'stack'},
  {
    include: 'round',
    // Pool is not supported yet.
    excludes: ['pool'],
  },
  {include: 'step kernel'},
  {include: 'ceil'},
  {include: 'mirrorPad'},
  {
    startsWith: 'all',
    excludes: [
      'ignores NaNs'  // Doesn't yet ignore NaN
    ]
  },
  {
    startsWith: 'any',
    excludes: [
      'ignores NaNs'  // Doesn't yet ignore NaN
    ]
  },
  {include: 'image.transform'},
  {include: 'batchToSpaceND'},
  {include: 'spaceToBatchND'},
<<<<<<< HEAD
  {include: 'stringNGrams'},
  {include: 'stringSplit'},
  {include: 'stringToHashBucketFast'},
=======
  {include: 'sparseFillEmptyRows'},
  {include: 'sparseReshape'},
  {include: 'sparseSegmentMean'},
  {include: 'sparseSegmentSum'},
>>>>>>> 22417560
];

const customInclude = (testName: string) => {
  // Include all regular describe() tests.
  if (testName.indexOf('test-wasm') < 0) {
    return true;
  }

  // Include all of the wasm specific tests.
  if (testName.startsWith('wasm')) {
    return true;
  }

  return false;
};
setupTestFilters(TEST_FILTERS, customInclude);

beforeAll(setupCachedWasmPaths);

// Import and run all the tests from core.
// tslint:disable-next-line:no-imports-from-dist
// tslint:disable-next-line:no-require-imports
require('@tensorflow/tfjs-core/dist/tests');
// Import and run wasm tests
// tslint:disable-next-line:no-require-imports
require('./tests');<|MERGE_RESOLUTION|>--- conflicted
+++ resolved
@@ -388,16 +388,13 @@
   {include: 'image.transform'},
   {include: 'batchToSpaceND'},
   {include: 'spaceToBatchND'},
-<<<<<<< HEAD
-  {include: 'stringNGrams'},
-  {include: 'stringSplit'},
-  {include: 'stringToHashBucketFast'},
-=======
   {include: 'sparseFillEmptyRows'},
   {include: 'sparseReshape'},
   {include: 'sparseSegmentMean'},
   {include: 'sparseSegmentSum'},
->>>>>>> 22417560
+  {include: 'stringNGrams'},
+  {include: 'stringSplit'},
+  {include: 'stringToHashBucketFast'},
 ];
 
 const customInclude = (testName: string) => {
