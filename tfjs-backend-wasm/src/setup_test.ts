/**
 * @license
 * Copyright 2019 Google LLC. All Rights Reserved.
 * Licensed under the Apache License, Version 2.0 (the "License");
 * you may not use this file except in compliance with the License.
 * You may obtain a copy of the License at
 *
 * http://www.apache.org/licenses/LICENSE-2.0
 *
 * Unless required by applicable law or agreed to in writing, software
 * distributed under the License is distributed on an "AS IS" BASIS,
 * WITHOUT WARRANTIES OR CONDITIONS OF ANY KIND, either express or implied.
 * See the License for the specific language governing permissions and
 * limitations under the License.
 * =============================================================================
 */

// Import Object.fromEntries polyfill for Safari 11
import 'core-js/es/object/from-entries';
// Import core for side effects (e.g. flag registration)
import '@tensorflow/tfjs-core';
// tslint:disable-next-line:no-imports-from-dist
import '@tensorflow/tfjs-core/dist/public/chained_ops/register_all_chained_ops';
// tslint:disable-next-line: no-imports-from-dist
import '@tensorflow/tfjs-core/dist/register_all_gradients';
// Register the wasm backend.
import './index';

// tslint:disable-next-line: no-imports-from-dist
import {setTestEnvs, setupTestFilters, TestFilter} from '@tensorflow/tfjs-core/dist/jasmine_util';

import {setupCachedWasmPaths} from './test_util';

setTestEnvs([{name: 'test-wasm', backendName: 'wasm', isDataSync: true}]);

/**
 * Tests that have these substrings in their name will be included unless one
 * of the strings in excludes appears in the name.
 */
const TEST_FILTERS: TestFilter[] = [
  {
    startsWith: 'tensor ',
    excludes: [
      'complex',     // Complex numbers not supported yet
      'derivative',  // Gradients not yet supported.
      // Downcasting broken, see: https://github.com/tensorflow/tfjs/issues/2590
      'Tensor2D float32 -> bool', 'Tensor2D int32 -> bool'
    ]
  },
  {include: 'softmax'},
  {
    include: 'pow',
    excludes: [
      'gradient'  // zerosLike not defined yet.
    ]
  },
  {
    include: 'add ',
    excludes: [
      'gradient',                        // Gradient is missing.
      'upcasts when dtypes dont match',  // Uses the 'complex' dtype.
      'complex',                         // Complex numbers not supported yet
    ]
  },
  {include: 'depthToSpace'},
  {
    include: 'avgPool ',
    excludes: [
      'gradient',  // Not yet implemented.
    ]
  },
  {
    include: 'relu',
    excludes: [
      'derivative',               // Not yet implemented.
      'gradient',                 // Not yet implemented.
      'valueAndGradients',        // Not yet implemented.
      'broadcasted bias',         // Not yet implemented.
      'fused A x B with 2d bias'  // Fused matMul with 2D bias not yet
                                  // supported.
    ]
  },
  {
    include: 'maxPool',
    excludes: [
      'maxPoolBackprop',   // Not yet implemented.
      'ignores NaNs',      // Actual != expected.
      'maxPoolWithArgmax'  // Not yet implemented.
    ]
  },
  {include: 'cropAndResize'},
  {
    include: 'resizeBilinear',
    excludes: [
      'gradients',  // Not yet implemented.
    ]
  },
  {
    include: 'resizeNearestNeighbor',
    excludes: [
      'gradients',  // Not yet implemented.
    ]
  },
  {
    include: 'matmul ',
    excludes: [
      'valueAndGradients',         // Gradients not defined yet
      'gradient',                  // Gradients not defined yet
      'zero in its shape',         // Zero in shapes aren't supported yet
      'matmul followed by mul',    // mul not supported yet
      'upcasts',                   // Upcasting not supported yet.
      'fused A x B with 2d bias',  // Fused matMul with 2D bias not yet
                                   // supported.
    ]
  },
  {
    include: 'depthwiseConv2D ',
    excludes: [
      'broadcasted bias',  // Broadcasted bias not yet supported.
      'gradient',          // Gradients not defined yet.
      'NCHW',              // xnn pack does not support channels first.
    ]
  },
  {
    include: 'conv2d ',
    excludes: [
      'broadcasted bias',  // Broadcasted bias not yet supported.
      'gradient',          // Gradients not defined yet.
      'backProp input x=[2,3,3,1] f=[2,2,1,1] s=1 p=0',  // Gradients not
                                                         // defined.
      'NCHW',  // xnn pack does not support channels first.
      // Issue: https://github.com/tensorflow/tfjs/issues/3104.
      // Actual != expected.
      'relu bias stride 2 x=[1,8,8,16] f=[3,3,16,1] s=[2,2] d=8 p=same',
      'prelu bias stride 2 x=[1,8,8,16] f=[3,3,16,1] s=[2,2] d=8 p=same',
    ]
  },
  {include: 'conv2dTranspose ', excludes: ['gradient']},
  {
    include: 'prelu ',
    excludes: [
      'gradient',   // Gradient is missing.
      'derivative'  // Missing gradient.
    ]
  },
  {
    include: ' cast ',
    excludes: [
      'complex',  // Complex numbers not yet implemented.
      'shallow slice an input that was cast'  // Slice is not implemented.
    ]
  },
  {
    include: 'gather',
    excludes: [
      'gradient'  // Not yet implemented.
    ]
  },
  {
    include: 'sigmoid ',
    excludes: [
      'sigmoidCrossEntropy',  // Not yet implemented.
      'gradient'              // Not yet implemented.
    ]
  },
  {include: 'scatterND '},
  {include: 'tensorScatterUpdate '},
  {
    include: 'abs ',
    excludes: [
      'gradient',  // Not yet implemented.
      'complex'    // Complex numbers not supported yet.
    ]
  },
  {
    include: 'sub ',
    excludes: [
      'complex',   // Complex numbers not yet implemented.
      'gradient',  // Not yet implemented.
      'upcasts',   // Upcasting not supported yet.
    ]
  },
  {
    include: 'mul ',
    excludes: [
      'complex',   // Complex numbers not yet supported.
      'gradient',  // Gradient not defined yet.
    ]
  },
  {
    include: 'div ',
    excludes: [
      'gradient',  // Gradient not defined yet.
      'upcasts',   // Cast not supported yet.
      'divNoNan'   // divNoNan not yet implemented.
    ]
  },
  {
    include: 'batchNorm',
    excludes: [
      'gradient'  // Gradient is missing.
    ]
  },
  {include: 'slice '},
  {include: 'stridedSlice '},
  {include: 'rotate '},
  {include: 'rotateWithOffset'},
  {include: 'flipLeftRight '},
  {include: 'square '},
  {include: 'squaredDifference'},
  {
    startsWith: 'min ',
    excludes: [
      '2D, axis=0',  // Permuted axes requires transpose, which is not yet
                     // implemented.
      'index corresponds to start of a non-initial window',  // argMin not yet
                                                             // implemented.,
      'gradient'  // Gradients not yet implemented
    ]
  },
  {
    startsWith: 'max ',
    excludes: [
      'gradient'  // Gradients not yet implemented
    ]
  },
  {
    include: 'concat',
    excludes: [
      'complex',  // Complex numbers not supported yet
      'gradient'  // Split is not yet implemented
    ]
  },
  {include: 'transpose', excludes: ['accepts complex64 input']},
  {include: 'oneHot'},
  {include: 'split'},
  {include: 'pad ', excludes: ['complex', 'zerosLike']},
  {
    include: 'clip',
    excludes: [
      'gradient',
      'propagates NaNs',  // clip delegates to XNNPACK which does not make
                          // guarantees about behavior of nans.
      'basic vec4'        // basic vec4 also includes nans.
    ]
  },
  {include: 'addN'},
  {include: 'nonMaxSuppression'},
  {include: 'argmax', excludes: ['gradient']},
  {include: 'exp '},
  {
    include: 'elu ',
    excludes: [
      'selu'  // Not yet implemented.
    ]
  },
  {include: 'unstack'},
  {
    include: 'minimum',
    excludes: [
      'gradient',                                 // Not yet implemented.
      'broadcasts 2x1 Tensor2D and 2x2 Tensor2D'  // Broadcasting along inner
                                                  // dims not supported yet.
    ]
  },
  {
    include: 'maximum',
    excludes: [
      'gradient'  // Not yet implemented.
    ]
  },
  {
    include: 'log ',
  },
  {startsWith: 'equal ', excludes: ['string']},
  {include: 'greater ', excludes: ['string']},
  {
    include: 'greaterEqual',
    excludes: [
      'gradient',  // Not yet implemented.
      'string'
    ]
  },
  {include: 'less ', excludes: ['string']},
  {
    include: 'lessEqual',
    excludes: [
      'gradient',  // Not yet implemented.
      'string'
    ]
  },
  {include: 'notEqual', excludes: ['string']},
  {
    include: 'mean ',
    excludes: [
      'axis=0',  // Reduction not supported along inner dimensions.
    ]
  },
  {startsWith: 'reverse'},
  {startsWith: 'sum '},
  {startsWith: 'cumprod'},
  {startsWith: 'cumsum'},
  {startsWith: 'logicalAnd '},
  {startsWith: 'logicalNot '},
  {startsWith: 'logicalOr '},
  {startsWith: 'logicalXor '},
  {
    startsWith: 'tile ',
    excludes: [
      'gradient',      // Gradient not yet implemented.
      'string tensor'  // String tensors not yet implemented.
    ]
  },
  {startsWith: 'sin '},
  {
    startsWith: 'cos ',
    excludes: [
      'gradient',  // Gradient not yet implemented.
    ]
  },
  {
    startsWith: 'cosh',
    excludes: [
      'gradient'  // Gradient not yet implemented.
    ]
  },
  {
    startsWith: 'tan',
    excludes: ['gradient']  // Gradient not yet implemented.

  },
  {
    startsWith: 'tanh ',
    excludes: ['gradient']  // Gradient not yet implemented.
  },
  {
    startsWith: 'rsqrt ',
    excludes: ['gradient']  // Gradient not yet implemented.
  },
  {
    startsWith: 'sqrt ',
    excludes: ['gradient']  // Gradient not yet implemented.
  },
  {
    startsWith: 'where ',
    excludes: [
      '1D condition with higher rank a and b',  // Fill not yet implemented.
      'gradient'                                // Gradient not yet implemented.
    ]
  },
  {
    startsWith: 'zerosLike',
    // Complex numbers not supported yet.
    excludes: ['complex'],
  },
  {
    startsWith: 'onesLike',
    // Complex numbers not supported yet.
    excludes: ['complex'],
  },
  {include: 'prod'},
  {include: 'floor'},
  {include: 'floorDiv'},
  {include: 'topk'},
  {include: 'expandDims'},
  {include: 'stack'},
  {
    include: 'round',
    // Pool is not supported yet.
    excludes: ['pool'],
  },
  {include: 'step kernel'},
  {include: 'ceil'},
  {include: 'mirrorPad'},
  {
    startsWith: 'all',
    excludes: [
      'ignores NaNs'  // Doesn't yet ignore NaN
    ]
  },
  {
    startsWith: 'any',
    excludes: [
      'ignores NaNs'  // Doesn't yet ignore NaN
    ]
  },
  {include: 'image.transform'},
  {include: 'batchToSpaceND'},
  {include: 'spaceToBatchND'},
  {include: 'sparseFillEmptyRows'},
  {include: 'sparseReshape'},
  {include: 'sparseSegmentMean'},
  {include: 'sparseSegmentSum'},
  {startsWith: 'sparseToDense', excludes: ['string']},
  {include: 'stringNGrams'},
  {include: 'stringSplit'},
  {include: 'stringToHashBucketFast'},
  {include: 'reciprocal'},
  {include: 'isNaN'},
  {include: 'atan '},
  {include: 'acos '},
  {include: 'acosh '},
  {include: 'asin '},
  {include: 'asinh '},
  {include: 'diag '},
  {include: 'denseBincount '},
  {include: 'broadcastArgs '},
  {include: 'searchSorted '},
  {include: 'avgPool3d '},
  {include: 'avgPool3dBackprop '},
  {include: 'upperBound '},
  {include: 'lowerBound '},
<<<<<<< HEAD
  {include: 'log1p '},
=======
  {include: 'dilation2d ', excludes: ['gradient']},
>>>>>>> 25fe40b5
];

const customInclude = (testName: string) => {
  // Include all regular describe() tests.
  if (testName.indexOf('test-wasm') < 0) {
    return true;
  }

  // Include all of the wasm specific tests.
  if (testName.startsWith('wasm')) {
    return true;
  }

  return false;
};
setupTestFilters(TEST_FILTERS, customInclude);

beforeAll(setupCachedWasmPaths, 30_000);

// Import and run all the tests from core.
// tslint:disable-next-line:no-imports-from-dist
// tslint:disable-next-line:no-require-imports
require('@tensorflow/tfjs-core/dist/tests');
// Import and run wasm tests
// tslint:disable-next-line:no-require-imports
require('./tests');<|MERGE_RESOLUTION|>--- conflicted
+++ resolved
@@ -410,11 +410,8 @@
   {include: 'avgPool3dBackprop '},
   {include: 'upperBound '},
   {include: 'lowerBound '},
-<<<<<<< HEAD
+  {include: 'dilation2d ', excludes: ['gradient']},
   {include: 'log1p '},
-=======
-  {include: 'dilation2d ', excludes: ['gradient']},
->>>>>>> 25fe40b5
 ];
 
 const customInclude = (testName: string) => {
