--- conflicted
+++ resolved
@@ -395,9 +395,7 @@
   },
   {include: 'step kernel'},
   {include: 'ceil'},
-<<<<<<< HEAD
   {include: 'mirrorPad'},
-=======
   {
     startsWith: 'all',
     excludes: [
@@ -410,7 +408,6 @@
       'ignores NaNs'  // Doesn't yet ignore NaN
     ]
   },
->>>>>>> e1420f69
 ];
 
 const customInclude = (testName: string) => {
