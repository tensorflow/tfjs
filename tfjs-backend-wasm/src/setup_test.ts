/**
 * @license
 * Copyright 2019 Google LLC. All Rights Reserved.
 * Licensed under the Apache License, Version 2.0 (the "License");
 * you may not use this file except in compliance with the License.
 * You may obtain a copy of the License at
 *
 * http://www.apache.org/licenses/LICENSE-2.0
 *
 * Unless required by applicable law or agreed to in writing, software
 * distributed under the License is distributed on an "AS IS" BASIS,
 * WITHOUT WARRANTIES OR CONDITIONS OF ANY KIND, either express or implied.
 * See the License for the specific language governing permissions and
 * limitations under the License.
 * =============================================================================
 */

// Import Object.fromEntries polyfill for Safari 11
import 'core-js/es/object/from-entries';
// Import core for side effects (e.g. flag registration)
import '@tensorflow/tfjs-core';
// tslint:disable-next-line:no-imports-from-dist
import '@tensorflow/tfjs-core/dist/public/chained_ops/register_all_chained_ops';
// tslint:disable-next-line: no-imports-from-dist
import '@tensorflow/tfjs-core/dist/register_all_gradients';
// Register the wasm backend.
import './index';

// tslint:disable-next-line: no-imports-from-dist
import {setTestEnvs, setupTestFilters, TestFilter} from '@tensorflow/tfjs-core/dist/jasmine_util';

import {setupCachedWasmPaths} from './test_util';

setTestEnvs([{name: 'test-wasm', backendName: 'wasm', isDataSync: true}]);

/**
 * Tests that have these substrings in their name will be included unless one
 * of the strings in excludes appears in the name.
 */
const TEST_FILTERS: TestFilter[] = [
  {
    startsWith: 'tensor ',
    excludes: [
      'complex',     // Complex numbers not supported yet
      'derivative',  // Gradients not yet supported.
      // Downcasting broken, see: https://github.com/tensorflow/tfjs/issues/2590
      'Tensor2D float32 -> bool', 'Tensor2D int32 -> bool'
    ]
  },
  {include: 'softmax'},
  {
    include: 'pow',
    excludes: [
      'gradient'  // zerosLike not defined yet.
    ]
  },
  {
    include: 'add ',
    excludes: [
      'gradient',                        // Gradient is missing.
      'upcasts when dtypes dont match',  // Uses the 'complex' dtype.
      'complex',                         // Complex numbers not supported yet
    ]
  },
  {include: 'depthToSpace'},
  {
    include: 'avgPool ',
    excludes: [
      'gradient',  // Not yet implemented.
    ]
  },
  {
    include: 'relu',
    excludes: [
      'derivative',               // Not yet implemented.
      'gradient',                 // Not yet implemented.
      'valueAndGradients',        // Not yet implemented.
      'broadcasted bias',         // Not yet implemented.
      'fused A x B with 2d bias'  // Fused matMul with 2D bias not yet
                                  // supported.
    ]
  },
  {
    include: 'maxPool',
    excludes: [
      'maxPoolBackprop',   // Not yet implemented.
      'ignores NaNs',      // Actual != expected.
      'maxPoolWithArgmax'  // Not yet implemented.
    ]
  },
  {include: 'cropAndResize'},
  {
    include: 'resizeBilinear',
    excludes: [
      'gradients',  // Not yet implemented.
    ]
  },
  {
    include: 'resizeNearestNeighbor',
    excludes: [
      'gradients',  // Not yet implemented.
    ]
  },
  {
    include: 'matmul ',
    excludes: [
      'valueAndGradients',         // Gradients not defined yet
      'gradient',                  // Gradients not defined yet
      'zero in its shape',         // Zero in shapes aren't supported yet
      'matmul followed by mul',    // mul not supported yet
      'upcasts',                   // Upcasting not supported yet.
      'fused A x B with 2d bias',  // Fused matMul with 2D bias not yet
                                   // supported.
    ]
  },
  {
    include: 'depthwiseConv2D ',
    excludes: [
      'broadcasted bias',  // Broadcasted bias not yet supported.
      'gradient',          // Gradients not defined yet.
      'NCHW',              // xnn pack does not support channels first.
    ]
  },
  {
    include: 'conv2d ',
    excludes: [
      'broadcasted bias',  // Broadcasted bias not yet supported.
      'gradient',          // Gradients not defined yet.
      'backProp input x=[2,3,3,1] f=[2,2,1,1] s=1 p=0',  // Gradients not
                                                         // defined.
      'NCHW',  // xnn pack does not support channels first.
      // Issue: https://github.com/tensorflow/tfjs/issues/3104.
      // Actual != expected.
      'relu bias stride 2 x=[1,8,8,16] f=[3,3,16,1] s=[2,2] d=8 p=same',
      'prelu bias stride 2 x=[1,8,8,16] f=[3,3,16,1] s=[2,2] d=8 p=same',
    ]
  },
  {include: 'conv2dTranspose ', excludes: ['gradient']},
  {
    include: 'prelu ',
    excludes: [
      'gradient',   // Gradient is missing.
      'derivative'  // Missing gradient.
    ]
  },
  {
    include: ' cast ',
    excludes: [
      'complex',  // Complex numbers not yet implemented.
      'shallow slice an input that was cast'  // Slice is not implemented.
    ]
  },
  {
    include: 'gather',
    excludes: [
      'gradient'  // Not yet implemented.
    ]
  },
  {
    include: 'sigmoid ',
    excludes: [
      'sigmoidCrossEntropy',  // Not yet implemented.
      'gradient'              // Not yet implemented.
    ]
  },
  {include: 'scatterND '},
  {include: 'tensorScatterUpdate '},
  {
    include: 'abs ',
    excludes: [
      'gradient',  // Not yet implemented.
      'complex'    // Complex numbers not supported yet.
    ]
  },
  {
    include: 'sub ',
    excludes: [
      'complex',   // Complex numbers not yet implemented.
      'gradient',  // Not yet implemented.
      'upcasts',   // Upcasting not supported yet.
    ]
  },
  {
    include: 'mul ',
    excludes: [
      'complex',   // Complex numbers not yet supported.
      'gradient',  // Gradient not defined yet.
    ]
  },
  {
    include: 'div ',
    excludes: [
      'gradient',  // Gradient not defined yet.
      'upcasts',   // Cast not supported yet.
      'divNoNan'   // divNoNan not yet implemented.
    ]
  },
  {
    include: 'batchNorm',
    excludes: [
      'gradient'  // Gradient is missing.
    ]
  },
  {include: 'slice '},
  {include: 'stridedSlice '},
  {include: 'rotate '},
  {include: 'rotateWithOffset'},
  {include: 'flipLeftRight '},
  {include: 'square '},
  {include: 'squaredDifference'},
  {
    startsWith: 'min ',
    excludes: [
      '2D, axis=0',  // Permuted axes requires transpose, which is not yet
                     // implemented.
      'index corresponds to start of a non-initial window',  // argMin not yet
                                                             // implemented.,
      'gradient'  // Gradients not yet implemented
    ]
  },
  {
    startsWith: 'max ',
    excludes: [
      'gradient'  // Gradients not yet implemented
    ]
  },
  {
    include: 'concat',
    excludes: [
      'complex',  // Complex numbers not supported yet
      'gradient'  // Split is not yet implemented
    ]
  },
  {include: 'transpose', excludes: ['accepts complex64 input']},
  {include: 'oneHot'},
  {include: 'split'},
  {include: 'pad ', excludes: ['complex', 'zerosLike']},
  {
    include: 'clip',
    excludes: [
      'gradient',
      'propagates NaNs',  // clip delegates to XNNPACK which does not make
                          // guarantees about behavior of nans.
      'basic vec4'        // basic vec4 also includes nans.
    ]
  },
  {include: 'addN'},
  {include: 'nonMaxSuppression'},
  {include: 'argmax', excludes: ['gradient']},
  {include: 'exp '},
  {
    include: 'elu ',
    excludes: [
      'selu'  // Not yet implemented.
    ]
  },
  {include: 'unstack'},
  {
    include: 'minimum',
    excludes: [
      'gradient',                                 // Not yet implemented.
      'broadcasts 2x1 Tensor2D and 2x2 Tensor2D'  // Broadcasting along inner
                                                  // dims not supported yet.
    ]
  },
  {
    include: 'maximum',
    excludes: [
      'gradient'  // Not yet implemented.
    ]
  },
  {
    include: 'log ',
  },
  {startsWith: 'equal ', excludes: ['string']},
  {include: 'greater ', excludes: ['string']},
  {
    include: 'greaterEqual',
    excludes: [
      'gradient',  // Not yet implemented.
      'string'
    ]
  },
  {include: 'less ', excludes: ['string']},
  {
    include: 'lessEqual',
    excludes: [
      'gradient',  // Not yet implemented.
      'string'
    ]
  },
  {include: 'notEqual', excludes: ['string']},
  {
    include: 'mean ',
    excludes: [
      'axis=0',  // Reduction not supported along inner dimensions.
    ]
  },
  {startsWith: 'reverse'},
  {startsWith: 'sum '},
  {startsWith: 'cumprod'},
  {startsWith: 'cumsum'},
  {startsWith: 'logicalAnd '},
  {startsWith: 'logicalNot '},
  {startsWith: 'logicalOr '},
  {startsWith: 'logicalXor '},
  {
    startsWith: 'tile ',
    excludes: [
      'gradient',      // Gradient not yet implemented.
      'string tensor'  // String tensors not yet implemented.
    ]
  },
  {startsWith: 'sin '},
  {
    startsWith: 'cos ',
    excludes: [
      'gradient',  // Gradient not yet implemented.
    ]
  },
  {
    startsWith: 'cosh',
    excludes: [
      'gradient'  // Gradient not yet implemented.
    ]
  },
  {
    startsWith: 'tan',
    excludes: ['gradient']  // Gradient not yet implemented.

  },
  {
    startsWith: 'tanh ',
    excludes: ['gradient']  // Gradient not yet implemented.
  },
  {
    startsWith: 'rsqrt ',
    excludes: ['gradient']  // Gradient not yet implemented.
  },
  {
    startsWith: 'sqrt ',
    excludes: ['gradient']  // Gradient not yet implemented.
  },
  {
    startsWith: 'where ',
    excludes: [
      '1D condition with higher rank a and b',  // Fill not yet implemented.
      'gradient'                                // Gradient not yet implemented.
    ]
  },
  {
    startsWith: 'zerosLike',
    // Complex numbers not supported yet.
    excludes: ['complex'],
  },
  {
    startsWith: 'onesLike',
    // Complex numbers not supported yet.
    excludes: ['complex'],
  },
  {include: 'prod'},
  {include: 'floor'},
  {include: 'floorDiv'},
  {include: 'topk'},
  {include: 'expandDims'},
  {include: 'stack'},
  {
    include: 'round',
    // Pool is not supported yet.
    excludes: ['pool'],
  },
  {include: 'step kernel'},
  {include: 'ceil'},
  {include: 'mirrorPad'},
  {
    startsWith: 'all',
    excludes: [
      'ignores NaNs'  // Doesn't yet ignore NaN
    ]
  },
  {
    startsWith: 'any',
    excludes: [
      'ignores NaNs'  // Doesn't yet ignore NaN
    ]
  },
  {include: 'image.transform'},
  {include: 'batchToSpaceND'},
  {include: 'spaceToBatchND'},
  {include: 'sparseFillEmptyRows'},
  {include: 'sparseReshape'},
  {include: 'sparseSegmentMean'},
  {include: 'sparseSegmentSum'},
  {startsWith: 'sparseToDense', excludes: ['string']},
  {include: 'stringNGrams'},
  {include: 'stringSplit'},
  {include: 'stringToHashBucketFast'},
  {include: 'reciprocal'},
  {include: 'isNaN'},
  {include: 'atan '},
  {include: 'acos '},
  {include: 'acosh '},
  {include: 'asin '},
  {include: 'asinh '},
  {include: 'diag '},
  {include: 'denseBincount '},
  {include: 'broadcastArgs '},
<<<<<<< HEAD
  {include: 'dataCached'},
=======
  {include: 'searchSorted '},
  {include: 'avgPool3d '},
  {include: 'avgPool3dBackprop '},
  {include: 'upperBound '},
  {include: 'lowerBound '},
>>>>>>> 5c810668
];

const customInclude = (testName: string) => {
  // Include all regular describe() tests.
  if (testName.indexOf('test-wasm') < 0) {
    return true;
  }

  // Include all of the wasm specific tests.
  if (testName.startsWith('wasm')) {
    return true;
  }

  return false;
};
setupTestFilters(TEST_FILTERS, customInclude);

beforeAll(setupCachedWasmPaths, 30_000);

// Import and run all the tests from core.
// tslint:disable-next-line:no-imports-from-dist
// tslint:disable-next-line:no-require-imports
require('@tensorflow/tfjs-core/dist/tests');
// Import and run wasm tests
// tslint:disable-next-line:no-require-imports
require('./tests');<|MERGE_RESOLUTION|>--- conflicted
+++ resolved
@@ -405,15 +405,12 @@
   {include: 'diag '},
   {include: 'denseBincount '},
   {include: 'broadcastArgs '},
-<<<<<<< HEAD
-  {include: 'dataCached'},
-=======
   {include: 'searchSorted '},
   {include: 'avgPool3d '},
   {include: 'avgPool3dBackprop '},
   {include: 'upperBound '},
   {include: 'lowerBound '},
->>>>>>> 5c810668
+  {include: 'dataCached'},
 ];
 
 const customInclude = (testName: string) => {
