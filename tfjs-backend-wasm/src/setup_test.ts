/**
 * @license
 * Copyright 2019 Google LLC. All Rights Reserved.
 * Licensed under the Apache License, Version 2.0 (the "License");
 * you may not use this file except in compliance with the License.
 * You may obtain a copy of the License at
 *
 * http://www.apache.org/licenses/LICENSE-2.0
 *
 * Unless required by applicable law or agreed to in writing, software
 * distributed under the License is distributed on an "AS IS" BASIS,
 * WITHOUT WARRANTIES OR CONDITIONS OF ANY KIND, either express or implied.
 * See the License for the specific language governing permissions and
 * limitations under the License.
 * =============================================================================
 */

// Import Object.fromEntries polyfill for Safari 11
import 'core-js/es/object/from-entries';
// Import core for side effects (e.g. flag registration)
import '@tensorflow/tfjs-core';
// tslint:disable-next-line:no-imports-from-dist
import '@tensorflow/tfjs-core/dist/public/chained_ops/register_all_chained_ops';
// tslint:disable-next-line: no-imports-from-dist
import '@tensorflow/tfjs-core/dist/register_all_gradients';
// Register the wasm backend.
import './index';

// tslint:disable-next-line: no-imports-from-dist
import {setTestEnvs, setupTestFilters, TestFilter} from '@tensorflow/tfjs-core/dist/jasmine_util';

import {setupCachedWasmPaths} from './test_util';

setTestEnvs([{name: 'test-wasm', backendName: 'wasm', isDataSync: true}]);

/**
 * Tests that have these substrings in their name will be included unless one
 * of the strings in excludes appears in the name.
 */
const TEST_FILTERS: TestFilter[] = [
  {
    startsWith: 'tensor ',
    excludes: [
      'complex',     // Complex numbers not supported yet
      'derivative',  // Gradients not yet supported.
      // Downcasting broken, see: https://github.com/tensorflow/tfjs/issues/2590
      'Tensor2D float32 -> bool', 'Tensor2D int32 -> bool'
    ]
  },
  {include: 'softmax'},
  {
    include: 'pow',
    excludes: [
      'gradient'  // zerosLike not defined yet.
    ]
  },
  {
    include: 'add ',
    excludes: [
      'gradient',                        // Gradient is missing.
      'upcasts when dtypes dont match',  // Uses the 'complex' dtype.
      'complex',                         // Complex numbers not supported yet
    ]
  },
  {include: 'depthToSpace'},
  {
    include: 'avgPool',
    excludes: [
      'gradient',   // Not yet implemented.
      'avgPool3d',  // Not yet implemented.
    ]
  },
  {
    include: 'relu',
    excludes: [
      'derivative',               // Not yet implemented.
      'gradient',                 // Not yet implemented.
      'valueAndGradients',        // Not yet implemented.
      'broadcasted bias',         // Not yet implemented.
      'fused A x B with 2d bias'  // Fused matMul with 2D bias not yet
                                  // supported.
    ]
  },
  {
    include: 'maxPool',
    excludes: [
      'maxPoolBackprop',    // Not yet implemented.
      'maxPool3d',          // Not yet implemented.
      'maxPool3dBackprop',  // Not yet implemented.
      'ignores NaNs',       // Actual != expected.
      'maxPoolWithArgmax'   // Not yet implemented.

    ]
  },
  {include: 'cropAndResize'},
  {
    include: 'resizeBilinear',
    excludes: [
      'gradients',  // Not yet implemented.
    ]
  },
  {
    include: 'resizeNearestNeighbor',
    excludes: [
      'gradients',  // Not yet implemented.
    ]
  },
  {
    include: 'matmul ',
    excludes: [
      'valueAndGradients',         // Gradients not defined yet
      'gradient',                  // Gradients not defined yet
      'zero in its shape',         // Zero in shapes aren't supported yet
      'matmul followed by mul',    // mul not supported yet
      'upcasts',                   // Upcasting not supported yet.
      'fused A x B with 2d bias',  // Fused matMul with 2D bias not yet
                                   // supported.
    ]
  },
  {
    include: 'depthwiseConv2D ',
    excludes: [
      'broadcasted bias',  // Broadcasted bias not yet supported.
      'gradient',          // Gradients not defined yet.
      'NCHW',              // xnn pack does not support channels first.
    ]
  },
  {
    include: 'conv2d ',
    excludes: [
      'broadcasted bias',  // Broadcasted bias not yet supported.
      'gradient',          // Gradients not defined yet.
      'backProp input x=[2,3,3,1] f=[2,2,1,1] s=1 p=0',  // Gradients not
                                                         // defined.
      'NCHW',  // xnn pack does not support channels first.
      // Issue: https://github.com/tensorflow/tfjs/issues/3104.
      // Actual != expected.
      'relu bias stride 2 x=[1,8,8,16] f=[3,3,16,1] s=[2,2] d=8 p=same',
      'prelu bias stride 2 x=[1,8,8,16] f=[3,3,16,1] s=[2,2] d=8 p=same',
    ]
  },
  {include: 'conv2dTranspose ', excludes: ['gradient']},
  {
    include: 'prelu ',
    excludes: [
      'gradient',   // Gradient is missing.
      'derivative'  // Missing gradient.
    ]
  },
  {
    include: ' cast ',
    excludes: [
      'complex',  // Complex numbers not yet implemented.
      'shallow slice an input that was cast'  // Slice is not implemented.
    ]
  },
  {
    include: 'gather',
    excludes: [
      'gradient'  // Not yet implemented.
    ]
  },
  {
    include: 'sigmoid ',
    excludes: [
      'sigmoidCrossEntropy',  // Not yet implemented.
      'gradient'              // Not yet implemented.
    ]
  },
  {include: 'scatterND '},
  {include: 'tensorScatterUpdate '},
  {
    include: 'abs ',
    excludes: [
      'gradient',  // Not yet implemented.
      'complex'    // Complex numbers not supported yet.
    ]
  },
  {
    include: 'sub ',
    excludes: [
      'complex',   // Complex numbers not yet implemented.
      'gradient',  // Not yet implemented.
      'upcasts',   // Upcasting not supported yet.
    ]
  },
  {
    include: 'mul ',
    excludes: [
      'complex',   // Complex numbers not yet supported.
      'gradient',  // Gradient not defined yet.
    ]
  },
  {
    include: 'div ',
    excludes: [
      'gradient',  // Gradient not defined yet.
      'upcasts',   // Cast not supported yet.
      'divNoNan'   // divNoNan not yet implemented.
    ]
  },
  {
    include: 'batchNorm',
    excludes: [
      'gradient'  // Gradient is missing.
    ]
  },
  {include: 'slice '},
  {include: 'stridedSlice '},
  {include: 'rotate '},
  {include: 'rotateWithOffset'},
  {include: 'flipLeftRight '},
  {include: 'square '},
  {include: 'squaredDifference'},
  {
    startsWith: 'min ',
    excludes: [
      '2D, axis=0',  // Permuted axes requires transpose, which is not yet
                     // implemented.
      'index corresponds to start of a non-initial window',  // argMin not yet
                                                             // implemented.,
      'gradient'  // Gradients not yet implemented
    ]
  },
  {
    startsWith: 'max ',
    excludes: [
      'gradient'  // Gradients not yet implemented
    ]
  },
  {
    include: 'concat',
    excludes: [
      'complex',  // Complex numbers not supported yet
      'gradient'  // Split is not yet implemented
    ]
  },
  {include: 'transpose', excludes: ['accepts complex64 input']},
  {include: 'oneHot'},
  {include: 'split'},
  {include: 'pad ', excludes: ['complex', 'zerosLike']},
  {
    include: 'clip',
    excludes: [
      'gradient',
      'propagates NaNs',  // clip delegates to XNNPACK which does not make
                          // guarantees about behavior of nans.
      'basic vec4'        // basic vec4 also includes nans.
    ]
  },
  {include: 'addN'},
  {include: 'nonMaxSuppression'},
  {include: 'argmax', excludes: ['gradient']},
  {include: 'exp '},
  {
    include: 'elu',
    excludes: [
      'derivative',  // Not yet implemented.
      'gradient',    // Not yet implemented.
      'selu'         // Not yet implemented.
    ]
  },
  {include: 'unstack'},
  {
    include: 'minimum',
    excludes: [
      'gradient',                                 // Not yet implemented.
      'broadcasts 2x1 Tensor2D and 2x2 Tensor2D'  // Broadcasting along inner
                                                  // dims not supported yet.
    ]
  },
  {
    include: 'maximum',
    excludes: [
      'gradient'  // Not yet implemented.
    ]
  },
  {
    include: 'log ',
  },
  {startsWith: 'equal ', excludes: ['string']},
  {include: 'greater ', excludes: ['string']},
  {
    include: 'greaterEqual',
    excludes: [
      'gradient',  // Not yet implemented.
      'string'
    ]
  },
  {include: 'less ', excludes: ['string']},
  {
    include: 'lessEqual',
    excludes: [
      'gradient',  // Not yet implemented.
      'string'
    ]
  },
  {include: 'notEqual', excludes: ['string']},
  {
    include: 'mean ',
    excludes: [
      'axis=0',  // Reduction not supported along inner dimensions.
    ]
  },
  {startsWith: 'reverse'},
  {startsWith: 'sum '},
  {startsWith: 'cumprod'},
  {startsWith: 'cumsum'},
  {startsWith: 'logicalAnd '},
  {startsWith: 'logicalNot '},
  {startsWith: 'logicalOr '},
  {startsWith: 'logicalXor '},
  {
    startsWith: 'tile ',
    excludes: [
      'gradient',      // Gradient not yet implemented.
      'string tensor'  // String tensors not yet implemented.
    ]
  },
  {startsWith: 'sin '},
  {
    startsWith: 'cos ',
    excludes: [
      'gradient',  // Gradient not yet implemented.
    ]
  },
  {
    startsWith: 'cosh',
    excludes: [
      'gradient'  // Gradient not yet implemented.
    ]
  },
  {
    startsWith: 'tan',
    excludes: ['gradient']  // Gradient not yet implemented.

  },
  {
    startsWith: 'tanh ',
    excludes: ['gradient']  // Gradient not yet implemented.
  },
  {
    startsWith: 'rsqrt ',
    excludes: ['gradient']  // Gradient not yet implemented.
  },
  {
    startsWith: 'sqrt ',
    excludes: ['gradient']  // Gradient not yet implemented.
  },
  {
    startsWith: 'where ',
    excludes: [
      '1D condition with higher rank a and b',  // Fill not yet implemented.
      'gradient'                                // Gradient not yet implemented.
    ]
  },
  {
    startsWith: 'zerosLike',
    // Complex numbers not supported yet.
    excludes: ['complex'],
  },
  {
    startsWith: 'onesLike',
    // Complex numbers not supported yet.
    excludes: ['complex'],
  },
  {include: 'prod'},
  {include: 'floor'},
  {include: 'floorDiv'},
  {include: 'topk'},
  {include: 'expandDims'},
  {include: 'stack'},
  {
    include: 'round',
    // Pool is not supported yet.
    excludes: ['pool'],
  },
  {include: 'step kernel'},
  {include: 'ceil'},
  {include: 'mirrorPad'},
  {
    startsWith: 'all',
    excludes: [
      'ignores NaNs'  // Doesn't yet ignore NaN
    ]
  },
  {
    startsWith: 'any',
    excludes: [
      'ignores NaNs'  // Doesn't yet ignore NaN
    ]
  },
  {include: 'image.transform'},
  {include: 'batchToSpaceND'},
  {include: 'spaceToBatchND'},
  {include: 'sparseFillEmptyRows'},
  {include: 'sparseReshape'},
  {include: 'sparseSegmentMean'},
  {include: 'sparseSegmentSum'},
  {include: 'stringNGrams'},
  {include: 'stringSplit'},
  {include: 'stringToHashBucketFast'},
  {include: 'reciprocal'},
  {include: 'isNaN'},
  {include: 'atan '},
  {include: 'acos '},
  {include: 'acosh '},
  {include: 'asin '},
  {include: 'asinh '},
<<<<<<< HEAD
  {include: 'denseBincount '},
  {include: 'broadcastArgs '},
=======
  {include: 'diag '},
  {include: 'denseBincount '},
>>>>>>> da1c2944
];

const customInclude = (testName: string) => {
  // Include all regular describe() tests.
  if (testName.indexOf('test-wasm') < 0) {
    return true;
  }

  // Include all of the wasm specific tests.
  if (testName.startsWith('wasm')) {
    return true;
  }

  return false;
};
setupTestFilters(TEST_FILTERS, customInclude);

beforeAll(setupCachedWasmPaths, 30_000);

// Import and run all the tests from core.
// tslint:disable-next-line:no-imports-from-dist
// tslint:disable-next-line:no-require-imports
require('@tensorflow/tfjs-core/dist/tests');
// Import and run wasm tests
// tslint:disable-next-line:no-require-imports
require('./tests');<|MERGE_RESOLUTION|>--- conflicted
+++ resolved
@@ -407,13 +407,9 @@
   {include: 'acosh '},
   {include: 'asin '},
   {include: 'asinh '},
-<<<<<<< HEAD
+  {include: 'diag '},
   {include: 'denseBincount '},
   {include: 'broadcastArgs '},
-=======
-  {include: 'diag '},
-  {include: 'denseBincount '},
->>>>>>> da1c2944
 ];
 
 const customInclude = (testName: string) => {
