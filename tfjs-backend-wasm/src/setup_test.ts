--- conflicted
+++ resolved
@@ -406,12 +406,9 @@
   {include: 'diag '},
   {include: 'denseBincount '},
   {include: 'broadcastArgs '},
-<<<<<<< HEAD
+  {include: 'searchSorted '},
   {include: 'avgPool3d '},
   {include: 'avgPool3dBackprop '},
-=======
-  {include: 'searchSorted '},
->>>>>>> e57a7c6f
 ];
 
 const customInclude = (testName: string) => {
