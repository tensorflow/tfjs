/**
 * @license
 * Copyright 2019 Google LLC. All Rights Reserved.
 * Licensed under the Apache License, Version 2.0 (the "License");
 * you may not use this file except in compliance with the License.
 * You may obtain a copy of the License at
 *
 * http://www.apache.org/licenses/LICENSE-2.0
 *
 * Unless required by applicable law or agreed to in writing, software
 * distributed under the License is distributed on an "AS IS" BASIS,
 * WITHOUT WARRANTIES OR CONDITIONS OF ANY KIND, either express or implied.
 * See the License for the specific language governing permissions and
 * limitations under the License.
 * =============================================================================
 */

// Import core for side effects (e.g. flag registration)
import '@tensorflow/tfjs-core';
// tslint:disable-next-line:no-imports-from-dist
import '@tensorflow/tfjs-core/dist/public/chained_ops/register_all_chained_ops';
// tslint:disable-next-line: no-imports-from-dist
import '@tensorflow/tfjs-core/dist/register_all_gradients';
// tslint:disable-next-line: no-imports-from-dist
import {setTestEnvs, setupTestFilters, TestFilter} from '@tensorflow/tfjs-core/dist/jasmine_util';

setTestEnvs([{name: 'test-wasm', backendName: 'wasm', isDataSync: true}]);

/**
 * Tests that have these substrings in their name will be included unless one
 * of the strings in excludes appears in the name.
 */
const TEST_FILTERS: TestFilter[] = [
  {
    startsWith: 'tensor ',
    excludes: [
      'complex',     // Complex numbers not supported yet
      'derivative',  // Gradients not yet supported.
      // Downcasting broken, see: https://github.com/tensorflow/tfjs/issues/2590
      'Tensor2D float32 -> bool', 'Tensor2D int32 -> bool'
    ]
  },
  {include: 'softmax'},
  {
    include: 'pow',
    excludes: [
      'gradient',  // zerosLike not defined yet.
      'broadcasting same rank Tensors different shape',  // Broadcasting along
                                                         // inner dims not
                                                         // supported yet.
    ]
  },
  {
    include: 'add ',
    excludes: [
      'gradient',                        // Gradient is missing.
      'upcasts when dtypes dont match',  // Uses the 'complex' dtype.
      'complex',                         // Complex numbers not supported yet
    ]
  },
  {include: 'depthToSpace'},
  {
    include: 'avgPool',
    excludes: [
      'gradient',   // Not yet implemented.
      'avgPool3d',  // Not yet implemented.
    ]
  },
  {
    include: 'relu',
    excludes: [
      'derivative',               // Not yet implemented.
      'gradient',                 // Not yet implemented.
      'valueAndGradients',        // Not yet implemented.
      'broadcasted bias',         // Not yet implemented.
      'fused A x B with 2d bias'  // Fused matMul with 2D bias not yet
                                  // supported.
    ]
  },
  {
    include: 'maxPool',
    excludes: [
      'maxPoolBackprop',    // Not yet implemented.
      'maxPool3d',          // Not yet implemented.
      'maxPool3dBackprop',  // Not yet implemented.
      'ignores NaNs',       // Actual != expected.
      'maxPoolWithArgmax'   // Not yet implemented.

    ]
  },
  {include: 'cropAndResize'},
  {
    include: 'resizeBilinear',
    excludes: [
      'gradients',  // Not yet implemented.
    ]
  },
  {
    include: 'matmul ',
    excludes: [
      'valueAndGradients',         // Gradients not defined yet
      'gradient',                  // Gradients not defined yet
      'zero in its shape',         // Zero in shapes aren't supported yet
      'matmul followed by mul',    // mul not supported yet
      'upcasts',                   // Upcasting not supported yet.
      'fused A x B with elu',      // Fused matMul with elu activation not yet
                                   // supported.
      'fused A x B with 2d bias',  // Fused matMul with 2D bias not yet
                                   // supported.
    ]
  },
  {
    include: 'depthwiseConv2D ',
    excludes: [
      'broadcasted bias',  // Broadcasted bias not yet supported.
      'gradient',          // Gradients not defined yet.
      'NCHW',              // xnn pack does not support channels first.
    ]
  },
  {
    include: 'conv2d ',
    excludes: [
      'broadcasted bias',  // Broadcasted bias not yet supported.
      'basic with elu',    // Only fused relu, relu6, prelu activations
                           // supported.
      'gradient',          // Gradients not defined yet.
      'backProp input x=[2,3,3,1] f=[2,2,1,1] s=1 p=0',  // Gradients not
                                                         // defined.
      'NCHW',  // xnn pack does not support channels first.
      // Issue: https://github.com/tensorflow/tfjs/issues/3104.
      // Actual != expected.
      'relu bias stride 2 x=[1,8,8,16] f=[3,3,16,1] s=[2,2] d=8 p=same',
      'prelu bias stride 2 x=[1,8,8,16] f=[3,3,16,1] s=[2,2] d=8 p=same',
    ]
  },
  {
    include: 'prelu ',
    excludes: [
      'gradient',   // Gradient is missing.
      'derivative'  // Missing gradient.
    ]
  },
  {
    include: ' cast ',
    excludes: [
      'complex',  // Complex numbers not yet implemented.
      'shallow slice an input that was cast'  // Slice is not implemented.
    ]
  },
  {
    include: 'gather',
    excludes: [
      'gradient'  // Not yet implemented.
    ]
  },
  {
    include: 'sigmoid ',
    excludes: [
      'sigmoidCrossEntropy',  // Not yet implemented.
      'gradient'              // Not yet implemented.
    ]
  },
  {include: 'scatterND '},
  {
    include: 'abs ',
    excludes: [
      'gradient',  // Not yet implemented.
      'complex'    // Complex numbers not supported yet.
    ]
  },
  {
    include: 'sub ',
    excludes: [
      'complex',   // Complex numbers not yet implemented.
      'gradient',  // Not yet implemented.
      'upcasts',   // Upcasting not supported yet.
    ]
  },
  {
    include: 'mul ',
    excludes: [
      'complex',   // Complex numbers not yet supported.
      'gradient',  // Gradient not defined yet.
    ]
  },
  {
    include: 'div ',
    excludes: [
      'gradient',  // Gradient not defined yet.
      'upcasts',   // Cast not supported yet.
      'divNoNan'   // divNoNan not yet implemented.
    ]
  },
  {
    include: 'batchNorm',
    excludes: [
      'gradient'  // Gradient is missing.
    ]
  },
  {include: 'slice '},
  {include: 'stridedSlice '},
  {include: 'rotate '},
  {include: 'flipLeftRight '},
  {include: 'square '},
  {include: 'squaredDifference'},
  {
    startsWith: 'min ',
    excludes: [
      '2D, axis=0',  // Permuted axes requires transpose, which is not yet
                     // implemented.
      'index corresponds to start of a non-initial window',  // argMin not yet
                                                             // implemented.,
      'gradient',     // Gradients not yet implemented
      'ignores NaNs'  // Doesn't yet ignore NaN
    ]
  },
  {
    startsWith: 'max ',
    excludes: [
      'gradient',     // Gradients not yet implemented
      'ignores NaNs'  // Doesn't yet ignore NaN
    ]
  },
  {
    include: 'concat',
    excludes: [
      'complex',  // Complex numbers not supported yet
      'gradient'  // Split is not yet implemented
    ]
  },
  {include: 'transpose'},
  {include: 'oneHot'},
  {include: 'split'},
  {include: 'pad ', excludes: ['complex', 'zerosLike']},
  {
    include: 'clip',
    excludes: [
      'gradient',
      'propagates NaNs'  // clip delegates to XNNPACK which does not make
                         // guarantees about behavior of nans.
    ]
  },
  {include: 'addN'},
  {include: 'nonMaxSuppression'},
  {include: 'argmax', excludes: ['gradient']},
  {include: 'exp '},
  {include: 'unstack'},
  {
    include: 'minimum',
    excludes: [
      'gradient',                                 // Not yet implemented.
      'broadcasts 2x1 Tensor2D and 2x2 Tensor2D'  // Broadcasting along inner
                                                  // dims not supported yet.
    ]
  },
  {
    include: 'maximum',
    excludes: [
      'gradient',                                 // Not yet implemented.
      'broadcasts 2x1 Tensor2D and 2x2 Tensor2D'  // Broadcasting along inner
                                                  // dims not supported yet.
    ]
  },
  {
    include: 'log ',
  },
  {
    startsWith: 'equal ',
    excludes: [
      'broadcasting Tensor2D shapes',  // Broadcasting along outer dims not
                                       // supported yet.
      'broadcasting Tensor3D shapes',  // Same as above.
      'broadcasting Tensor4D shapes'   // Same as above.
    ]
  },
  {
    include: 'greater ',
    excludes: [
      'broadcasting Tensor2D shapes',  // Broadcasting along outer dims not
                                       // supported yet.
      'broadcasting Tensor3D shapes',  // Same as above.
      'broadcasting Tensor4D shapes'   // Same as above.
    ]
  },
  {
    include: 'greaterEqual',
    excludes: [
      'gradient',                      // Not yet implemented.
      'broadcasting Tensor2D shapes',  // Broadcasting along outer dims not
                                       // supported yet.
      'broadcasting Tensor3D shapes',  // Same as above.
      'broadcasting Tensor4D shapes'   // Same as above.
    ]
  },
  {
    include: 'less ',
    excludes: [
      'broadcasting Tensor2D shapes',   // Broadcasting along outer dims not
                                        // supported yet.
      'broadcasting Tensor3D shapes',   // Same as above.
      'broadcasting Tensor3D float32',  // Same as above.
      'broadcasting Tensor4D shapes'    // Same as above.
    ]
  },
  {
    include: 'lessEqual',
    excludes: [
      'gradient',                       // Not yet implemented.
      'broadcasting Tensor2D shapes',   // Broadcasting along outer dims not
                                        // supported yet.
      'broadcasting Tensor3D shapes',   // Same as above.
      'broadcasting Tensor3D float32',  // Same as above.
      'broadcasting Tensor4D shapes'    // Same as above.
    ]
  },
  {
    include: 'notEqual',
    excludes: [
      'broadcasting Tensor2D shapes',  // Broadcasting along outer dims not
                                       // supported yet.
      'broadcasting Tensor3D shapes',  // Same as above.
      'broadcasting Tensor4D shapes'   // Same as above.
    ]
  },
  {
    include: 'mean ',
    excludes: [
      'axis=0',  // Reduction not supported along inner dimensions.
    ]
  },
  {startsWith: 'reverse'},
  {startsWith: 'sum '},
  {startsWith: 'cumsum'},
  {
    startsWith: 'logicalAnd ',
    excludes: [
      'broadcasting Tensor2D shapes',  // Broadcasting along outer dimensions
                                       // not yet supported.
      'broadcasting Tensor3D shapes',  // Same as above.
      'broadcasting Tensor4D shapes',  // Same as above.
    ]
  },
  {
    startsWith: 'tile ',
    excludes: [
      'gradient',      // Gradient not yet implemented.
      'string tensor'  // String tensors not yet implemented.
    ]
  },
  {startsWith: 'sin '},
  {
    startsWith: 'cos ',
    excludes: [
      'gradient',  // Gradient not yet implemented.
    ]
  },
  {
    startsWith: 'tanh ',
    excludes: ['gradient']  // Gradient not yet implemented.
  },
  {
    startsWith: 'rsqrt ',
    excludes: ['gradient']  // Gradient not yet implemented.
  },
  {
    startsWith: 'sqrt ',
    excludes: ['gradient']  // Gradient not yet implemented.
  },
  {
    startsWith: 'where ',
    excludes: [
      '1D condition with higher rank a and b',  // Fill not yet implemented.
      'gradient'                                // Gradient not yet implemented.
    ]
  },
  {
    startsWith: 'zerosLike',
    // Complex numbers not supported yet.
    excludes: ['complex'],
  },
  {
    startsWith: 'onesLike',
    // Complex numbers not supported yet.
    excludes: ['complex'],
  },
  {include: 'prod'},
  {include: 'floor'},
  {include: 'topk'},
  {include: 'expandDims'},
  {include: 'stack'},
  {
    include: 'round',
    // Pool is not supported yet.
    excludes: ['pool'],
  },
<<<<<<< HEAD
=======
  {include: 'step kernel'},
>>>>>>> ecece1eb
];

const customInclude = (testName: string) => {
  // Include all regular describe() tests.
  if (testName.indexOf('test-wasm') < 0) {
    return true;
  }

  // Include all of the wasm specific tests.
  if (testName.startsWith('wasm')) {
    return true;
  }

  return false;
};
setupTestFilters(TEST_FILTERS, customInclude);

// Import and run all the tests from core.
// tslint:disable-next-line:no-imports-from-dist
import '@tensorflow/tfjs-core/dist/tests';<|MERGE_RESOLUTION|>--- conflicted
+++ resolved
@@ -393,10 +393,7 @@
     // Pool is not supported yet.
     excludes: ['pool'],
   },
-<<<<<<< HEAD
-=======
   {include: 'step kernel'},
->>>>>>> ecece1eb
 ];
 
 const customInclude = (testName: string) => {
