--- conflicted
+++ resolved
@@ -407,13 +407,10 @@
   {include: 'denseBincount '},
   {include: 'broadcastArgs '},
   {include: 'searchSorted '},
-<<<<<<< HEAD
+  {include: 'avgPool3d '},
+  {include: 'avgPool3dBackprop '},
   {include: 'upperBound '},
   {include: 'lowerBound '},
-=======
-  {include: 'avgPool3d '},
-  {include: 'avgPool3dBackprop '},
->>>>>>> 49d27465
 ];
 
 const customInclude = (testName: string) => {
