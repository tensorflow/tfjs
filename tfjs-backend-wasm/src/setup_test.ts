--- conflicted
+++ resolved
@@ -78,13 +78,7 @@
   {
     include: 'maxPool',
     excludes: [
-<<<<<<< HEAD
-      'maxPoolBackprop',  // Not yet implemented.
-      'ignores NaNs',     // Actual != expected.
-=======
       'ignores NaNs',      // Actual != expected.
-      'maxPoolWithArgmax'  // Not yet implemented.
->>>>>>> 03b43693
     ]
   },
   {include: 'cropAndResize'},
