--- conflicted
+++ resolved
@@ -407,11 +407,8 @@
   {include: 'softplus '},
   {include: 'linspace'},
   {include: 'bincount'},
-<<<<<<< HEAD
+  {include: 'expm1 '},
   {include: 'multinomial'},
-=======
-  {include: 'expm1 '},
->>>>>>> e85305ec
 ];
 
 const customInclude = (testName: string) => {
