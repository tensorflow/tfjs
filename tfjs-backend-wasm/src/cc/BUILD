load(":build_defs.bzl", "tfjs_cc_library", "tfjs_unit_test")

# Emcripten produces a much larger wasm bundle unless the cc_binary has srcs
# explicitly pointing to files with exported methods (EMSCRIPTEN_KEEPALIVE).
KERNELS_WITH_KEEPALIVE = glob(
  ["kernels/*.cc"],
  exclude = ["**/*_test.cc"],
)

cc_binary(
    name = "tfjs-backend-wasm.js",
    srcs = ['backend.cc'] + KERNELS_WITH_KEEPALIVE,
    linkopts = [
        "-s ALLOW_MEMORY_GROWTH=1",
        "-s DEFAULT_LIBRARY_FUNCS_TO_INCLUDE=[]",
        "-s DISABLE_EXCEPTION_CATCHING=1",
        "-s FILESYSTEM=0",
        "-s EXIT_RUNTIME=0",
        "-s EXPORTED_FUNCTIONS='[\"_malloc\", \"_free\"]'",
        "-s EXTRA_EXPORTED_RUNTIME_METHODS='[\"cwrap\"]'",
        "-s MODULARIZE=1",
        "-s EXPORT_NAME=WasmBackendModule",
        "-s MALLOC=emmalloc",
    ],
    deps = [
        ":backend",
        ":all_kernels",
    ],
)

test_suite(
  name = "cc_tests"
)

## Library

tfjs_cc_library(
  name = "backend",
  srcs = ["backend.cc"],
  hdrs = ["backend.h"],
  deps = [
    ":check_macros",
    ":util",
    "@xnnpack//:xnnpack_operators_nhwc_f32",
  ],
)

tfjs_unit_test(
  name = "backend_tests",
  srcs = glob(["*_test.cc"]),
  deps = [
    ":backend",
    ":util",
    ":Prelu",
  ]
)

tfjs_cc_library(
  name = "binary",
  hdrs = ["binary.h"],
  srcs = ["binary.cc"],
  deps = [
    ":backend",
  ],
)

tfjs_cc_library(
  name = "check_macros",
  srcs = ["check_macros.h"],
  deps = [
    ":util",
  ],
)

tfjs_cc_library(
  name = "clamp_impl",
  hdrs = ["clamp_impl.h"],
  srcs = ["clamp_impl.cc"],
  deps = [
    ":backend",
    ":util"
  ],
)

tfjs_cc_library(
  name = "conv2d_impl",
  hdrs = ["conv2d_impl.h"],
  srcs = ["conv2d_impl.cc"],
  deps = [
    ":backend",
    ":transpose_impl",
    ":prelu_impl",
    ":util",
  ],
)

tfjs_cc_library(
  name = "interpolate_bilinear_impl",
  hdrs = ["interpolate_bilinear_impl.h"],
  srcs = ["interpolate_bilinear_impl.cc"],
  deps = [
    ":backend",
    ":util"
  ],
)

tfjs_cc_library(
  name = "prelu_impl",
  hdrs = ["prelu_impl.h"],
  srcs = ["prelu_impl.cc"],
  deps = [
    ":backend",
    ":util"
  ],
)

tfjs_cc_library(
  name = "transpose_impl",
  hdrs = ["transpose_impl.h"],
  srcs = ["transpose_impl.cc"],
  deps = [":util"],
)

tfjs_cc_library(
  name = "util",
  hdrs = ["util.h"],
  srcs = ["util.cc"],
)

tfjs_cc_library(
  name = "unary",
  srcs = ["unary.h"],
  deps = [
    ":backend",
  ],
)

# Kernels

tfjs_cc_library(
  name = "all_kernels",
  deps = [
    ":Abs",
    ":Add",
    ":AvgPool",
    ":AddN",
    ":ArgMax",
    ":BatchMatMul",
    ":Div",
    ":ClipByValue",
    ":CropAndResize",
    ":Conv2D",
    ":DepthwiseConv2dNative",
    ":Exp",
    ":FloorDiv",
    ":FusedBatchNorm",
    ":FusedConv2D",
    ":FusedDepthwiseConv2D",
    ":Max",
    ":Maximum",
    ":MaxPool",
    ":Minimum",
    ":Min",
    ":Mul",
    ":NonMaxSuppressionV3",
    ":PadV2",
    ":Prelu",
    ":Relu",
    ":Relu6",
    ":ResizeBilinear",
    ":Sigmoid",
    ":Sub",
    ":Transpose",
    ":Greater",
    ":GreaterEqual",
  ]
)

tfjs_cc_library(
  name = "Abs",
  srcs = ["kernels/Abs.cc"],
  deps = [
    ":backend",
    ":unary",
  ],
)

tfjs_cc_library(
  name = "Add",
  srcs = ["kernels/Add.cc"],
  deps = [
    ":backend",
    ":binary",
    ":util",
  ],
)

tfjs_cc_library(
  name = "AddN",
  srcs = ["kernels/AddN.cc"],
  deps = [
    ":backend",
    ":util",
  ],
)

tfjs_cc_library(
  name = "ArgMax",
  srcs = ["kernels/ArgMax.cc"],
  deps = [
    ":backend",
    ":util",
  ],
)

tfjs_cc_library(
  name = "AvgPool",
  srcs = ["kernels/AvgPool.cc"],
  hdrs = ["kernels/AvgPool.h"],
  deps = [
    ":backend",
    ":util"
  ]
)

tfjs_unit_test(
  name = "AvgPool_test",
  srcs = ["kernels/AvgPool_test.cc"],
  deps = [
    ":AvgPool"
  ]
)

tfjs_cc_library(
  name = "BatchMatMul",
  srcs = ["kernels/BatchMatMul.cc"],
  hdrs = ["kernels/BatchMatMul.h"],
  deps = [
    ":backend",
    ":util",
  ],
)

tfjs_unit_test(
  name = "BatchMatMul_test",
  srcs = ["kernels/BatchMatMul_test.cc"],
  deps = [
    ":BatchMatMul",
  ]
)

tfjs_cc_library(
  name = "ClipByValue",
  hdrs = ["kernels/ClipByValue.h"],
  srcs = ["kernels/ClipByValue.cc"],
  deps = [
    ":backend",
    ":util",
  ],
)

tfjs_unit_test(
  name = "ClipByValue_test",
  srcs = ["kernels/ClipByValue_test.cc"],
  deps = [
    ":ClipByValue",
  ]
)

tfjs_cc_library(
  name = "Conv2D",
  srcs = ["kernels/Conv2D.cc"],
  hdrs = ["kernels/Conv2D.h"],
  deps = [
    ":conv2d_impl",
  ],
)

tfjs_unit_test(
  name = "Conv2D_test",
  srcs = ["kernels/Conv2D_test.cc"],
  deps = [
    ":Conv2D",
  ]
)

tfjs_cc_library(
  name = "CropAndResize",
  srcs = ["kernels/CropAndResize.cc"],
  deps = [
    ":backend",
    ":interpolate_bilinear_impl",
    ":util",
  ],
)

tfjs_cc_library(
  name = "DepthwiseConv2dNative",
  srcs = ["kernels/DepthwiseConv2dNative.cc"],
  hdrs = ["kernels/DepthwiseConv2dNative.h"],
  deps = [
    ":conv2d_impl",
  ],
)

tfjs_unit_test(
  name = "DepthwiseConv2dNative_test",
  srcs = ["kernels/DepthwiseConv2dNative_test.cc"],
  deps = [
    ":DepthwiseConv2dNative",
  ]
)

tfjs_cc_library(
  name = "Div",
  srcs = ["kernels/Div.cc"],
  deps = [
    ":backend",
    ":binary",
    ":util",
  ],
)

tfjs_cc_library(
  name = "Exp",
  srcs = ["kernels/Exp.cc"],
  deps = [
    ":backend",
    ":unary",
  ],
)

tfjs_cc_library(
  name = "FloorDiv",
  srcs = ["kernels/FloorDiv.cc"],
  deps = [
    ":backend",
    ":binary",
    ":util",
  ],
)

tfjs_cc_library(
  name = "FusedBatchNorm",
  srcs = ["kernels/FusedBatchNorm.cc"],
  deps = [
    ":backend",
    ":util",
  ],
)

tfjs_cc_library(
  name = "FusedConv2D",
  srcs = ["kernels/FusedConv2D.cc"],
  hdrs = ["kernels/FusedConv2D.h"],
  deps = [
    ":conv2d_impl",
  ],
)

tfjs_unit_test(
  name = "FusedConv2D_test",
  srcs = ["kernels/FusedConv2D_test.cc"],
  deps = [
    ":FusedConv2D",
  ]
)

tfjs_cc_library(
  name = "FusedDepthwiseConv2D",
  srcs = ["kernels/FusedDepthwiseConv2D.cc"],
  hdrs = ["kernels/FusedDepthwiseConv2D.h"],
  deps = [
    ":conv2d_impl",
  ],
)

tfjs_unit_test(
  name = "FusedDepthwiseConv2D_test",
  srcs = ["kernels/FusedDepthwiseConv2D_test.cc"],
  deps = [
    ":FusedDepthwiseConv2D",
  ]
)

tfjs_cc_library(
  name = "Log",
  srcs = ["kernels/Log.cc"],
  deps = [
    ":backend",
    ":unary",
  ],
)

tfjs_cc_library(
  name = "Max",
  srcs = ["kernels/Max.cc"],
  deps = [
    ":backend",
    ":util",
  ],
)

tfjs_cc_library(
  name = "Maximum",
  srcs = ["kernels/Maximum.cc"],
  deps = [
    ":backend",
    ":binary",
    ":util",
  ],
)

tfjs_cc_library(
  name = "MaxPool",
  srcs = ["kernels/MaxPool.cc"],
  hdrs = ["kernels/MaxPool.h"],
  deps = [
    ":backend",
    ":util"
  ]
)

tfjs_unit_test(
  name = "MaxPool_test",
  srcs = ["kernels/MaxPool_test.cc"],
  deps = [
    ":MaxPool"
  ]
)

tfjs_cc_library(
  name = "Min",
  srcs = ["kernels/Min.cc"],
  deps = [
    ":backend",
    ":util",
  ],
)

tfjs_cc_library(
  name = "Minimum",
  srcs = ["kernels/Minimum.cc"],
  deps = [
    ":backend",
    ":binary",
    ":util",
  ],
)

tfjs_cc_library(
  name = "Mul",
  srcs = ["kernels/Mul.cc"],
  deps = [
    ":backend",
    ":binary",
    ":util",
  ],
)

tfjs_cc_library(
  name = "NonMaxSuppressionV3",
  srcs = ["kernels/NonMaxSuppressionV3.cc"],
  deps = [
    ":backend",
    ":util",
  ],
)

tfjs_cc_library(
  name = "PadV2",
  srcs = ["kernels/PadV2.cc"],
  deps = [
    ":backend",
    ":util",
  ],
)

tfjs_cc_library(
  name = "Prelu",
  srcs = ["kernels/Prelu.cc"],
  hdrs = ["kernels/Prelu.h"],
  deps = [
    ":backend",
    ":util",
    ":prelu_impl",
  ],
)

tfjs_unit_test(
  name = "Prelu_test",
  srcs = ["kernels/Prelu_test.cc"],
  deps = [
    ":Prelu",
  ]
)

tfjs_cc_library(
  name = "Relu",
  srcs = ["kernels/Relu.cc"],
  deps = [
    ":backend",
    ":clamp_impl",
    ":unary",
  ],
)

tfjs_cc_library(
  name = "Relu6",
  srcs = ["kernels/Relu6.cc"],
  deps = [
    ":backend",
    ":clamp_impl",
    ":unary",
  ],
)

tfjs_cc_library(
  name = "ResizeBilinear",
  srcs = ["kernels/ResizeBilinear.cc"],
  hdrs = ["kernels/ResizeBilinear.h"],
  deps = [
    ":backend",
    ":util",
  ],
)

tfjs_unit_test(
  name = "ResizeBilinear_test",
  srcs = ["kernels/ResizeBilinear_test.cc"],
  deps = [
    ":ResizeBilinear",
  ]
)

tfjs_cc_library(
  name = "Sigmoid",
  srcs = ["kernels/Sigmoid.cc"],
  deps = [
    ":backend",
    ":unary",
  ],
)

tfjs_cc_library(
  name = "Square",
  srcs = ["kernels/Square.cc"],
  deps = [
    ":backend",
    ":unary",
  ],
)

tfjs_cc_library(
<<<<<<< HEAD
  name = "Greater",
  srcs = ["kernels/Greater.cc"],
  deps = [
    ":backend",
    ":binary",
    ":util",
  ],
)

tfjs_cc_library(
  name = "GreaterEqual",
  srcs = ["kernels/GreaterEqual.cc"],
  deps = [
    ":backend",
    ":binary",
    ":util",
  ],
)

tfjs_cc_library(
  name = "util",
  hdrs = ["util.h"],
  srcs = ["util.cc"],
)

test_suite(
  name = "cc_tests"
)

tfjs_unit_test(
  name = "backend_tests",
  srcs = glob(["*_test.cc"]),
=======
  name = "Sub",
  srcs = ["kernels/Sub.cc"],
>>>>>>> 60a91b8d
  deps = [
    ":backend",
    ":binary",
    ":util",
  ],
)

tfjs_cc_library(
  name = "Transpose",
  srcs = ["kernels/Transpose.cc"],
  deps = [
    ":backend",
    ":util",
    ":transpose_impl",
  ],
)<|MERGE_RESOLUTION|>--- conflicted
+++ resolved
@@ -384,6 +384,26 @@
 )
 
 tfjs_cc_library(
+  name = "Greater",
+  srcs = ["kernels/Greater.cc"],
+  deps = [
+    ":backend",
+    ":binary",
+    ":util",
+  ],
+)
+
+tfjs_cc_library(
+  name = "GreaterEqual",
+  srcs = ["kernels/GreaterEqual.cc"],
+  deps = [
+    ":backend",
+    ":binary",
+    ":util",
+  ],
+)
+
+tfjs_cc_library(
   name = "Log",
   srcs = ["kernels/Log.cc"],
   deps = [
@@ -552,43 +572,8 @@
 )
 
 tfjs_cc_library(
-<<<<<<< HEAD
-  name = "Greater",
-  srcs = ["kernels/Greater.cc"],
-  deps = [
-    ":backend",
-    ":binary",
-    ":util",
-  ],
-)
-
-tfjs_cc_library(
-  name = "GreaterEqual",
-  srcs = ["kernels/GreaterEqual.cc"],
-  deps = [
-    ":backend",
-    ":binary",
-    ":util",
-  ],
-)
-
-tfjs_cc_library(
-  name = "util",
-  hdrs = ["util.h"],
-  srcs = ["util.cc"],
-)
-
-test_suite(
-  name = "cc_tests"
-)
-
-tfjs_unit_test(
-  name = "backend_tests",
-  srcs = glob(["*_test.cc"]),
-=======
   name = "Sub",
   srcs = ["kernels/Sub.cc"],
->>>>>>> 60a91b8d
   deps = [
     ":backend",
     ":binary",
