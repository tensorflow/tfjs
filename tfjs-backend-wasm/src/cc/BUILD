load(":build_defs.bzl", "tfjs_cc_library", "tfjs_unit_test")

# Emcripten produces a much larger wasm bundle unless the cc_binary has srcs
# explicitly pointing to files with exported methods (EMSCRIPTEN_KEEPALIVE).
KERNELS_WITH_KEEPALIVE = glob(
  ["kernels/*.cc"],
  exclude = ["**/*_test.cc"],
)

cc_binary(
    name = "tfjs-backend-wasm.js",
    srcs = ['backend.cc'] + KERNELS_WITH_KEEPALIVE,
    linkopts = [
        "-s ALLOW_MEMORY_GROWTH=1",
        "-s DEFAULT_LIBRARY_FUNCS_TO_INCLUDE=[]",
        "-s DISABLE_EXCEPTION_CATCHING=1",
        "-s FILESYSTEM=0",
        "-s EXIT_RUNTIME=0",
        "-s EXPORTED_FUNCTIONS='[\"_malloc\", \"_free\"]'",
        "-s EXTRA_EXPORTED_RUNTIME_METHODS='[\"cwrap\"]'",
        "-s ENVIRONMENT=web",
        "-s MODULARIZE=1",
        "-s EXPORT_NAME=WasmBackendModule",
        "-s MALLOC=emmalloc",
    ],
    deps = [
        ":backend",
        ":all_kernels",
    ],
)

tfjs_cc_library(
  name = "backend",
  srcs = ["backend.cc"],
  hdrs = ["backend.h"],
  deps = [
    ":util",
    "@xnnpack//:xnnpack_operators_nhwc_f32",
  ],
)

tfjs_cc_library(
  name = "unary",
  srcs = ["unary.h"],
  deps = [
    ":backend",
  ],
)

tfjs_cc_library(
  name = "binary",
  srcs = ["binary.h"],
  deps = [
    ":backend",
  ],
)

tfjs_cc_library(
  name = "all_kernels",
  deps = [
    ":Abs",
    ":Add",
    ":BatchMatMul",
<<<<<<< HEAD
    ":CropAndResize",
=======
    ":Conv2D",
>>>>>>> ea83eee6
    ":Div",
    ":Mul",
    ":Prelu",
    ":FusedBatchNorm",
    ":Max",
    ":Min",
    ":Sigmoid",
    ":Sub",
    ":Transpose",
  ]
)

tfjs_cc_library(
  name = "FusedBatchNorm",
  srcs = ["kernels/FusedBatchNorm.cc"],
  deps = [
    ":backend",
    ":util",
  ],
)

tfjs_cc_library(
  name = "Max",
  srcs = ["kernels/Max.cc"],
  deps = [
    ":backend",
    ":util",
  ],
)

tfjs_cc_library(
  name = "Min",
  srcs = ["kernels/Min.cc"],
  deps = [
    ":backend",
    ":util",
  ],
)

tfjs_cc_library(
  name = "Abs",
  srcs = ["kernels/Abs.cc"],
  deps = [
    ":backend",
    ":unary",
  ],
)

tfjs_cc_library(
  name = "Add",
  srcs = ["kernels/Add.cc"],
  deps = [
    ":backend",
    ":binary",
    ":util",
  ],
)

tfjs_cc_library(
  name = "BatchMatMul",
  srcs = ["kernels/BatchMatMul.cc"],
  deps = [
    ":backend",
    ":util",
  ],
)

tfjs_cc_library(
<<<<<<< HEAD
  name = "CropAndResize",
  srcs = ["kernels/CropAndResize.cc"],
=======
  name = "Conv2D",
  srcs = ["kernels/Conv2D.cc"],
  hdrs = ["kernels/Conv2D.h"],
>>>>>>> ea83eee6
  deps = [
    ":backend",
    ":util",
  ],
)

tfjs_cc_library(
  name = "Div",
  srcs = ["kernels/Div.cc"],
  deps = [
    ":backend",
    ":binary",
    ":util",
  ],
)

tfjs_cc_library(
  name = "Mul",
  srcs = ["kernels/Mul.cc"],
  deps = [
    ":backend",
    ":binary",
    ":util",
  ],
)

tfjs_cc_library(
  name = "Prelu",
  srcs = ["kernels/Prelu.cc"],
  hdrs = ["kernels/Prelu.h"],
  deps = [
    ":backend",
    ":util",
  ],
)

tfjs_cc_library(
  name = "Sigmoid",
  srcs = ["kernels/Sigmoid.cc"],
  deps = [
    ":backend",
    ":unary",
  ],
)

tfjs_cc_library(
  name = "Square",
  srcs = ["kernels/Square.cc"],
  deps = [
    ":backend",
    ":unary",
  ],
)

tfjs_cc_library(
  name = "Sub",
  srcs = ["kernels/Sub.cc"],
  deps = [
    ":backend",
    ":binary",
    ":util",
  ],
)

tfjs_cc_library(
  name = "Transpose",
  srcs = ["kernels/Transpose.cc"],
  deps = [
    ":backend",
    ":util",
  ],
)

tfjs_cc_library(
  name = "util",
  hdrs = ["util.h"],
  srcs = ["util.cc"],
)

test_suite(
  name = "cc_tests"
)

tfjs_unit_test(
  name = "backend_tests",
  srcs = glob(["*_test.cc"]),
  deps = [
    ":backend",
    ":util",
    ":Prelu",
  ]
)

tfjs_unit_test(
  name = "Prelu_test",
  srcs = ["kernels/Prelu_test.cc"],
  deps = [
    ":Prelu",
  ]
)

tfjs_unit_test(
  name = "Conv2D_test",
  srcs = ["kernels/Conv2D_test.cc"],
  deps = [
    ":Conv2D",
  ]
)<|MERGE_RESOLUTION|>--- conflicted
+++ resolved
@@ -61,11 +61,8 @@
     ":Abs",
     ":Add",
     ":BatchMatMul",
-<<<<<<< HEAD
     ":CropAndResize",
-=======
     ":Conv2D",
->>>>>>> ea83eee6
     ":Div",
     ":Mul",
     ":Prelu",
@@ -134,14 +131,18 @@
 )
 
 tfjs_cc_library(
-<<<<<<< HEAD
   name = "CropAndResize",
   srcs = ["kernels/CropAndResize.cc"],
-=======
+  deps = [
+    ":backend",
+    ":util",
+  ],
+)
+
+tfjs_cc_library(
   name = "Conv2D",
   srcs = ["kernels/Conv2D.cc"],
   hdrs = ["kernels/Conv2D.h"],
->>>>>>> ea83eee6
   deps = [
     ":backend",
     ":util",
