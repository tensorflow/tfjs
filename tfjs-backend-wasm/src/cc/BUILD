load(":build_defs.bzl", "tfjs_cc_library", "tfjs_unit_test")

# Emcripten produces a much larger wasm bundle unless the cc_binary has srcs
# explicitly pointing to files with exported methods (EMSCRIPTEN_KEEPALIVE).
KERNELS_WITH_KEEPALIVE = glob(
    ["kernels/*.cc"],
    exclude = ["**/*_test.cc"],
)

cc_binary(
    name = "tfjs-backend-wasm.js",
    srcs = ["backend.cc"] + KERNELS_WITH_KEEPALIVE,
    linkopts = [
        "-s ALLOW_MEMORY_GROWTH=1",
        "-s DEFAULT_LIBRARY_FUNCS_TO_INCLUDE=[]",
        "-s DISABLE_EXCEPTION_CATCHING=1",
        "-s FILESYSTEM=0",
        "-s EXIT_RUNTIME=0",
        "-s EXPORTED_FUNCTIONS='[\"_malloc\", \"_free\"]'",
        "-s EXTRA_EXPORTED_RUNTIME_METHODS='[\"cwrap\"]'",
        "-s MODULARIZE=1",
        "-s EXPORT_NAME=WasmBackendModule",
        "-s MALLOC=emmalloc",
    ],
    deps = [
        ":all_kernels",
        ":backend",
    ],
)

cc_binary(
    name = "tfjs-backend-wasm-simd.js",
    srcs = ["backend.cc"] + KERNELS_WITH_KEEPALIVE,
    linkopts = [
        "-s ALLOW_MEMORY_GROWTH=1",
        "-s DEFAULT_LIBRARY_FUNCS_TO_INCLUDE=[]",
        "-s DISABLE_EXCEPTION_CATCHING=1",
        "-s FILESYSTEM=0",
        "-s EXIT_RUNTIME=0",
        "-s EXPORTED_FUNCTIONS='[\"_malloc\", \"_free\"]'",
        "-s EXTRA_EXPORTED_RUNTIME_METHODS='[\"cwrap\"]'",
        "-s MODULARIZE=1",
        "-s EXPORT_NAME=WasmBackendModuleSimd",
        "-s MALLOC=emmalloc",
        "-s SIMD=1",
    ],
    deps = [
        ":all_kernels",
        ":backend",
    ],
)

test_suite(
    name = "cc_tests",
)

## Library

tfjs_cc_library(
    name = "backend",
    srcs = ["backend.cc"],
    hdrs = ["backend.h"],
    deps = [
        ":check_macros",
        ":util",
        "@xnnpack//:xnnpack_operators_nhwc_f32",
    ],
)

tfjs_unit_test(
    name = "backend_tests",
    srcs = glob(["*_test.cc"]),
    deps = [
        ":Prelu",
        ":backend",
        ":util",
    ],
)

tfjs_cc_library(
    name = "binary",
    srcs = ["binary.cc"],
    hdrs = ["binary.h"],
    deps = [
        ":backend",
    ],
)

tfjs_cc_library(
    name = "check_macros",
    srcs = ["check_macros.h"],
    deps = [
        ":util",
    ],
)

tfjs_cc_library(
    name = "clamp_impl",
    srcs = ["clamp_impl.cc"],
    hdrs = ["clamp_impl.h"],
    deps = [
        ":backend",
        ":util",
    ],
)

tfjs_cc_library(
    name = "conv2d_impl",
    srcs = ["conv2d_impl.cc"],
    hdrs = ["conv2d_impl.h"],
    deps = [
        ":backend",
        ":prelu_impl",
        ":transpose_impl",
        ":util",
    ],
)

tfjs_cc_library(
    name = "batch_mat_mul_impl",
    srcs = ["batch_mat_mul_impl.cc"],
    hdrs = ["batch_mat_mul_impl.h"],
    deps = [
        ":backend",
        ":prelu_impl",
        ":transpose_impl",
        ":util",
    ],
)

tfjs_cc_library(
    name = "interpolate_bilinear_impl",
    srcs = ["interpolate_bilinear_impl.cc"],
    hdrs = ["interpolate_bilinear_impl.h"],
    deps = [
        ":backend",
        ":util",
    ],
)

tfjs_cc_library(
    name = "non_max_suppression_impl",
    srcs = ["non_max_suppression_impl.cc"],
    hdrs = ["non_max_suppression_impl.h"],
    deps = [
        ":backend",
    ],
)

tfjs_cc_library(
    name = "prelu_impl",
    srcs = ["prelu_impl.cc"],
    hdrs = ["prelu_impl.h"],
    deps = [
        ":backend",
        ":util",
    ],
)

tfjs_cc_library(
    name = "transpose_impl",
    srcs = ["transpose_impl.cc"],
    hdrs = ["transpose_impl.h"],
    deps = [":util"],
)

tfjs_cc_library(
    name = "util",
    srcs = ["util.cc"],
    hdrs = ["util.h"],
)

tfjs_cc_library(
    name = "unary",
    srcs = ["unary.h"],
    deps = [
        ":backend",
    ],
)

# Kernels

tfjs_cc_library(
    name = "all_kernels",
    deps = [
        ":Abs",
        ":Add",
        ":AddN",
        ":ArgMax",
        ":AvgPool",
        ":BatchMatMul",
        ":ClipByValue",
        ":Conv2D",
        ":Conv2DBackpropInput",
        ":CropAndResize",
        ":DepthwiseConv2dNative",
        ":Div",
        ":Equal",
        ":Exp",
        ":FloorDiv",
        ":FusedBatchNorm",
        ":FusedConv2D",
        ":FusedDepthwiseConv2D",
        ":Gather",
        ":GatherNd",
        ":Greater",
        ":GreaterEqual",
        ":Less",
        ":LessEqual",
        ":Max",
        ":MaxPool",
        ":Maximum",
        ":Min",
        ":Minimum",
        ":Multiply",
        ":Neg",
        ":NonMaxSuppressionV3",
        ":NonMaxSuppressionV5",
        ":NotEqual",
        ":OneHot",
        ":PadV2",
        ":Pow",
        ":Prelu",
        ":Relu",
        ":Relu6",
        ":ResizeBilinear",
<<<<<<< HEAD
        ":Rotate",
=======
        ":Reverse",
>>>>>>> 5a880096
        ":ScatterNd",
        ":SelectV2",
        ":Sigmoid",
        ":Softmax",
        ":Sub",
        ":Tile",
        ":Transpose",
        ":_FusedMatMul",
    ],
)

tfjs_cc_library(
    name = "Abs",
    srcs = ["kernels/Abs.cc"],
    deps = [
        ":backend",
        ":unary",
    ],
)

tfjs_cc_library(
    name = "Add",
    srcs = ["kernels/Add.cc"],
    deps = [
        ":backend",
        ":binary",
        ":util",
    ],
)

tfjs_cc_library(
    name = "AddN",
    srcs = ["kernels/AddN.cc"],
    deps = [
        ":backend",
        ":util",
    ],
)

tfjs_cc_library(
    name = "ArgMax",
    srcs = ["kernels/ArgMax.cc"],
    deps = [
        ":backend",
        ":util",
    ],
)

tfjs_cc_library(
    name = "AvgPool",
    srcs = ["kernels/AvgPool.cc"],
    hdrs = ["kernels/AvgPool.h"],
    deps = [
        ":backend",
        ":util",
    ],
)

tfjs_unit_test(
    name = "AvgPool_test",
    srcs = ["kernels/AvgPool_test.cc"],
    deps = [
        ":AvgPool",
    ],
)

tfjs_cc_library(
    name = "BatchMatMul",
    srcs = ["kernels/BatchMatMul.cc"],
    hdrs = ["kernels/BatchMatMul.h"],
    deps = [
        ":backend",
        ":batch_mat_mul_impl",
        ":util",
    ],
)

tfjs_cc_library(
    name = "_FusedMatMul",
    srcs = ["kernels/_FusedMatMul.cc"],
    hdrs = ["kernels/_FusedMatMul.h"],
    deps = [
        ":backend",
        ":batch_mat_mul_impl",
    ],
)

tfjs_unit_test(
    name = "BatchMatMul_test",
    srcs = ["kernels/BatchMatMul_test.cc"],
    deps = [
        ":BatchMatMul",
    ],
)

tfjs_unit_test(
    name = "_FusedMatMul_test",
    srcs = ["kernels/_FusedMatMul_test.cc"],
    deps = [
        ":_FusedMatMul",
    ],
)

tfjs_cc_library(
    name = "ClipByValue",
    srcs = ["kernels/ClipByValue.cc"],
    hdrs = ["kernels/ClipByValue.h"],
    deps = [
        ":backend",
        ":util",
    ],
)

tfjs_unit_test(
    name = "ClipByValue_test",
    srcs = ["kernels/ClipByValue_test.cc"],
    deps = [
        ":ClipByValue",
    ],
)

tfjs_cc_library(
    name = "Conv2D",
    srcs = ["kernels/Conv2D.cc"],
    hdrs = ["kernels/Conv2D.h"],
    deps = [
        ":backend",
        ":conv2d_impl",
    ],
)

tfjs_unit_test(
    name = "Conv2D_test",
    srcs = ["kernels/Conv2D_test.cc"],
    deps = [
        ":Conv2D",
    ],
)

tfjs_cc_library(
    name = "Conv2DBackpropInput",
    srcs = ["kernels/Conv2DBackpropInput.cc"],
    deps = [
        ":backend",
    ],
)

tfjs_cc_library(
    name = "CropAndResize",
    srcs = ["kernels/CropAndResize.cc"],
    deps = [
        ":backend",
        ":interpolate_bilinear_impl",
        ":util",
    ],
)

tfjs_cc_library(
    name = "DepthwiseConv2dNative",
    srcs = ["kernels/DepthwiseConv2dNative.cc"],
    hdrs = ["kernels/DepthwiseConv2dNative.h"],
    deps = [
        ":backend",
        ":conv2d_impl",
    ],
)

tfjs_unit_test(
    name = "DepthwiseConv2dNative_test",
    srcs = ["kernels/DepthwiseConv2dNative_test.cc"],
    deps = [
        ":DepthwiseConv2dNative",
    ],
)

tfjs_cc_library(
    name = "Div",
    srcs = ["kernels/Div.cc"],
    deps = [
        ":binary",
        ":util",
    ],
)

tfjs_cc_library(
    name = "Equal",
    srcs = ["kernels/Equal.cc"],
    deps = [
        ":binary",
        ":util",
    ],
)

tfjs_cc_library(
    name = "Exp",
    srcs = ["kernels/Exp.cc"],
    deps = [
        ":backend",
        ":unary",
    ],
)

tfjs_cc_library(
    name = "FloorDiv",
    srcs = ["kernels/FloorDiv.cc"],
    deps = [
        ":backend",
        ":binary",
        ":util",
    ],
)

tfjs_cc_library(
    name = "FusedBatchNorm",
    srcs = ["kernels/FusedBatchNorm.cc"],
    deps = [
        ":backend",
        ":util",
    ],
)

tfjs_cc_library(
    name = "FusedConv2D",
    srcs = ["kernels/FusedConv2D.cc"],
    hdrs = ["kernels/FusedConv2D.h"],
    deps = [
        ":conv2d_impl",
    ],
)

tfjs_unit_test(
    name = "FusedConv2D_test",
    srcs = ["kernels/FusedConv2D_test.cc"],
    deps = [
        ":FusedConv2D",
    ],
)

tfjs_cc_library(
    name = "FusedDepthwiseConv2D",
    srcs = ["kernels/FusedDepthwiseConv2D.cc"],
    hdrs = ["kernels/FusedDepthwiseConv2D.h"],
    deps = [
        ":backend",
        ":conv2d_impl",
    ],
)

tfjs_unit_test(
    name = "FusedDepthwiseConv2D_test",
    srcs = ["kernels/FusedDepthwiseConv2D_test.cc"],
    deps = [
        ":FusedDepthwiseConv2D",
    ],
)

tfjs_cc_library(
    name = "Gather",
    srcs = ["kernels/Gather.cc"],
    deps = [
        ":backend",
        ":util",
    ],
)

tfjs_cc_library(
    name = "GatherNd",
    srcs = ["kernels/GatherNd.cc"],
    deps = [
        ":backend",
        ":util",
    ],
)

tfjs_cc_library(
    name = "Greater",
    srcs = ["kernels/Greater.cc"],
    deps = [
        ":backend",
        ":binary",
        ":util",
    ],
)

tfjs_cc_library(
    name = "GreaterEqual",
    srcs = ["kernels/GreaterEqual.cc"],
    deps = [
        ":backend",
        ":binary",
        ":util",
    ],
)

tfjs_cc_library(
    name = "Less",
    srcs = ["kernels/Less.cc"],
    deps = [
        ":backend",
        ":binary",
        ":util",
    ],
)

tfjs_cc_library(
    name = "LessEqual",
    srcs = ["kernels/LessEqual.cc"],
    deps = [
        ":backend",
        ":binary",
        ":util",
    ],
)

tfjs_cc_library(
    name = "NotEqual",
    srcs = ["kernels/NotEqual.cc"],
    deps = [
        ":backend",
        ":binary",
        ":util",
    ],
)

tfjs_cc_library(
    name = "LogicalAnd",
    srcs = ["kernels/LogicalAnd.cc"],
    deps = [
        ":backend",
        ":binary",
        ":util",
    ],
)

tfjs_cc_library(
    name = "Log",
    srcs = ["kernels/Log.cc"],
    deps = [
        ":backend",
        ":unary",
    ],
)

tfjs_cc_library(
    name = "Max",
    srcs = ["kernels/Max.cc"],
    deps = [
        ":backend",
        ":util",
    ],
)

tfjs_cc_library(
    name = "Maximum",
    srcs = ["kernels/Maximum.cc"],
    deps = [
        ":backend",
        ":binary",
        ":util",
    ],
)

tfjs_cc_library(
    name = "MaxPool",
    srcs = ["kernels/MaxPool.cc"],
    hdrs = ["kernels/MaxPool.h"],
    deps = [
        ":backend",
        ":util",
    ],
)

tfjs_unit_test(
    name = "MaxPool_test",
    srcs = ["kernels/MaxPool_test.cc"],
    deps = [
        ":MaxPool",
    ],
)

tfjs_cc_library(
    name = "Min",
    srcs = ["kernels/Min.cc"],
    deps = [
        ":backend",
        ":util",
    ],
)

tfjs_cc_library(
    name = "Minimum",
    srcs = ["kernels/Minimum.cc"],
    deps = [
        ":backend",
        ":binary",
        ":util",
    ],
)

tfjs_cc_library(
    name = "Multiply",
    srcs = ["kernels/Multiply.cc"],
    deps = [
        ":backend",
        ":binary",
        ":util",
    ],
)

tfjs_cc_library(
    name = "Neg",
    srcs = ["kernels/Neg.cc"],
    deps = [
        ":backend",
        ":unary",
    ],
)

tfjs_cc_library(
    name = "NonMaxSuppressionV3",
    srcs = ["kernels/NonMaxSuppressionV3.cc"],
    deps = [
        ":backend",
        ":non_max_suppression_impl",
        ":util",
    ],
)

tfjs_cc_library(
    name = "NonMaxSuppressionV5",
    srcs = ["kernels/NonMaxSuppressionV5.cc"],
    deps = [
        ":backend",
        ":non_max_suppression_impl",
        ":util",
    ],
)

tfjs_cc_library(
    name = "OneHot",
    srcs = ["kernels/OneHot.cc"],
    deps = [
        ":backend",
    ],
)

tfjs_cc_library(
    name = "PadV2",
    srcs = ["kernels/PadV2.cc"],
    deps = [
        ":backend",
        ":util",
    ],
)

tfjs_cc_library(
    name = "Pow",
    srcs = ["kernels/Pow.cc"],
    deps = [
        ":backend",
        ":binary",
        ":util",
    ],
)

tfjs_cc_library(
    name = "Prelu",
    srcs = ["kernels/Prelu.cc"],
    hdrs = ["kernels/Prelu.h"],
    deps = [
        ":backend",
        ":prelu_impl",
        ":util",
    ],
)

tfjs_unit_test(
    name = "Prelu_test",
    srcs = ["kernels/Prelu_test.cc"],
    deps = [
        ":Prelu",
    ],
)

tfjs_cc_library(
    name = "Relu",
    srcs = ["kernels/Relu.cc"],
    deps = [
        ":backend",
        ":clamp_impl",
        ":unary",
    ],
)

tfjs_cc_library(
    name = "Relu6",
    srcs = ["kernels/Relu6.cc"],
    deps = [
        ":backend",
        ":clamp_impl",
        ":unary",
    ],
)

tfjs_cc_library(
    name = "ResizeBilinear",
    srcs = ["kernels/ResizeBilinear.cc"],
    hdrs = ["kernels/ResizeBilinear.h"],
    deps = [
        ":backend",
        ":util",
    ],
)

tfjs_cc_library(
    name = "Rotate",
    srcs = ["kernels/Rotate.cc"],
    deps = [
        ":backend",
        ":util",
    ],
)

tfjs_unit_test(
    name = "ResizeBilinear_test",
    srcs = ["kernels/ResizeBilinear_test.cc"],
    deps = [
        ":ResizeBilinear",
    ],
)

tfjs_cc_library(
    name = "Reverse",
    srcs = ["kernels/Reverse.cc"],
    deps = [
        ":backend",
        ":util",
    ],
)

tfjs_cc_library(
    name = "ScatterNd",
    srcs = ["kernels/ScatterNd.cc"],
    deps = [
        ":backend",
        ":util",
    ],
)

tfjs_cc_library(
    name = "SelectV2",
    srcs = ["kernels/SelectV2.cc"],
    deps = [
        ":backend",
        ":util",
    ],
)

tfjs_cc_library(
    name = "Sigmoid",
    srcs = ["kernels/Sigmoid.cc"],
    hdrs = ["kernels/Sigmoid.h"],
    deps = [
        ":backend",
        ":unary",
    ],
)

tfjs_cc_library(
    name = "Softmax",
    srcs = ["kernels/Softmax.cc"],
    hdrs = ["kernels/Softmax.h"],
    deps = [
        ":backend",
        ":unary",
    ],
)

tfjs_unit_test(
    name = "Sigmoid_test",
    srcs = ["kernels/Sigmoid_test.cc"],
    deps = [
        ":Sigmoid",
    ],
)

tfjs_unit_test(
    name = "Softmax_test",
    srcs = ["kernels/Softmax_test.cc"],
    deps = [
        ":Softmax",
    ],
)

tfjs_cc_library(
    name = "Square",
    srcs = ["kernels/Square.cc"],
    deps = [
        ":backend",
        ":unary",
    ],
)

tfjs_cc_library(
    name = "Sub",
    srcs = ["kernels/Sub.cc"],
    deps = [
        ":backend",
        ":binary",
        ":util",
    ],
)

tfjs_cc_library(
    name = "Tile",
    srcs = ["kernels/Tile.cc"],
    deps = [
        ":backend",
        ":util",
    ],
)

tfjs_cc_library(
    name = "Transpose",
    srcs = ["kernels/Transpose.cc"],
    deps = [
        ":backend",
        ":transpose_impl",
        ":util",
    ],
)<|MERGE_RESOLUTION|>--- conflicted
+++ resolved
@@ -224,11 +224,8 @@
         ":Relu",
         ":Relu6",
         ":ResizeBilinear",
-<<<<<<< HEAD
         ":Rotate",
-=======
         ":Reverse",
->>>>>>> 5a880096
         ":ScatterNd",
         ":SelectV2",
         ":Sigmoid",
