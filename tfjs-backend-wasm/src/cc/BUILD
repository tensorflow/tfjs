load(":build_defs.bzl", "tfjs_cc_library", "tfjs_unit_test")

# Emcripten produces a much larger wasm bundle unless the cc_binary has srcs
# explicitly pointing to files with exported methods (EMSCRIPTEN_KEEPALIVE).
KERNELS_WITH_KEEPALIVE = glob(
    ["kernels/*.cc"],
    exclude = ["**/*_test.cc"],
)

cc_binary(
    name = "tfjs-backend-wasm.js",
    srcs = ["backend.cc"] + KERNELS_WITH_KEEPALIVE,
    linkopts = [
        "-s ALLOW_MEMORY_GROWTH=1",
        "-s DEFAULT_LIBRARY_FUNCS_TO_INCLUDE=[]",
        "-s DISABLE_EXCEPTION_CATCHING=1",
        "-s FILESYSTEM=0",
        "-s EXIT_RUNTIME=0",
        "-s EXPORTED_FUNCTIONS='[\"_malloc\", \"_free\"]'",
        "-s EXTRA_EXPORTED_RUNTIME_METHODS='[\"cwrap\"]'",
        "-s MODULARIZE=1",
        "-s EXPORT_NAME=WasmBackendModule",
        "-s MALLOC=emmalloc",
        "-s STANDALONE_WASM=1",
    ],
    deps = [
        ":all_kernels",
        ":backend",
    ],
)

cc_binary(
    name = "tfjs-backend-wasm-simd.wasm",
<<<<<<< HEAD
    srcs = ["backend.cc"] + KERNELS_WITH_KEEPALIVE,
    linkopts = [
        "-s ALLOW_MEMORY_GROWTH=1",
        "-s DEFAULT_LIBRARY_FUNCS_TO_INCLUDE=[]",
        "-s DISABLE_EXCEPTION_CATCHING=1",
        "-s FILESYSTEM=0",
        "-s EXIT_RUNTIME=0",
        "-s EXPORTED_FUNCTIONS='[\"_malloc\", \"_free\"]'",
        "-s EXTRA_EXPORTED_RUNTIME_METHODS='[\"cwrap\"]'",
        "-s MALLOC=emmalloc",
        "-s SIMD=1",
        "-s STANDALONE_WASM=1",
    ],
    deps = [
        ":all_kernels",
        ":backend",
    ],
)

cc_binary(
    name = "tfjs-backend-wasm-threaded-simd.js",
=======
>>>>>>> 56996aae
    srcs = ["backend.cc"] + KERNELS_WITH_KEEPALIVE,
    linkopts = [
        "-s ALLOW_MEMORY_GROWTH=1",
        "-s DEFAULT_LIBRARY_FUNCS_TO_INCLUDE=[]",
        "-s DISABLE_EXCEPTION_CATCHING=1",
        "-s FILESYSTEM=0",
        "-s EXIT_RUNTIME=0",
        "-s EXPORTED_FUNCTIONS='[\"_malloc\", \"_free\"]'",
        "-s EXTRA_EXPORTED_RUNTIME_METHODS='[\"cwrap\"]'",
        "-s MALLOC=emmalloc",
        "-s SIMD=1",
<<<<<<< HEAD
        "-s USE_PTHREADS=1",
        "-s PTHREAD_POOL_SIZE=4",
        "-s INITIAL_MEMORY=1Gb",
        "-s MAXIMUM_MEMORY=1Gb",
        "-s PROXY_TO_PTHREAD=1",
=======
        "-s STANDALONE_WASM=1",
>>>>>>> 56996aae
    ],
    deps = [
        ":all_kernels",
        ":backend",
    ],
)

test_suite(
    name = "cc_tests",
)

## Library

tfjs_cc_library(
    name = "backend",
    srcs = ["backend.cc"],
    hdrs = ["backend.h"],
    deps = [
        ":check_macros",
        ":util",
        "@xnnpack//:xnnpack_operators_nhwc_f32",
    ],
)

tfjs_unit_test(
    name = "backend_tests",
    srcs = glob(["*_test.cc"]),
    deps = [
        ":Prelu",
        ":backend",
        ":util",
    ],
)

tfjs_cc_library(
    name = "binary",
    srcs = ["binary.cc"],
    hdrs = ["binary.h"],
    deps = [
        ":backend",
    ],
)

tfjs_cc_library(
    name = "check_macros",
    srcs = ["check_macros.h"],
    deps = [
        ":util",
    ],
)

tfjs_cc_library(
    name = "clamp_impl",
    srcs = ["clamp_impl.cc"],
    hdrs = ["clamp_impl.h"],
    deps = [
        ":backend",
        ":util",
    ],
)

tfjs_cc_library(
    name = "conv2d_impl",
    srcs = ["conv2d_impl.cc"],
    hdrs = ["conv2d_impl.h"],
    deps = [
        ":backend",
        ":prelu_impl",
        ":transpose_impl",
        ":util",
    ],
)

tfjs_cc_library(
    name = "batch_mat_mul_impl",
    srcs = ["batch_mat_mul_impl.cc"],
    hdrs = ["batch_mat_mul_impl.h"],
    deps = [
        ":backend",
        ":prelu_impl",
        ":transpose_impl",
        ":util",
    ],
)

tfjs_cc_library(
    name = "interpolate_bilinear_impl",
    srcs = ["interpolate_bilinear_impl.cc"],
    hdrs = ["interpolate_bilinear_impl.h"],
    deps = [
        ":backend",
        ":util",
    ],
)

tfjs_cc_library(
    name = "non_max_suppression_impl",
    srcs = ["non_max_suppression_impl.cc"],
    hdrs = ["non_max_suppression_impl.h"],
    deps = [
        ":backend",
    ],
)

tfjs_cc_library(
    name = "prelu_impl",
    srcs = ["prelu_impl.cc"],
    hdrs = ["prelu_impl.h"],
    deps = [
        ":backend",
        ":util",
    ],
)

tfjs_cc_library(
    name = "transpose_impl",
    srcs = ["transpose_impl.cc"],
    hdrs = ["transpose_impl.h"],
    deps = [":util"],
)

tfjs_cc_library(
    name = "util",
    srcs = ["util.cc"],
    hdrs = ["util.h"],
)

tfjs_cc_library(
    name = "unary",
    srcs = ["unary.cc"],
    hdrs = ["unary.h"],
    deps = [
        ":backend",
    ],
)

# Kernels

tfjs_cc_library(
    name = "all_kernels",
    deps = [
        ":Abs",
        ":Add",
        ":AddN",
        ":ArgMax",
        ":AvgPool",
        ":BatchMatMul",
        ":ClipByValue",
        ":Conv2D",
        ":Conv2DBackpropInput",
        ":CropAndResize",
        ":DepthwiseConv2dNative",
        ":Div",
        ":Equal",
        ":Exp",
        ":FloorDiv",
        ":FusedBatchNorm",
        ":FusedConv2D",
        ":FusedDepthwiseConv2D",
        ":Gather",
        ":GatherNd",
        ":Greater",
        ":GreaterEqual",
        ":Less",
        ":LessEqual",
        ":Max",
        ":MaxPool",
        ":Maximum",
        ":Min",
        ":Minimum",
        ":Multiply",
        ":Negate",
        ":NonMaxSuppressionV3",
        ":NonMaxSuppressionV4",
        ":NonMaxSuppressionV5",
        ":NotEqual",
        ":OneHot",
        ":PadV2",
        ":Pow",
        ":Prelu",
        ":Relu",
        ":Relu6",
        ":ResizeBilinear",
        ":Reverse",
        ":RotateWithOffset",
        ":ScatterNd",
        ":SelectV2",
        ":Sigmoid",
        ":Softmax",
        ":Sub",
        ":Tile",
        ":Transpose",
        ":_FusedMatMul",
    ],
)

tfjs_cc_library(
    name = "Abs",
    srcs = ["kernels/Abs.cc"],
    deps = [
        ":backend",
        ":unary",
    ],
)

tfjs_cc_library(
    name = "Add",
    srcs = ["kernels/Add.cc"],
    deps = [
        ":backend",
        ":binary",
        ":util",
    ],
)

tfjs_cc_library(
    name = "AddN",
    srcs = ["kernels/AddN.cc"],
    deps = [
        ":backend",
        ":util",
    ],
)

tfjs_cc_library(
    name = "ArgMax",
    srcs = ["kernels/ArgMax.cc"],
    deps = [
        ":backend",
        ":util",
    ],
)

tfjs_cc_library(
    name = "AvgPool",
    srcs = ["kernels/AvgPool.cc"],
    hdrs = ["kernels/AvgPool.h"],
    deps = [
        ":backend",
        ":util",
    ],
)

tfjs_unit_test(
    name = "AvgPool_test",
    srcs = ["kernels/AvgPool_test.cc"],
    deps = [
        ":AvgPool",
    ],
)

tfjs_cc_library(
    name = "BatchMatMul",
    srcs = ["kernels/BatchMatMul.cc"],
    hdrs = ["kernels/BatchMatMul.h"],
    deps = [
        ":backend",
        ":batch_mat_mul_impl",
        ":util",
    ],
)

tfjs_cc_library(
    name = "_FusedMatMul",
    srcs = ["kernels/_FusedMatMul.cc"],
    hdrs = ["kernels/_FusedMatMul.h"],
    deps = [
        ":backend",
        ":batch_mat_mul_impl",
    ],
)

tfjs_unit_test(
    name = "BatchMatMul_test",
    srcs = ["kernels/BatchMatMul_test.cc"],
    deps = [
        ":BatchMatMul",
    ],
)

tfjs_unit_test(
    name = "_FusedMatMul_test",
    srcs = ["kernels/_FusedMatMul_test.cc"],
    deps = [
        ":_FusedMatMul",
    ],
)

tfjs_cc_library(
    name = "ClipByValue",
    srcs = ["kernels/ClipByValue.cc"],
    hdrs = ["kernels/ClipByValue.h"],
    deps = [
        ":backend",
        ":util",
    ],
)

tfjs_unit_test(
    name = "ClipByValue_test",
    srcs = ["kernels/ClipByValue_test.cc"],
    deps = [
        ":ClipByValue",
    ],
)

tfjs_cc_library(
    name = "Conv2D",
    srcs = ["kernels/Conv2D.cc"],
    hdrs = ["kernels/Conv2D.h"],
    deps = [
        ":backend",
        ":conv2d_impl",
    ],
)

tfjs_unit_test(
    name = "Conv2D_test",
    srcs = ["kernels/Conv2D_test.cc"],
    deps = [
        ":Conv2D",
    ],
)

tfjs_cc_library(
    name = "Conv2DBackpropInput",
    srcs = ["kernels/Conv2DBackpropInput.cc"],
    deps = [
        ":backend",
    ],
)

tfjs_cc_library(
    name = "CropAndResize",
    srcs = ["kernels/CropAndResize.cc"],
    deps = [
        ":backend",
        ":interpolate_bilinear_impl",
        ":util",
    ],
)

tfjs_cc_library(
    name = "DepthwiseConv2dNative",
    srcs = ["kernels/DepthwiseConv2dNative.cc"],
    hdrs = ["kernels/DepthwiseConv2dNative.h"],
    deps = [
        ":backend",
        ":conv2d_impl",
    ],
)

tfjs_unit_test(
    name = "DepthwiseConv2dNative_test",
    srcs = ["kernels/DepthwiseConv2dNative_test.cc"],
    deps = [
        ":DepthwiseConv2dNative",
    ],
)

tfjs_cc_library(
    name = "Div",
    srcs = ["kernels/Div.cc"],
    deps = [
        ":binary",
        ":util",
    ],
)

tfjs_cc_library(
    name = "Equal",
    srcs = ["kernels/Equal.cc"],
    deps = [
        ":binary",
        ":util",
    ],
)

tfjs_cc_library(
    name = "Exp",
    srcs = ["kernels/Exp.cc"],
    deps = [
        ":backend",
        ":unary",
    ],
)

tfjs_cc_library(
    name = "FloorDiv",
    srcs = ["kernels/FloorDiv.cc"],
    deps = [
        ":backend",
        ":binary",
        ":util",
    ],
)

tfjs_cc_library(
    name = "FusedBatchNorm",
    srcs = ["kernels/FusedBatchNorm.cc"],
    deps = [
        ":backend",
        ":util",
    ],
)

tfjs_cc_library(
    name = "FusedConv2D",
    srcs = ["kernels/FusedConv2D.cc"],
    hdrs = ["kernels/FusedConv2D.h"],
    deps = [
        ":conv2d_impl",
    ],
)

tfjs_unit_test(
    name = "FusedConv2D_test",
    srcs = ["kernels/FusedConv2D_test.cc"],
    deps = [
        ":FusedConv2D",
    ],
)

tfjs_cc_library(
    name = "FusedDepthwiseConv2D",
    srcs = ["kernels/FusedDepthwiseConv2D.cc"],
    hdrs = ["kernels/FusedDepthwiseConv2D.h"],
    deps = [
        ":backend",
        ":conv2d_impl",
    ],
)

tfjs_unit_test(
    name = "FusedDepthwiseConv2D_test",
    srcs = ["kernels/FusedDepthwiseConv2D_test.cc"],
    deps = [
        ":FusedDepthwiseConv2D",
    ],
)

tfjs_cc_library(
    name = "Gather",
    srcs = ["kernels/Gather.cc"],
    deps = [
        ":backend",
        ":util",
    ],
)

tfjs_cc_library(
    name = "GatherNd",
    srcs = ["kernels/GatherNd.cc"],
    deps = [
        ":backend",
        ":util",
    ],
)

tfjs_cc_library(
    name = "Greater",
    srcs = ["kernels/Greater.cc"],
    deps = [
        ":backend",
        ":binary",
        ":util",
    ],
)

tfjs_cc_library(
    name = "GreaterEqual",
    srcs = ["kernels/GreaterEqual.cc"],
    deps = [
        ":backend",
        ":binary",
        ":util",
    ],
)

tfjs_cc_library(
    name = "Less",
    srcs = ["kernels/Less.cc"],
    deps = [
        ":backend",
        ":binary",
        ":util",
    ],
)

tfjs_cc_library(
    name = "LessEqual",
    srcs = ["kernels/LessEqual.cc"],
    deps = [
        ":backend",
        ":binary",
        ":util",
    ],
)

tfjs_cc_library(
    name = "NotEqual",
    srcs = ["kernels/NotEqual.cc"],
    deps = [
        ":backend",
        ":binary",
        ":util",
    ],
)

tfjs_cc_library(
    name = "LogicalAnd",
    srcs = ["kernels/LogicalAnd.cc"],
    deps = [
        ":backend",
        ":binary",
        ":util",
    ],
)

tfjs_cc_library(
    name = "Log",
    srcs = ["kernels/Log.cc"],
    deps = [
        ":backend",
        ":unary",
    ],
)

tfjs_cc_library(
    name = "Max",
    srcs = ["kernels/Max.cc"],
    deps = [
        ":backend",
        ":util",
    ],
)

tfjs_cc_library(
    name = "Maximum",
    srcs = ["kernels/Maximum.cc"],
    deps = [
        ":backend",
        ":binary",
        ":util",
    ],
)

tfjs_cc_library(
    name = "MaxPool",
    srcs = ["kernels/MaxPool.cc"],
    hdrs = ["kernels/MaxPool.h"],
    deps = [
        ":backend",
        ":util",
    ],
)

tfjs_unit_test(
    name = "MaxPool_test",
    srcs = ["kernels/MaxPool_test.cc"],
    deps = [
        ":MaxPool",
    ],
)

tfjs_cc_library(
    name = "Min",
    srcs = ["kernels/Min.cc"],
    deps = [
        ":backend",
        ":util",
    ],
)

tfjs_cc_library(
    name = "Minimum",
    srcs = ["kernels/Minimum.cc"],
    deps = [
        ":backend",
        ":binary",
        ":util",
    ],
)

tfjs_cc_library(
    name = "Multiply",
    srcs = ["kernels/Multiply.cc"],
    deps = [
        ":backend",
        ":binary",
        ":util",
    ],
)

tfjs_cc_library(
    name = "Negate",
    srcs = ["kernels/Negate.cc"],
    deps = [
        ":backend",
        ":unary",
    ],
)

tfjs_cc_library(
    name = "NonMaxSuppressionV3",
    srcs = ["kernels/NonMaxSuppressionV3.cc"],
    deps = [
        ":backend",
        ":non_max_suppression_impl",
        ":util",
    ],
)

tfjs_cc_library(
    name = "NonMaxSuppressionV4",
    srcs = ["kernels/NonMaxSuppressionV4.cc"],
    deps = [
        ":backend",
        ":non_max_suppression_impl",
        ":util",
    ],
)

tfjs_cc_library(
    name = "NonMaxSuppressionV5",
    srcs = ["kernels/NonMaxSuppressionV5.cc"],
    deps = [
        ":backend",
        ":non_max_suppression_impl",
        ":util",
    ],
)

tfjs_cc_library(
    name = "OneHot",
    srcs = ["kernels/OneHot.cc"],
    deps = [
        ":backend",
    ],
)

tfjs_cc_library(
    name = "PadV2",
    srcs = ["kernels/PadV2.cc"],
    hdrs = ["kernels/PadV2.h"],
    deps = [
        ":backend",
        ":util",
    ],
)

tfjs_unit_test(
    name = "PadV2_test",
    srcs = ["kernels/PadV2_test.cc"],
    deps = [
        ":PadV2",
    ],
)

tfjs_cc_library(
    name = "Pow",
    srcs = ["kernels/Pow.cc"],
    deps = [
        ":backend",
        ":binary",
        ":util",
    ],
)

tfjs_cc_library(
    name = "Prelu",
    srcs = ["kernels/Prelu.cc"],
    hdrs = ["kernels/Prelu.h"],
    deps = [
        ":backend",
        ":prelu_impl",
        ":util",
    ],
)

tfjs_unit_test(
    name = "Prelu_test",
    srcs = ["kernels/Prelu_test.cc"],
    deps = [
        ":Prelu",
    ],
)

tfjs_cc_library(
    name = "Relu",
    srcs = ["kernels/Relu.cc"],
    deps = [
        ":backend",
        ":clamp_impl",
        ":unary",
    ],
)

tfjs_cc_library(
    name = "Relu6",
    srcs = ["kernels/Relu6.cc"],
    deps = [
        ":backend",
        ":clamp_impl",
        ":unary",
    ],
)

tfjs_cc_library(
    name = "ResizeBilinear",
    srcs = ["kernels/ResizeBilinear.cc"],
    hdrs = ["kernels/ResizeBilinear.h"],
    deps = [
        ":backend",
        ":util",
    ],
)

tfjs_unit_test(
    name = "ResizeBilinear_test",
    srcs = ["kernels/ResizeBilinear_test.cc"],
    deps = [
        ":ResizeBilinear",
    ],
)

tfjs_cc_library(
    name = "Reverse",
    srcs = ["kernels/Reverse.cc"],
    deps = [
        ":backend",
        ":util",
    ],
)

tfjs_cc_library(
    name = "RotateWithOffset",
    srcs = ["kernels/RotateWithOffset.cc"],
    deps = [
        ":backend",
        ":util",
    ],
)

tfjs_cc_library(
    name = "ScatterNd",
    srcs = ["kernels/ScatterNd.cc"],
    deps = [
        ":backend",
        ":util",
    ],
)

tfjs_cc_library(
    name = "SelectV2",
    srcs = ["kernels/SelectV2.cc"],
    deps = [
        ":backend",
        ":util",
    ],
)

tfjs_cc_library(
    name = "Sigmoid",
    srcs = ["kernels/Sigmoid.cc"],
    hdrs = ["kernels/Sigmoid.h"],
    deps = [
        ":backend",
        ":unary",
    ],
)

tfjs_cc_library(
    name = "Softmax",
    srcs = ["kernels/Softmax.cc"],
    hdrs = ["kernels/Softmax.h"],
    deps = [
        ":backend",
        ":unary",
    ],
)

tfjs_unit_test(
    name = "Sigmoid_test",
    srcs = ["kernels/Sigmoid_test.cc"],
    deps = [
        ":Sigmoid",
    ],
)

tfjs_unit_test(
    name = "Softmax_test",
    srcs = ["kernels/Softmax_test.cc"],
    deps = [
        ":Softmax",
    ],
)

tfjs_cc_library(
    name = "Square",
    srcs = ["kernels/Square.cc"],
    deps = [
        ":backend",
        ":unary",
    ],
)

tfjs_cc_library(
    name = "Sub",
    srcs = ["kernels/Sub.cc"],
    deps = [
        ":backend",
        ":binary",
        ":util",
    ],
)

tfjs_cc_library(
    name = "Tile",
    srcs = ["kernels/Tile.cc"],
    deps = [
        ":backend",
        ":util",
    ],
)

tfjs_cc_library(
    name = "Transpose",
    srcs = ["kernels/Transpose.cc"],
    deps = [
        ":backend",
        ":transpose_impl",
        ":util",
    ],
)<|MERGE_RESOLUTION|>--- conflicted
+++ resolved
@@ -31,7 +31,6 @@
 
 cc_binary(
     name = "tfjs-backend-wasm-simd.wasm",
-<<<<<<< HEAD
     srcs = ["backend.cc"] + KERNELS_WITH_KEEPALIVE,
     linkopts = [
         "-s ALLOW_MEMORY_GROWTH=1",
@@ -53,8 +52,6 @@
 
 cc_binary(
     name = "tfjs-backend-wasm-threaded-simd.js",
-=======
->>>>>>> 56996aae
     srcs = ["backend.cc"] + KERNELS_WITH_KEEPALIVE,
     linkopts = [
         "-s ALLOW_MEMORY_GROWTH=1",
@@ -66,15 +63,11 @@
         "-s EXTRA_EXPORTED_RUNTIME_METHODS='[\"cwrap\"]'",
         "-s MALLOC=emmalloc",
         "-s SIMD=1",
-<<<<<<< HEAD
         "-s USE_PTHREADS=1",
         "-s PTHREAD_POOL_SIZE=4",
         "-s INITIAL_MEMORY=1Gb",
         "-s MAXIMUM_MEMORY=1Gb",
         "-s PROXY_TO_PTHREAD=1",
-=======
-        "-s STANDALONE_WASM=1",
->>>>>>> 56996aae
     ],
     deps = [
         ":all_kernels",
