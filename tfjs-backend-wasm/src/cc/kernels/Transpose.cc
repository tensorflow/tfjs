--- conflicted
+++ resolved
@@ -283,11 +283,7 @@
   auto x_shape = std::vector<int>(x_shape_ptr, x_shape_ptr + x_shape_length);
   auto perm = std::vector<int>(perm_ptr, perm_ptr + perm_length);
   auto& x_info = backend::get_tensor_info(x_id);
-<<<<<<< HEAD
-  auto& out_info = const_cast<TensorInfo&>(backend::get_tensor_info(out_id));
-=======
   auto& out_info = backend::get_tensor_info_out(out_id);
->>>>>>> 9da7b3c5
 
   switch (dtype) {
     case DType::float32:
