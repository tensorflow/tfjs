--- conflicted
+++ resolved
@@ -75,13 +75,8 @@
                    size_t num_boxes, size_t* images_shape_ptr,
                    size_t crop_height, size_t crop_width,
                    InterpolationMethod method, float extrapolation_value,
-<<<<<<< HEAD
-                   int out_id) {
-  const int images_shape_length = 4;
-=======
                    size_t out_id) {
   const size_t images_shape_length = 4;
->>>>>>> d7b4ad62
   const std::vector<size_t>& images_shape = std::vector<size_t>(
       images_shape_ptr, images_shape_ptr + images_shape_length);
   const auto images_strides = util::compute_strides(images_shape);
