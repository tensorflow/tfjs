/* Copyright 2019 Google LLC. All Rights Reserved.
 * Licensed under the Apache License, Version 2.0 (the "License");
 * you may not use this file except in compliance with the License.
 * You may obtain a copy of the License at
 *
 * http://www.apache.org/licenses/LICENSE-2.0
 *
 * Unless required by applicable law or agreed to in writing, software
 * distributed under the License is distributed on an "AS IS" BASIS,
 * WITHOUT WARRANTIES OR CONDITIONS OF ANY KIND, either express or implied.
 * See the License for the specific language governing permissions and
 * limitations under the License.
 * ===========================================================================*/

#ifdef __EMSCRIPTEN__
#include <emscripten.h>
#endif

#include <cmath>
#include <cstddef>

#include "tfjs-backend-wasm/src/cc/backend.h"
#include "tfjs-backend-wasm/src/cc/binary.h"
#include "tfjs-backend-wasm/src/cc/util.h"

namespace tfjs {
namespace wasm {
// We use C-style API to interface with Javascript.
extern "C" {

#ifdef __EMSCRIPTEN__
EMSCRIPTEN_KEEPALIVE
#endif
void FloorDiv(const size_t a_id, const size_t* a_shape_ptr,
              const size_t a_shape_len, const size_t b_id,
              const size_t* b_shape_ptr, const size_t b_shape_len,
              const DType dtype, const size_t out_id) {
  switch (dtype) {
    case DType::float32:
      binary_f32(a_id, a_shape_ptr, a_shape_len, b_id, b_shape_ptr, b_shape_len,
<<<<<<< HEAD
                 out_id, [](float a, float b) { return (float) floor(a / b); });
=======
                 out_id, [](float a, float b) {
                   return static_cast<float>(floor(a / b));
                 });
>>>>>>> b83e5b43
      break;
    case DType::int32:
      binary_i32(
          a_id, a_shape_ptr, a_shape_len, b_id, b_shape_ptr, b_shape_len,
          out_id, [](int a, int b) {
            return static_cast<int32_t>(floor(static_cast<float>(a) / b));
          });
      break;
    default:
      util::warn(
          "FloorDiv for tensor ids %d and %d failed. Unsupported dtype %d",
          a_id, b_id, dtype);
  }
}

}  // extern "C"
}  // namespace wasm
}  // namespace tfjs<|MERGE_RESOLUTION|>--- conflicted
+++ resolved
@@ -38,13 +38,9 @@
   switch (dtype) {
     case DType::float32:
       binary_f32(a_id, a_shape_ptr, a_shape_len, b_id, b_shape_ptr, b_shape_len,
-<<<<<<< HEAD
-                 out_id, [](float a, float b) { return (float) floor(a / b); });
-=======
                  out_id, [](float a, float b) {
                    return static_cast<float>(floor(a / b));
                  });
->>>>>>> b83e5b43
       break;
     case DType::int32:
       binary_i32(
