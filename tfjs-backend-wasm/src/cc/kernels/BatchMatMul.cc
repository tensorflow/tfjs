--- conflicted
+++ resolved
@@ -31,24 +31,23 @@
 #ifdef __EMSCRIPTEN__
 EMSCRIPTEN_KEEPALIVE
 #endif
-<<<<<<< HEAD
-void BatchMatMul(const int a_id, const size_t* a_shape_ptr,
-                 const int a_shape_len, const int b_id,
-                 const size_t* b_shape_ptr, const int b_shape_len,
+void BatchMatMul(const size_t a_id, const size_t* a_shape_ptr,
+                 const size_t a_shape_len, const size_t b_id,
+                 const size_t* b_shape_ptr, const size_t b_shape_len,
                  const bool transpose_a, const bool transpose_b,
-                 const int out_id) {
-  const int shared_dim = transpose_a ? a_shape_ptr[1] : a_shape_ptr[2];
-  const int left_dim = transpose_a ? a_shape_ptr[2] : a_shape_ptr[1];
-  const int right_dim = transpose_b ? b_shape_ptr[1] : b_shape_ptr[2];
-  const int batch_dim = a_shape_ptr[0];
+                 const size_t out_id) {
+  const size_t shared_dim = transpose_a ? a_shape_ptr[1] : a_shape_ptr[2];
+  const size_t left_dim = transpose_a ? a_shape_ptr[2] : a_shape_ptr[1];
+  const size_t right_dim = transpose_b ? b_shape_ptr[1] : b_shape_ptr[2];
+  const size_t batch_dim = a_shape_ptr[0];
 
   std::vector<size_t> a_shape(a_shape_ptr, a_shape_ptr + a_shape_len);
   std::vector<size_t> b_shape(b_shape_ptr, b_shape_ptr + b_shape_len);
   const std::vector<size_t> a_strides = tfjs::util::compute_strides(a_shape);
   const std::vector<size_t> b_strides = tfjs::util::compute_strides(b_shape);
 
-  int a_batch = a_strides[0];
-  int a_outer_step, a_inner_step;
+  size_t a_batch = a_strides[0];
+  size_t a_outer_step, a_inner_step;
   if (transpose_a) {
     a_outer_step = 1;
     a_inner_step = a_strides[1];
@@ -56,8 +55,8 @@
     a_outer_step = a_strides[1];
     a_inner_step = 1;
   }
-  int b_batch = b_strides[0];
-  int b_outer_step, b_inner_step;
+  size_t b_batch = b_strides[0];
+  size_t b_outer_step, b_inner_step;
   if (transpose_b) {
     a_outer_step = b_strides[1];
     a_inner_step = 1;
@@ -66,14 +65,6 @@
     a_inner_step = b_strides[1];
   }
 
-=======
-void BatchMatMul(const size_t a_id, const size_t b_id, const size_t shared_dim,
-                 const size_t left_dim, const size_t right_dim,
-                 const size_t batch_dim, const size_t a_batch,
-                 const size_t a_outer_step, const size_t a_inner_step,
-                 const size_t b_batch, const size_t b_outer_step,
-                 const size_t b_inner_step, const size_t out_id) {
->>>>>>> d7b4ad62
   auto& a_info = backend::get_tensor_info(a_id);
   auto& b_info = backend::get_tensor_info(b_id);
   auto& out_info = backend::get_tensor_info_out(out_id);
