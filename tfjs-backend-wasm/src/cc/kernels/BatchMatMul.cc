/* Copyright 2019 Google Inc. All Rights Reserved.
 * Licensed under the Apache License, Version 2.0 (the "License");
 * you may not use this file except in compliance with the License.
 * You may obtain a copy of the License at
 *
 * http://www.apache.org/licenses/LICENSE-2.0
 *
 * Unless required by applicable law or agreed to in writing, software
 * distributed under the License is distributed on an "AS IS" BASIS,
 * WITHOUT WARRANTIES OR CONDITIONS OF ANY KIND, either express or implied.
 * See the License for the specific language governing permissions and
 * limitations under the License.
 * ===========================================================================*/

#ifdef __EMSCRIPTEN__
#include <emscripten.h>
#endif

#include "src/cc/backend.h"
#include "src/cc/util.h"

const int kBlockSize = 48;

namespace tfjs {
namespace wasm {
// We use C-style API to interface with Javascript.
extern "C" {

#ifdef __EMSCRIPTEN__
EMSCRIPTEN_KEEPALIVE
#endif
void BatchMatMul(const int a_id, const int b_id, const int shared_dim,
                 const int left_dim, const int right_dim, const int batch_dim,
                 const int a_batch, const int a_outer_step,
                 const int a_inner_step, const int b_batch,
                 const int b_outer_step, const int b_inner_step,
                 const int out_id) {
  auto& a_info = backend::get_tensor_info(a_id);
  auto& b_info = backend::get_tensor_info(b_id);
<<<<<<< HEAD
  auto& out_info = const_cast<TensorInfo&>(backend::get_tensor_info(out_id));
=======
  auto& out_info = backend::get_tensor_info_out(out_id);
>>>>>>> 9da7b3c5

  const float* a_buf = a_info.f32();
  const float* b_buf = b_info.f32();
  float* out_buf = out_info.f32_write();

  const int size = left_dim * right_dim;

  // Zero out the output buffer because it might have been used before.
  std::fill(out_buf, out_buf + batch_dim * size, 0);

  for (int b = 0; b < batch_dim; ++b) {
    for (int i0 = 0; i0 < left_dim; i0 += kBlockSize) {
      for (int j0 = 0; j0 < right_dim; j0 += kBlockSize) {
        for (int k0 = 0; k0 < shared_dim; k0 += kBlockSize) {
          // for when kBlockSize doesn't evenly divide the input
          const int i_block = std::min(i0 + kBlockSize, left_dim);
          const int j_block = std::min(j0 + kBlockSize, right_dim);
          const int k_block = std::min(k0 + kBlockSize, shared_dim);

          for (int i = i0; i < i_block; ++i) {
            for (int j = j0; j < j_block; ++j) {
              float sum = 0.0;

              for (int k = k0; k < k_block; ++k) {
                sum +=
                    a_buf[b * a_batch + i * a_outer_step + k * a_inner_step] *
                    b_buf[k * b_inner_step + j * b_outer_step + b * b_batch];
              }
              out_buf[b * size + (i * right_dim + j)] += sum;
            }
          }
        }
      }
    }
  }
}

}  // extern "C"
}  // namespace wasm
}  // namespace tfjs<|MERGE_RESOLUTION|>--- conflicted
+++ resolved
@@ -37,11 +37,7 @@
                  const int out_id) {
   auto& a_info = backend::get_tensor_info(a_id);
   auto& b_info = backend::get_tensor_info(b_id);
-<<<<<<< HEAD
-  auto& out_info = const_cast<TensorInfo&>(backend::get_tensor_info(out_id));
-=======
   auto& out_info = backend::get_tensor_info_out(out_id);
->>>>>>> 9da7b3c5
 
   const float* a_buf = a_info.f32();
   const float* b_buf = b_info.f32();
