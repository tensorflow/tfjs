--- conflicted
+++ resolved
@@ -37,12 +37,8 @@
                           float y_ind, float width_scale, float x1, float x2) {
   float top_ind = floor(y_ind);
   float image_height_m1_f = image_height_m1;
-<<<<<<< HEAD
-  float bottom_ind = std::min(image_height_m1_f, (float) ceil(y_ind));
-=======
   float bottom_ind = std::min(image_height_m1_f,
                               static_cast<float>(ceil(y_ind)));
->>>>>>> b83e5b43
   float y_lerp = y_ind - top_ind;
 
   for (size_t x = 0; x < crop_width; ++x) {
@@ -59,12 +55,8 @@
 
     float left_ind = floor(x_ind);
     float image_width_m1_f = image_width_m1;
-<<<<<<< HEAD
-    float right_ind = std::min(image_width_m1_f, (float) ceil(x_ind));
-=======
     float right_ind = std::min(image_width_m1_f,
                                static_cast<float>(ceil(x_ind)));
->>>>>>> b83e5b43
     float x_lerp = x_ind - left_ind;
 
     for (size_t c = 0; c < num_channels; ++c) {
