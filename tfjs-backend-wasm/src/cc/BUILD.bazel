load("@emsdk//emscripten_toolchain:wasm_rules.bzl", "wasm_cc_binary")
load(":build_defs.bzl", "tfjs_cc_library", "tfjs_unit_test")

package(default_visibility = ["//visibility:public"])

# Emcripten produces a much larger wasm bundle unless the cc_binary has srcs
# explicitly pointing to files with exported methods (EMSCRIPTEN_KEEPALIVE).
KERNELS_WITH_KEEPALIVE = glob(
    ["kernels/*.cc"],
    exclude = ["**/*_test.cc"],
)

BASE_LINKOPTS = [
    "-s ALLOW_MEMORY_GROWTH=1",
    "-s MAXIMUM_MEMORY=4GB",
    "-s DEFAULT_LIBRARY_FUNCS_TO_INCLUDE=[]",
    "-s DISABLE_EXCEPTION_CATCHING=1",
    "-s FILESYSTEM=0",
    "-s EXIT_RUNTIME=0",
    "-s EXPORTED_FUNCTIONS='[\"_malloc\", \"_free\"]'",
    "-s EXPORTED_RUNTIME_METHODS='[\"cwrap\"]'",
    "-s MODULARIZE=1",
    "-s MALLOC=emmalloc",
    "--pre-js $(location :pre.js)",
    "--post-js $(location :post.js)",
]

# This build rule generates tfjs-backend-wasm.{js,wasm}.
#
# The ".js" at the end of the build name is significant because it determines
# the output file types. See the "-o <target>" flag in
# https://emscripten.org/docs/tools_reference/emcc.html
#
# Note that tfjs-backend-wasm.js will be used to load tfjs-backend-wasm.wasm
# as well as tfjs-backend-wasm-simd.wasm (the output of the next build rule).
cc_binary(
    name = "tfjs-backend-wasm.js",
    srcs = ["backend.cc"] + KERNELS_WITH_KEEPALIVE,
    additional_linker_inputs = [
        "pre.js",
        "post.js",
    ],
    linkopts = BASE_LINKOPTS + [
        "-s EXPORT_NAME=WasmBackendModule",
    ],
    deps = [
        ":all_kernels",
        ":backend",
    ],
)

cc_binary(
    name = "tfjs-backend-wasm-simd.js",
    srcs = ["backend.cc"] + KERNELS_WITH_KEEPALIVE,
    additional_linker_inputs = [
        "pre.js",
        "post.js",
    ],
    copts = [
        "-msimd128",
    ],
    linkopts = BASE_LINKOPTS,
    deps = [
        ":all_kernels",
        ":backend",
    ],
)

cc_binary(
    name = "tfjs-backend-wasm-threaded-simd.js",
    srcs = ["backend.cc"] + KERNELS_WITH_KEEPALIVE,
    additional_linker_inputs = [
        "pre.js",
        "post.js",
    ],
    copts = [
        "-msimd128",
        "-pthread",
    ],
    linkopts = BASE_LINKOPTS + [
        "-s EXPORT_NAME=WasmBackendModuleThreadedSimd",
        "-s MALLOC=emmalloc",
        "-s USE_PTHREADS=1",
        # Pre-create 8 webworkers (threads). The actual number of threads that
        # will be used by XNNPACK for creating the threadpool might be fewer. It
        # is by default set to the number of logical cores which in most cases
        # should be fewer than 8. It can also be set manually by calling the
        # `setThreadsCount` API.
        "-s PTHREAD_POOL_SIZE=8",
    ],
    deps = [
        ":all_kernels",
        ":backend",
    ],
)

wasm_cc_binary(
    name = "tfjs-backend-wasm",
    cc_target = ":tfjs-backend-wasm.js",
    tags = ["local"],
)

wasm_cc_binary(
    name = "tfjs-backend-wasm-simd",
    cc_target = ":tfjs-backend-wasm-simd.js",
    simd = True,
    tags = ["local"],
)

wasm_cc_binary(
    name = "tfjs-backend-wasm-threaded-simd",
    cc_target = ":tfjs-backend-wasm-threaded-simd.js",
    simd = True,
    tags = ["local"],
    threads = "emscripten",
)

test_suite(
    name = "cc_tests",
)

## Library

tfjs_cc_library(
    name = "backend",
    srcs = ["backend.cc"],
    hdrs = ["backend.h"],
    deps = [
        ":check_macros",
        ":util",
        "@xnnpack//:xnnpack_for_tfjs",
    ],
)

tfjs_unit_test(
    name = "backend_tests",
    srcs = glob(["*_test.cc"]),
    tags = ["ci"],
    deps = [
        ":Prelu",
        ":backend",
        ":util",
    ],
)

tfjs_cc_library(
    name = "binary",
    srcs = ["binary.cc"],
    hdrs = ["binary.h"],
    deps = [
        ":backend",
        ":util",
    ],
)

tfjs_cc_library(
    name = "argminmax_impl",
    hdrs = ["argminmax_impl.h"],
    deps = [
        ":backend",
    ],
)

tfjs_cc_library(
    name = "bincount_impl",
    hdrs = ["bincount_impl.h"],
    deps = [":util"],
)

tfjs_cc_library(
    name = "check_macros",
    srcs = ["check_macros.h"],
    deps = [
        ":util",
    ],
)

tfjs_cc_library(
    name = "sin_cos_workaround",
    srcs = ["sin_cos_workaround.cc"],
    hdrs = ["sin_cos_workaround.h"],
)

tfjs_cc_library(
    name = "clamp_impl",
    srcs = ["clamp_impl.cc"],
    hdrs = ["clamp_impl.h"],
    deps = [
        ":backend",
        ":util",
    ],
)

tfjs_cc_library(
    name = "conv2d_impl",
    srcs = ["conv2d_impl.cc"],
    hdrs = ["conv2d_impl.h"],
    deps = [
        ":backend",
        ":elu_impl",
        ":leakyrelu_impl",
        ":prelu_impl",
        ":sigmoid_impl",
        ":transpose_impl",
        ":util",
    ],
)

tfjs_cc_library(
    name = "batch_mat_mul_impl",
    srcs = ["batch_mat_mul_impl.cc"],
    hdrs = ["batch_mat_mul_impl.h"],
    deps = [
        ":backend",
        ":elu_impl",
        ":leakyrelu_impl",
        ":prelu_impl",
        ":sigmoid_impl",
        ":transpose_impl",
        ":util",
    ],
)

tfjs_cc_library(
    name = "dilation2d_impl",
    hdrs = ["dilation2d_impl.h"],
)

tfjs_cc_library(
    name = "elu_impl",
    srcs = ["elu_impl.cc"],
    hdrs = ["elu_impl.h"],
    deps = [
        ":backend",
        ":util",
    ],
)

tfjs_cc_library(
    name = "interpolate_bilinear_impl",
    srcs = ["interpolate_bilinear_impl.cc"],
    hdrs = ["interpolate_bilinear_impl.h"],
    deps = [
        ":backend",
        ":util",
    ],
)

tfjs_cc_library(
    name = "leakyrelu_impl",
    srcs = ["leakyrelu_impl.cc"],
    hdrs = ["leakyrelu_impl.h"],
    deps = [
        ":backend",
        ":util",
    ],
)

tfjs_cc_library(
    name = "non_max_suppression_impl",
    srcs = ["non_max_suppression_impl.cc"],
    hdrs = ["non_max_suppression_impl.h"],
    deps = [
        ":backend",
    ],
)

tfjs_cc_library(
    name = "pool3d_impl",
    hdrs = ["pool3d_impl.h"],
    deps = [
        ":shape",
    ],
)

tfjs_cc_library(
    name = "conv3d_impl",
    hdrs = ["conv3d_impl.h"],
    deps = [
        ":shape",
    ],
)

tfjs_cc_library(
    name = "prelu_impl",
    srcs = ["prelu_impl.cc"],
    hdrs = ["prelu_impl.h"],
    deps = [
        ":backend",
        ":util",
    ],
)

tfjs_cc_library(
    name = "scatter_impl",
    srcs = ["scatter_impl.cc"],
    hdrs = ["scatter_impl.h"],
)

tfjs_cc_library(
    name = "sigmoid_impl",
    srcs = ["sigmoid_impl.cc"],
    hdrs = ["sigmoid_impl.h"],
    deps = [
        ":backend",
        ":util",
    ],
)

tfjs_cc_library(
    name = "transpose_impl",
    srcs = ["transpose_impl.cc"],
    hdrs = ["transpose_impl.h"],
    deps = [":util"],
)

tfjs_cc_library(
    name = "shape",
    hdrs = ["shape.h"],
)

tfjs_cc_library(
    name = "util",
    srcs = ["util.cc"],
    hdrs = ["util.h"],
    deps = [
        ":shape",
    ],
)

tfjs_cc_library(
    name = "unary",
    srcs = ["unary.cc"],
    hdrs = ["unary.h"],
    deps = [
        ":backend",
    ],
)

# Kernels

tfjs_cc_library(
    name = "all_kernels",
    deps = [
        ":Abs",
        ":Acos",
        ":Acosh",
        ":Add",
        ":AddN",
        ":All",
        ":Any",
        ":ArgMax",
        ":ArgMin",
        ":Atan",
        ":Atan2",
        ":Atanh",
        ":AvgPool",
        ":AvgPool3D",
        ":AvgPool3DGrad",
        ":AvgPoolGrad",
        ":BatchMatMul",
        ":Bincount",
        ":BitwiseAnd",
        ":Ceil",
        ":ClipByValue",
        ":Conv2D",
        ":Conv2DBackpropInput",
        ":Conv3D",
        ":Conv3DBackpropFilterV2",
        ":Conv3DBackpropInputV2",
        ":Cos",
        ":Cosh",
        ":CropAndResize",
        ":Cumprod",
        ":Cumsum",
        ":DenseBincount",
        ":DepthToSpace",
        ":DepthwiseConv2dNative",
        ":Dilation2D",
        ":Dilation2DBackpropFilter",
        ":Dilation2DBackpropInput",
        ":Elu",
        ":Equal",
        ":Erf",
        ":Exp",
        ":FlipLeftRight",
        ":FloorDiv",
        ":FusedBatchNorm",
        ":FusedConv2D",
        ":FusedDepthwiseConv2D",
        ":Gather",
        ":GatherNd",
        ":Greater",
        ":GreaterEqual",
        ":IsFinite",
        ":IsInf",
        ":IsNan",
        ":LRN",
        ":LRNGrad",
        ":LeakyRelu",
        ":Less",
        ":LessEqual",
        ":LinSpace",
        ":Log1p",
        ":Max",
        ":MaxPool",
        ":MaxPool3D",
        ":MaxPool3DGrad",
<<<<<<< HEAD
        ":MaxPoolWithArgmax",
=======
        ":MaxPoolGrad",
>>>>>>> 03b43693
        ":Maximum",
        ":Min",
        ":Minimum",
        ":MirrorPad",
        ":Multinomial",
        ":Multiply",
        ":Neg",
        ":NonMaxSuppressionV3",
        ":NonMaxSuppressionV4",
        ":NonMaxSuppressionV5",
        ":NotEqual",
        ":OneHot",
        ":PadV2",
        ":Pow",
        ":Prelu",
        ":RealDiv",
        ":Reciprocal",
        ":Relu",
        ":Relu6",
        ":ResizeBilinear",
        ":ResizeNearestNeighbor",
        ":ResizeNearestNeighborGrad",
        ":Reverse",
        ":RotateWithOffset",
        ":Round",
        ":ScatterNd",
        ":SearchSorted",
        ":SelectV2",
        ":Selu",
        ":Sigmoid",
        ":Sign",
        ":Sin",
        ":Sinh",
        ":Softmax",
        ":Softplus",
        ":SparseFillEmptyRows",
        ":SparseReshape",
        ":SparseSegmentReduction",
        ":SparseToDense",
        ":Square",
        ":SquaredDifference",
        ":StridedSlice",
        ":Sub",
        ":Tan",
        ":Tile",
        ":Transform",
        ":Transpose",
        ":_FusedMatMul",
    ],
)

tfjs_cc_library(
    name = "Abs",
    srcs = ["kernels/Abs.cc"],
    deps = [
        ":backend",
        ":unary",
        ":util",
    ],
)

tfjs_cc_library(
    name = "Acos",
    srcs = ["kernels/Acos.cc"],
    deps = [
        ":backend",
        ":unary",
        ":util",
    ],
)

tfjs_cc_library(
    name = "Acosh",
    srcs = ["kernels/Acosh.cc"],
    deps = [
        ":backend",
        ":unary",
        ":util",
    ],
)

tfjs_cc_library(
    name = "Add",
    srcs = ["kernels/Add.cc"],
    deps = [
        ":backend",
        ":binary",
        ":util",
    ],
)

tfjs_cc_library(
    name = "AddN",
    srcs = ["kernels/AddN.cc"],
    deps = [
        ":backend",
        ":util",
    ],
)

tfjs_cc_library(
    name = "All",
    srcs = ["kernels/All.cc"],
    deps = [
        ":backend",
        ":util",
    ],
)

tfjs_cc_library(
    name = "Any",
    srcs = ["kernels/Any.cc"],
    deps = [
        ":backend",
        ":util",
    ],
)

tfjs_cc_library(
    name = "ArgMax",
    srcs = ["kernels/ArgMax.cc"],
    deps = [
        ":argminmax_impl",
        ":backend",
        ":util",
    ],
)

tfjs_cc_library(
    name = "ArgMin",
    srcs = ["kernels/ArgMin.cc"],
    deps = [
        ":argminmax_impl",
        ":backend",
        ":util",
    ],
)

tfjs_cc_library(
    name = "Atan",
    srcs = ["kernels/Atan.cc"],
    deps = [
        ":backend",
        ":unary",
        ":util",
    ],
)

tfjs_cc_library(
    name = "Atan2",
    srcs = ["kernels/Atan2.cc"],
    deps = [
        ":backend",
        ":binary",
        ":util",
    ],
)

tfjs_cc_library(
    name = "Atanh",
    srcs = ["kernels/Atanh.cc"],
    deps = [
        ":backend",
        ":unary",
        ":util",
    ],
)

tfjs_cc_library(
    name = "Asin",
    srcs = ["kernels/Asin.cc"],
    deps = [
        ":backend",
        ":unary",
        ":util",
    ],
)

tfjs_cc_library(
    name = "Asinh",
    srcs = ["kernels/Asinh.cc"],
    deps = [
        ":backend",
        ":unary",
        ":util",
    ],
)

tfjs_cc_library(
    name = "AvgPool",
    srcs = ["kernels/AvgPool.cc"],
    hdrs = ["kernels/AvgPool.h"],
    deps = [
        ":backend",
        ":util",
    ],
)

tfjs_cc_library(
    name = "AvgPoolGrad",
    srcs = ["kernels/AvgPoolGrad.cc"],
    deps = [
        ":backend",
        ":pool3d_impl",
    ],
)

tfjs_cc_library(
    name = "AvgPool3D",
    srcs = ["kernels/AvgPool3D.cc"],
    deps = [
        ":backend",
        ":pool3d_impl",
    ],
)

tfjs_cc_library(
    name = "AvgPool3DGrad",
    srcs = ["kernels/AvgPool3DGrad.cc"],
    deps = [
        ":backend",
        ":pool3d_impl",
    ],
)

tfjs_unit_test(
    name = "AvgPool_test",
    srcs = ["kernels/AvgPool_test.cc"],
    tags = ["ci"],
    deps = [
        ":AvgPool",
    ],
)

tfjs_cc_library(
    name = "BatchMatMul",
    srcs = ["kernels/BatchMatMul.cc"],
    hdrs = ["kernels/BatchMatMul.h"],
    deps = [
        ":backend",
        ":batch_mat_mul_impl",
        ":util",
    ],
)

tfjs_cc_library(
    name = "Bincount",
    srcs = ["kernels/Bincount.cc"],
    deps = [
        ":backend",
        ":bincount_impl",
        ":util",
    ],
)

tfjs_cc_library(
    name = "BitwiseAnd",
    srcs = ["kernels/BitwiseAnd.cc"],
    deps = [
        ":backend",
        ":binary",
        ":util",
    ],
)

tfjs_cc_library(
    name = "_FusedMatMul",
    srcs = ["kernels/_FusedMatMul.cc"],
    hdrs = ["kernels/_FusedMatMul.h"],
    deps = [
        ":backend",
        ":batch_mat_mul_impl",
    ],
)

tfjs_unit_test(
    name = "BatchMatMul_test",
    srcs = ["kernels/BatchMatMul_test.cc"],
    tags = ["ci"],
    deps = [
        ":BatchMatMul",
    ],
)

tfjs_unit_test(
    name = "_FusedMatMul_test",
    srcs = ["kernels/_FusedMatMul_test.cc"],
    tags = ["ci"],
    deps = [
        ":_FusedMatMul",
    ],
)

tfjs_cc_library(
    name = "Ceil",
    srcs = ["kernels/Ceil.cc"],
    deps = [
        ":backend",
        ":unary",
        ":util",
    ],
)

tfjs_cc_library(
    name = "ClipByValue",
    srcs = ["kernels/ClipByValue.cc"],
    hdrs = ["kernels/ClipByValue.h"],
    deps = [
        ":backend",
        ":util",
    ],
)

tfjs_unit_test(
    name = "ClipByValue_test",
    srcs = ["kernels/ClipByValue_test.cc"],
    tags = ["ci"],
    deps = [
        ":ClipByValue",
    ],
)

tfjs_cc_library(
    name = "Conv2D",
    srcs = ["kernels/Conv2D.cc"],
    hdrs = ["kernels/Conv2D.h"],
    deps = [
        ":backend",
        ":conv2d_impl",
    ],
)

tfjs_unit_test(
    name = "Conv2D_test",
    srcs = ["kernels/Conv2D_test.cc"],
    tags = ["ci"],
    deps = [
        ":Conv2D",
    ],
)

tfjs_cc_library(
    name = "Conv2DBackpropInput",
    srcs = ["kernels/Conv2DBackpropInput.cc"],
    deps = [
        ":backend",
    ],
)

tfjs_cc_library(
    name = "Conv3D",
    srcs = ["kernels/Conv3D.cc"],
    deps = [
        ":backend",
        ":conv3d_impl",
    ],
)

tfjs_cc_library(
    name = "Conv3DBackpropFilterV2",
    srcs = ["kernels/Conv3DBackpropFilterV2.cc"],
    deps = [
        ":backend",
        ":conv3d_impl",
    ],
)

tfjs_cc_library(
    name = "Conv3DBackpropInputV2",
    srcs = ["kernels/Conv3DBackpropInputV2.cc"],
    deps = [
        ":backend",
        ":conv3d_impl",
    ],
)

tfjs_cc_library(
    name = "Cos",
    srcs = ["kernels/Cos.cc"],
    deps = [
        ":backend",
        ":sin_cos_workaround",
        ":unary",
    ],
)

tfjs_cc_library(
    name = "CropAndResize",
    srcs = ["kernels/CropAndResize.cc"],
    deps = [
        ":backend",
        ":interpolate_bilinear_impl",
        ":util",
    ],
)

tfjs_cc_library(
    name = "Cumprod",
    srcs = ["kernels/Cumprod.cc"],
    deps = [
        ":backend",
        ":util",
    ],
)

tfjs_cc_library(
    name = "Cumsum",
    srcs = ["kernels/Cumsum.cc"],
    deps = [
        ":backend",
        ":util",
    ],
)

tfjs_cc_library(
    name = "DenseBincount",
    srcs = ["kernels/DenseBincount.cc"],
    deps = [
        ":backend",
        ":bincount_impl",
        ":util",
    ],
)

tfjs_cc_library(
    name = "DepthToSpace",
    srcs = ["kernels/DepthToSpace.cc"],
    deps = [
        ":backend",
        ":util",
    ],
)

tfjs_cc_library(
    name = "DepthwiseConv2dNative",
    srcs = ["kernels/DepthwiseConv2dNative.cc"],
    hdrs = ["kernels/DepthwiseConv2dNative.h"],
    deps = [
        ":backend",
        ":conv2d_impl",
    ],
)

tfjs_cc_library(
    name = "Dilation2D",
    srcs = ["kernels/Dilation2D.cc"],
    deps = [
        ":backend",
        ":dilation2d_impl",
        ":util",
    ],
)

tfjs_cc_library(
    name = "Dilation2DBackpropFilter",
    srcs = ["kernels/Dilation2DBackpropFilter.cc"],
    deps = [
        ":backend",
        ":dilation2d_impl",
        ":util",
    ],
)

tfjs_cc_library(
    name = "Dilation2DBackpropInput",
    srcs = ["kernels/Dilation2DBackpropInput.cc"],
    deps = [
        ":backend",
        ":dilation2d_impl",
        ":util",
    ],
)

tfjs_unit_test(
    name = "DepthwiseConv2dNative_test",
    srcs = ["kernels/DepthwiseConv2dNative_test.cc"],
    tags = ["ci"],
    deps = [
        ":DepthwiseConv2dNative",
    ],
)

tfjs_cc_library(
    name = "Diag",
    srcs = ["kernels/Diag.cc"],
    deps = [
        ":backend",
        ":util",
    ],
)

tfjs_cc_library(
    name = "RealDiv",
    srcs = ["kernels/RealDiv.cc"],
    deps = [
        ":binary",
        ":util",
    ],
)

tfjs_cc_library(
    name = "Elu",
    srcs = ["kernels/Elu.cc"],
    deps = [
        ":backend",
        ":elu_impl",
    ],
)

tfjs_cc_library(
    name = "Equal",
    srcs = ["kernels/Equal.cc"],
    deps = [
        ":binary",
        ":util",
    ],
)

tfjs_cc_library(
    name = "Erf",
    srcs = ["kernels/Erf.cc"],
    deps = [
        ":unary",
        ":util",
    ],
)

tfjs_cc_library(
    name = "Exp",
    srcs = ["kernels/Exp.cc"],
    deps = [
        ":backend",
        ":unary",
        ":util",
    ],
)

tfjs_cc_library(
    name = "Expm1",
    srcs = ["kernels/Expm1.cc"],
    deps = [
        ":backend",
        ":unary",
        ":util",
    ],
)

tfjs_cc_library(
    name = "FlipLeftRight",
    srcs = ["kernels/FlipLeftRight.cc"],
    deps = [
        ":backend",
        ":util",
    ],
)

tfjs_cc_library(
    name = "FloorDiv",
    srcs = ["kernels/FloorDiv.cc"],
    deps = [
        ":backend",
        ":binary",
        ":util",
    ],
)

tfjs_cc_library(
    name = "FusedBatchNorm",
    srcs = ["kernels/FusedBatchNorm.cc"],
    deps = [
        ":backend",
        ":util",
    ],
)

tfjs_cc_library(
    name = "FusedConv2D",
    srcs = ["kernels/FusedConv2D.cc"],
    hdrs = ["kernels/FusedConv2D.h"],
    deps = [
        ":conv2d_impl",
    ],
)

tfjs_unit_test(
    name = "FusedConv2D_test",
    srcs = ["kernels/FusedConv2D_test.cc"],
    tags = ["ci"],
    deps = [
        ":FusedConv2D",
    ],
)

tfjs_cc_library(
    name = "FusedDepthwiseConv2D",
    srcs = ["kernels/FusedDepthwiseConv2D.cc"],
    hdrs = ["kernels/FusedDepthwiseConv2D.h"],
    deps = [
        ":backend",
        ":conv2d_impl",
    ],
)

tfjs_unit_test(
    name = "FusedDepthwiseConv2D_test",
    srcs = ["kernels/FusedDepthwiseConv2D_test.cc"],
    tags = ["ci"],
    deps = [
        ":FusedDepthwiseConv2D",
    ],
)

tfjs_cc_library(
    name = "Gather",
    srcs = ["kernels/Gather.cc"],
    deps = [
        ":backend",
        ":util",
    ],
)

tfjs_cc_library(
    name = "GatherNd",
    srcs = ["kernels/GatherNd.cc"],
    deps = [
        ":backend",
        ":util",
    ],
)

tfjs_cc_library(
    name = "Greater",
    srcs = ["kernels/Greater.cc"],
    deps = [
        ":backend",
        ":binary",
        ":util",
    ],
)

tfjs_cc_library(
    name = "GreaterEqual",
    srcs = ["kernels/GreaterEqual.cc"],
    deps = [
        ":backend",
        ":binary",
        ":util",
    ],
)

tfjs_cc_library(
    name = "LRN",
    srcs = ["kernels/LRN.cc"],
    deps = [
        ":backend",
    ],
)

tfjs_cc_library(
    name = "LRNGrad",
    srcs = ["kernels/LRNGrad.cc"],
    deps = [
        ":backend",
    ],
)

tfjs_cc_library(
    name = "LeakyRelu",
    srcs = ["kernels/LeakyRelu.cc"],
    hdrs = ["kernels/LeakyRelu.h"],
    deps = [
        ":backend",
        ":leakyrelu_impl",
        ":util",
    ],
)

tfjs_cc_library(
    name = "Less",
    srcs = ["kernels/Less.cc"],
    deps = [
        ":backend",
        ":binary",
        ":util",
    ],
)

tfjs_cc_library(
    name = "LessEqual",
    srcs = ["kernels/LessEqual.cc"],
    deps = [
        ":backend",
        ":binary",
        ":util",
    ],
)

tfjs_cc_library(
    name = "LinSpace",
    srcs = ["kernels/LinSpace.cc"],
    deps = [
        ":backend",
    ],
)

tfjs_cc_library(
    name = "Log1p",
    srcs = ["kernels/Log1p.cc"],
    deps = [
        ":backend",
        ":unary",
        ":util",
    ],
)

tfjs_cc_library(
    name = "NotEqual",
    srcs = ["kernels/NotEqual.cc"],
    deps = [
        ":backend",
        ":binary",
        ":util",
    ],
)

tfjs_cc_library(
    name = "LogicalAnd",
    srcs = ["kernels/LogicalAnd.cc"],
    deps = [
        ":backend",
        ":binary",
        ":util",
    ],
)

tfjs_cc_library(
    name = "LogicalNot",
    srcs = ["kernels/LogicalNot.cc"],
    deps = [
        ":backend",
        ":binary",
        ":unary",
        ":util",
    ],
)

tfjs_cc_library(
    name = "LogicalOr",
    srcs = ["kernels/LogicalOr.cc"],
    deps = [
        ":backend",
        ":binary",
        ":util",
    ],
)

tfjs_cc_library(
    name = "LogicalXor",
    srcs = ["kernels/LogicalXor.cc"],
    deps = [
        ":backend",
        ":binary",
        ":util",
    ],
)

tfjs_cc_library(
    name = "Log",
    srcs = ["kernels/Log.cc"],
    deps = [
        ":backend",
        ":unary",
    ],
)

tfjs_cc_library(
    name = "Max",
    srcs = ["kernels/Max.cc"],
    deps = [
        ":backend",
        ":util",
    ],
)

tfjs_cc_library(
    name = "Maximum",
    srcs = ["kernels/Maximum.cc"],
    deps = [
        ":backend",
        ":binary",
        ":util",
    ],
)

tfjs_cc_library(
    name = "MaxPool",
    srcs = ["kernels/MaxPool.cc"],
    hdrs = ["kernels/MaxPool.h"],
    deps = [
        ":backend",
        ":util",
    ],
)

tfjs_cc_library(
    name = "MaxPoolGrad",
    srcs = ["kernels/MaxPoolGrad.cc"],
    deps = [
        ":backend",
        ":pool3d_impl",
    ],
)

tfjs_unit_test(
    name = "MaxPool_test",
    srcs = ["kernels/MaxPool_test.cc"],
    tags = ["ci"],
    deps = [
        ":MaxPool",
    ],
)

tfjs_cc_library(
    name = "MaxPool3D",
    srcs = ["kernels/MaxPool3D.cc"],
    deps = [
        ":backend",
        ":pool3d_impl",
    ],
)

tfjs_cc_library(
    name = "MaxPool3DGrad",
    srcs = ["kernels/MaxPool3DGrad.cc"],
    deps = [
        ":backend",
        ":pool3d_impl",
    ],
)

tfjs_cc_library(
    name = "MaxPoolWithArgmax",
    srcs = ["kernels/MaxPoolWithArgmax.cc"],
    deps = [
        ":backend",
        ":pool3d_impl",
        ":util",
    ],
)

tfjs_cc_library(
    name = "Min",
    srcs = ["kernels/Min.cc"],
    deps = [
        ":backend",
        ":util",
    ],
)

tfjs_cc_library(
    name = "Minimum",
    srcs = ["kernels/Minimum.cc"],
    deps = [
        ":backend",
        ":binary",
        ":util",
    ],
)

tfjs_cc_library(
    name = "MirrorPad",
    srcs = ["kernels/MirrorPad.cc"],
    deps = [
        ":backend",
        ":util",
    ],
)

tfjs_cc_library(
    name = "Multiply",
    srcs = ["kernels/Multiply.cc"],
    deps = [
        ":backend",
        ":binary",
        ":util",
    ],
)

tfjs_cc_library(
    name = "Multinomial",
    srcs = ["kernels/Multinomial.cc"],
    deps = [
        ":backend",
        ":shape",
    ],
)

tfjs_cc_library(
    name = "Neg",
    srcs = ["kernels/Neg.cc"],
    deps = [
        ":backend",
        ":unary",
        ":util",
    ],
)

tfjs_cc_library(
    name = "NonMaxSuppressionV3",
    srcs = ["kernels/NonMaxSuppressionV3.cc"],
    deps = [
        ":backend",
        ":non_max_suppression_impl",
        ":util",
    ],
)

tfjs_cc_library(
    name = "NonMaxSuppressionV4",
    srcs = ["kernels/NonMaxSuppressionV4.cc"],
    deps = [
        ":backend",
        ":non_max_suppression_impl",
        ":util",
    ],
)

tfjs_cc_library(
    name = "NonMaxSuppressionV5",
    srcs = ["kernels/NonMaxSuppressionV5.cc"],
    deps = [
        ":backend",
        ":non_max_suppression_impl",
        ":util",
    ],
)

tfjs_cc_library(
    name = "OneHot",
    srcs = ["kernels/OneHot.cc"],
    deps = [
        ":backend",
    ],
)

tfjs_cc_library(
    name = "PadV2",
    srcs = ["kernels/PadV2.cc"],
    hdrs = ["kernels/PadV2.h"],
    deps = [
        ":backend",
        ":util",
    ],
)

tfjs_unit_test(
    name = "PadV2_test",
    srcs = ["kernels/PadV2_test.cc"],
    tags = ["ci"],
    deps = [
        ":PadV2",
    ],
)

tfjs_cc_library(
    name = "Pow",
    srcs = ["kernels/Pow.cc"],
    deps = [
        ":backend",
        ":binary",
        ":util",
    ],
)

tfjs_cc_library(
    name = "Prelu",
    srcs = ["kernels/Prelu.cc"],
    hdrs = ["kernels/Prelu.h"],
    deps = [
        ":backend",
        ":prelu_impl",
        ":util",
    ],
)

tfjs_unit_test(
    name = "Prelu_test",
    srcs = ["kernels/Prelu_test.cc"],
    tags = ["ci"],
    deps = [
        ":Prelu",
    ],
)

tfjs_cc_library(
    name = "Relu",
    srcs = ["kernels/Relu.cc"],
    deps = [
        ":backend",
        ":clamp_impl",
        ":unary",
        ":util",
    ],
)

tfjs_cc_library(
    name = "Relu6",
    srcs = ["kernels/Relu6.cc"],
    deps = [
        ":backend",
        ":clamp_impl",
        ":unary",
        ":util",
    ],
)

tfjs_cc_library(
    name = "ResizeBilinear",
    srcs = ["kernels/ResizeBilinear.cc"],
    hdrs = ["kernels/ResizeBilinear.h"],
    deps = [
        ":backend",
        ":util",
    ],
)

tfjs_cc_library(
    name = "ResizeBilinearGrad",
    srcs = ["kernels/ResizeBilinearGrad.cc"],
    deps = [
        ":backend",
        ":shape",
    ],
)

tfjs_cc_library(
    name = "ResizeNearestNeighbor",
    srcs = ["kernels/ResizeNearestNeighbor.cc"],
    hdrs = ["kernels/ResizeNearestNeighbor.h"],
    deps = [
        ":backend",
        ":util",
    ],
)

tfjs_cc_library(
    name = "ResizeNearestNeighborGrad",
    srcs = ["kernels/ResizeNearestNeighborGrad.cc"],
    deps = [
        ":backend",
        ":shape",
    ],
)

tfjs_unit_test(
    name = "ResizeBilinear_test",
    srcs = ["kernels/ResizeBilinear_test.cc"],
    tags = ["ci"],
    deps = [
        ":ResizeBilinear",
    ],
)

tfjs_cc_library(
    name = "Reverse",
    srcs = ["kernels/Reverse.cc"],
    deps = [
        ":backend",
        ":util",
    ],
)

tfjs_cc_library(
    name = "RotateWithOffset",
    srcs = ["kernels/RotateWithOffset.cc"],
    deps = [
        ":backend",
        ":util",
    ],
)

tfjs_cc_library(
    name = "Round",
    srcs = ["kernels/Round.cc"],
    deps = [
        ":backend",
        ":unary",
        ":util",
    ],
)

tfjs_cc_library(
    name = "ScatterNd",
    srcs = ["kernels/ScatterNd.cc"],
    deps = [
        ":backend",
        ":scatter_impl",
        ":util",
    ],
)

tfjs_cc_library(
    name = "SearchSorted",
    srcs = ["kernels/SearchSorted.cc"],
    deps = [
        ":backend",
        ":util",
    ],
)

tfjs_cc_library(
    name = "SelectV2",
    srcs = ["kernels/SelectV2.cc"],
    deps = [
        ":backend",
        ":util",
    ],
)

tfjs_cc_library(
    name = "Selu",
    srcs = ["kernels/Selu.cc"],
    deps = [
        ":backend",
        ":unary",
    ],
)

tfjs_cc_library(
    name = "Sigmoid",
    srcs = ["kernels/Sigmoid.cc"],
    hdrs = ["kernels/Sigmoid.h"],
    deps = [
        ":backend",
        ":sigmoid_impl",
        ":unary",
    ],
)

tfjs_cc_library(
    name = "Sign",
    srcs = ["kernels/Sign.cc"],
    deps = [
        ":unary",
        ":util",
    ],
)

tfjs_cc_library(
    name = "Sin",
    srcs = ["kernels/Sin.cc"],
    deps = [
        ":backend",
        ":sin_cos_workaround",
        ":unary",
    ],
)

tfjs_cc_library(
    name = "Sinh",
    srcs = ["kernels/Sinh.cc"],
    deps = [
        ":unary",
        ":util",
    ],
)

tfjs_cc_library(
    name = "Softmax",
    srcs = ["kernels/Softmax.cc"],
    hdrs = ["kernels/Softmax.h"],
    deps = [
        ":backend",
        ":unary",
    ],
)

tfjs_cc_library(
    name = "Softplus",
    srcs = ["kernels/Softplus.cc"],
    deps = [
        ":backend",
        ":unary",
    ],
)

tfjs_unit_test(
    name = "Sigmoid_test",
    srcs = ["kernels/Sigmoid_test.cc"],
    tags = ["ci"],
    deps = [
        ":Sigmoid",
    ],
)

tfjs_unit_test(
    name = "Softmax_test",
    srcs = ["kernels/Softmax_test.cc"],
    tags = ["ci"],
    deps = [
        ":Softmax",
    ],
)

tfjs_cc_library(
    name = "SparseFillEmptyRows",
    srcs = ["kernels/SparseFillEmptyRows.cc"],
    deps = [
        ":backend",
        ":util",
    ],
)

tfjs_cc_library(
    name = "SparseReshape",
    srcs = ["kernels/SparseReshape.cc"],
    deps = [
        ":backend",
        ":util",
    ],
)

tfjs_cc_library(
    name = "SparseSegmentReduction",
    srcs = ["kernels/SparseSegmentReduction.cc"],
    deps = [
        ":backend",
        ":util",
    ],
)

tfjs_cc_library(
    name = "SparseToDense",
    srcs = ["kernels/SparseToDense.cc"],
    deps = [
        ":backend",
        ":scatter_impl",
        ":util",
    ],
)

tfjs_cc_library(
    name = "Square",
    srcs = ["kernels/Square.cc"],
    deps = [
        ":backend",
        ":unary",
        ":util",
    ],
)

tfjs_cc_library(
    name = "SquaredDifference",
    srcs = ["kernels/SquaredDifference.cc"],
    deps = [
        ":backend",
        ":binary",
        ":unary",
        ":util",
    ],
)

tfjs_cc_library(
    name = "StridedSlice",
    srcs = ["kernels/StridedSlice.cc"],
    deps = [
        ":backend",
        ":util",
    ],
)

tfjs_cc_library(
    name = "Sub",
    srcs = ["kernels/Sub.cc"],
    deps = [
        ":backend",
        ":binary",
        ":util",
    ],
)

tfjs_cc_library(
    name = "Tile",
    srcs = ["kernels/Tile.cc"],
    deps = [
        ":backend",
        ":util",
    ],
)

tfjs_cc_library(
    name = "TopK",
    srcs = ["kernels/TopK.cc"],
    deps = [
        ":backend",
        ":util",
    ],
)

tfjs_cc_library(
    name = "Transform",
    srcs = ["kernels/Transform.cc"],
    deps = [
        ":backend",
        ":util",
    ],
)

tfjs_cc_library(
    name = "Transpose",
    srcs = ["kernels/Transpose.cc"],
    deps = [
        ":backend",
        ":transpose_impl",
        ":util",
    ],
)

tfjs_cc_library(
    name = "Step",
    srcs = ["kernels/Step.cc"],
    deps = [
        ":backend",
        ":util",
    ],
)

tfjs_cc_library(
    name = "Tan",
    srcs = ["kernels/Tan.cc"],
    deps = [
        ":backend",
        ":sin_cos_workaround",
        ":unary",
    ],
)

tfjs_cc_library(
    name = "Cosh",
    srcs = ["kernels/Cosh.cc"],
    deps = [
        ":backend",
        ":unary",
    ],
)

tfjs_cc_library(
    name = "Reciprocal",
    srcs = ["kernels/Reciprocal.cc"],
    deps = [
        ":backend",
        ":unary",
    ],
)

tfjs_cc_library(
    name = "IsNan",
    srcs = ["kernels/IsNan.cc"],
    deps = [
        ":backend",
        ":unary",
    ],
)

tfjs_cc_library(
    name = "IsFinite",
    srcs = ["kernels/IsFinite.cc"],
    deps = [
        ":unary",
    ],
)

tfjs_cc_library(
    name = "IsInf",
    srcs = ["kernels/IsInf.cc"],
    deps = [
        ":unary",
    ],
)<|MERGE_RESOLUTION|>--- conflicted
+++ resolved
@@ -406,11 +406,8 @@
         ":MaxPool",
         ":MaxPool3D",
         ":MaxPool3DGrad",
-<<<<<<< HEAD
+        ":MaxPoolGrad",
         ":MaxPoolWithArgmax",
-=======
-        ":MaxPoolGrad",
->>>>>>> 03b43693
         ":Maximum",
         ":Min",
         ":Minimum",
