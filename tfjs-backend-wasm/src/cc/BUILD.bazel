load("@emsdk//emscripten_toolchain:wasm_rules.bzl", "wasm_cc_binary")
load(":build_defs.bzl", "tfjs_cc_library", "tfjs_unit_test")

package(default_visibility = ["//visibility:public"])

# Emcripten produces a much larger wasm bundle unless the cc_binary has srcs
# explicitly pointing to files with exported methods (EMSCRIPTEN_KEEPALIVE).
KERNELS_WITH_KEEPALIVE = glob(
    ["kernels/*.cc"],
    exclude = ["**/*_test.cc"],
)

BASE_LINKOPTS = [
    "-s ALLOW_MEMORY_GROWTH=1",
    "-s MAXIMUM_MEMORY=4GB",
    "-s DEFAULT_LIBRARY_FUNCS_TO_INCLUDE=[]",
    "-s DISABLE_EXCEPTION_CATCHING=1",
    "-s FILESYSTEM=0",
    "-s EXIT_RUNTIME=0",
    "-s EXPORTED_FUNCTIONS='[\"_malloc\", \"_free\"]'",
    "-s EXPORTED_RUNTIME_METHODS='[\"cwrap\"]'",
    "-s MODULARIZE=1",
    "-s MALLOC=emmalloc",
    "--pre-js $(location :pre.js)",
    "--post-js $(location :post.js)",
]

# This build rule generates tfjs-backend-wasm.{js,wasm}.
#
# The ".js" at the end of the build name is significant because it determines
# the output file types. See the "-o <target>" flag in
# https://emscripten.org/docs/tools_reference/emcc.html
#
# Note that tfjs-backend-wasm.js will be used to load tfjs-backend-wasm.wasm
# as well as tfjs-backend-wasm-simd.wasm (the output of the next build rule).
cc_binary(
    name = "tfjs-backend-wasm.js",
    srcs = ["backend.cc"] + KERNELS_WITH_KEEPALIVE,
    additional_linker_inputs = [
        "pre.js",
        "post.js",
    ],
    linkopts = BASE_LINKOPTS + [
        "-s EXPORT_NAME=WasmBackendModule",
    ],
    deps = [
        ":all_kernels",
        ":backend",
    ],
)

cc_binary(
    name = "tfjs-backend-wasm-simd.js",
    srcs = ["backend.cc"] + KERNELS_WITH_KEEPALIVE,
    additional_linker_inputs = [
        "pre.js",
        "post.js",
    ],
    copts = [
        "-msimd128",
    ],
    linkopts = BASE_LINKOPTS,
    deps = [
        ":all_kernels",
        ":backend",
    ],
)

cc_binary(
    name = "tfjs-backend-wasm-threaded-simd.js",
    srcs = ["backend.cc"] + KERNELS_WITH_KEEPALIVE,
    additional_linker_inputs = [
        "pre.js",
        "post.js",
    ],
    copts = [
        "-msimd128",
        "-pthread",
    ],
    linkopts = BASE_LINKOPTS + [
        "-s EXPORT_NAME=WasmBackendModuleThreadedSimd",
        "-s MALLOC=emmalloc",
        "-s USE_PTHREADS=1",
        # Pre-create 8 webworkers (threads). The actual number of threads that
        # will be used by XNNPACK for creating the threadpool might be fewer. It
        # is by default set to the number of logical cores which in most cases
        # should be fewer than 8. It can also be set manually by calling the
        # `setThreadsCount` API.
        "-s PTHREAD_POOL_SIZE=8",
    ],
    deps = [
        ":all_kernels",
        ":backend",
    ],
)

wasm_cc_binary(
    name = "tfjs-backend-wasm",
    cc_target = ":tfjs-backend-wasm.js",
    tags = ["local"],
)

wasm_cc_binary(
    name = "tfjs-backend-wasm-simd",
    cc_target = ":tfjs-backend-wasm-simd.js",
    simd = True,
    tags = ["local"],
)

wasm_cc_binary(
    name = "tfjs-backend-wasm-threaded-simd",
    cc_target = ":tfjs-backend-wasm-threaded-simd.js",
    simd = True,
    tags = ["local"],
    threads = "emscripten",
)

test_suite(
    name = "cc_tests",
)

## Library

tfjs_cc_library(
    name = "backend",
    srcs = ["backend.cc"],
    hdrs = ["backend.h"],
    deps = [
        ":check_macros",
        ":util",
        "@xnnpack//:xnnpack_for_tfjs",
    ],
)

tfjs_unit_test(
    name = "backend_tests",
    srcs = glob(["*_test.cc"]),
    tags = ["ci"],
    deps = [
        ":Prelu",
        ":backend",
        ":util",
    ],
)

tfjs_cc_library(
    name = "binary",
    srcs = ["binary.cc"],
    hdrs = ["binary.h"],
    deps = [
        ":backend",
        ":util",
    ],
)

tfjs_cc_library(
    name = "argminmax_impl",
    hdrs = ["argminmax_impl.h"],
    deps = [
        ":backend",
    ],
)

tfjs_cc_library(
    name = "bincount_impl",
    hdrs = ["bincount_impl.h"],
    deps = [":util"],
)

tfjs_cc_library(
    name = "check_macros",
    srcs = ["check_macros.h"],
    deps = [
        ":util",
    ],
)

tfjs_cc_library(
    name = "sin_cos_workaround",
    srcs = ["sin_cos_workaround.cc"],
    hdrs = ["sin_cos_workaround.h"],
)

tfjs_cc_library(
    name = "clamp_impl",
    srcs = ["clamp_impl.cc"],
    hdrs = ["clamp_impl.h"],
    deps = [
        ":backend",
        ":util",
    ],
)

tfjs_cc_library(
    name = "conv2d_impl",
    srcs = ["conv2d_impl.cc"],
    hdrs = ["conv2d_impl.h"],
    deps = [
        ":backend",
        ":elu_impl",
        ":leakyrelu_impl",
        ":prelu_impl",
        ":sigmoid_impl",
        ":transpose_impl",
        ":util",
    ],
)

tfjs_cc_library(
    name = "batch_mat_mul_impl",
    srcs = ["batch_mat_mul_impl.cc"],
    hdrs = ["batch_mat_mul_impl.h"],
    deps = [
        ":backend",
        ":elu_impl",
        ":leakyrelu_impl",
        ":prelu_impl",
        ":sigmoid_impl",
        ":transpose_impl",
        ":util",
    ],
)

tfjs_cc_library(
    name = "dilation2d_impl",
    hdrs = ["dilation2d_impl.h"],
)

tfjs_cc_library(
    name = "elu_impl",
    srcs = ["elu_impl.cc"],
    hdrs = ["elu_impl.h"],
    deps = [
        ":backend",
        ":util",
    ],
)

tfjs_cc_library(
    name = "interpolate_bilinear_impl",
    srcs = ["interpolate_bilinear_impl.cc"],
    hdrs = ["interpolate_bilinear_impl.h"],
    deps = [
        ":backend",
        ":util",
    ],
)

tfjs_cc_library(
    name = "leakyrelu_impl",
    srcs = ["leakyrelu_impl.cc"],
    hdrs = ["leakyrelu_impl.h"],
    deps = [
        ":backend",
        ":util",
    ],
)

tfjs_cc_library(
    name = "non_max_suppression_impl",
    srcs = ["non_max_suppression_impl.cc"],
    hdrs = ["non_max_suppression_impl.h"],
    deps = [
        ":backend",
    ],
)

tfjs_cc_library(
    name = "pool3d_impl",
    hdrs = ["pool3d_impl.h"],
<<<<<<< HEAD
=======
    deps = [
        ":shape",
    ],
)

tfjs_cc_library(
    name = "conv3d_impl",
    hdrs = ["conv3d_impl.h"],
    deps = [
        ":shape",
    ],
>>>>>>> ea1ece16
)

tfjs_cc_library(
    name = "prelu_impl",
    srcs = ["prelu_impl.cc"],
    hdrs = ["prelu_impl.h"],
    deps = [
        ":backend",
        ":util",
    ],
)

tfjs_cc_library(
    name = "scatter_impl",
    srcs = ["scatter_impl.cc"],
    hdrs = ["scatter_impl.h"],
)

tfjs_cc_library(
    name = "sigmoid_impl",
    srcs = ["sigmoid_impl.cc"],
    hdrs = ["sigmoid_impl.h"],
    deps = [
        ":backend",
        ":util",
    ],
)

tfjs_cc_library(
    name = "transpose_impl",
    srcs = ["transpose_impl.cc"],
    hdrs = ["transpose_impl.h"],
    deps = [":util"],
)

tfjs_cc_library(
    name = "shape",
    hdrs = ["shape.h"],
)

tfjs_cc_library(
    name = "util",
    srcs = ["util.cc"],
    hdrs = ["util.h"],
    deps = [
        ":shape",
    ],
)

tfjs_cc_library(
    name = "unary",
    srcs = ["unary.cc"],
    hdrs = ["unary.h"],
    deps = [
        ":backend",
    ],
)

# Kernels

tfjs_cc_library(
    name = "all_kernels",
    deps = [
        ":Abs",
        ":Acos",
        ":Acosh",
        ":Add",
        ":AddN",
        ":All",
        ":Any",
        ":ArgMax",
        ":ArgMin",
        ":Atan",
        ":Atan2",
        ":Atanh",
        ":AvgPool",
        ":AvgPool3D",
        ":AvgPool3DGrad",
<<<<<<< HEAD
        ":AvgPoolGrad",
=======
>>>>>>> ea1ece16
        ":BatchMatMul",
        ":Bincount",
        ":BitwiseAnd",
        ":Ceil",
        ":ClipByValue",
        ":Conv2D",
        ":Conv2DBackpropInput",
        ":Conv3D",
        ":Conv3DBackpropFilterV2",
        ":Conv3DBackpropInputV2",
        ":Cos",
        ":Cosh",
        ":CropAndResize",
        ":Cumprod",
        ":Cumsum",
        ":DenseBincount",
        ":DepthToSpace",
        ":DepthwiseConv2dNative",
        ":Dilation2D",
        ":Dilation2DBackpropFilter",
        ":Dilation2DBackpropInput",
        ":Elu",
        ":Equal",
        ":Exp",
        ":FlipLeftRight",
        ":FloorDiv",
        ":FusedBatchNorm",
        ":FusedConv2D",
        ":FusedDepthwiseConv2D",
        ":Gather",
        ":GatherNd",
        ":Greater",
        ":GreaterEqual",
        ":IsFinite",
        ":IsInf",
        ":IsNan",
        ":LRN",
        ":LRNGrad",
        ":LeakyRelu",
        ":Less",
        ":LessEqual",
        ":LinSpace",
        ":Log1p",
        ":Max",
        ":MaxPool",
        ":MaxPool3D",
        ":MaxPool3DGrad",
        ":Maximum",
        ":Min",
        ":Minimum",
        ":MirrorPad",
        ":Multinomial",
        ":Multiply",
        ":Neg",
        ":NonMaxSuppressionV3",
        ":NonMaxSuppressionV4",
        ":NonMaxSuppressionV5",
        ":NotEqual",
        ":OneHot",
        ":PadV2",
        ":Pow",
        ":Prelu",
        ":RealDiv",
        ":Reciprocal",
        ":Relu",
        ":Relu6",
        ":ResizeBilinear",
        ":ResizeNearestNeighbor",
        ":ResizeNearestNeighborGrad",
        ":Reverse",
        ":RotateWithOffset",
        ":Round",
        ":ScatterNd",
        ":SearchSorted",
        ":SelectV2",
        ":Selu",
        ":Sigmoid",
        ":Sign",
        ":Sin",
        ":Softmax",
        ":Softplus",
        ":SparseFillEmptyRows",
        ":SparseReshape",
        ":SparseSegmentReduction",
        ":SparseToDense",
        ":Square",
        ":SquaredDifference",
        ":StridedSlice",
        ":Sub",
        ":Tan",
        ":Tile",
        ":Transform",
        ":Transpose",
        ":_FusedMatMul",
    ],
)

tfjs_cc_library(
    name = "Abs",
    srcs = ["kernels/Abs.cc"],
    deps = [
        ":backend",
        ":unary",
        ":util",
    ],
)

tfjs_cc_library(
    name = "Acos",
    srcs = ["kernels/Acos.cc"],
    deps = [
        ":backend",
        ":unary",
        ":util",
    ],
)

tfjs_cc_library(
    name = "Acosh",
    srcs = ["kernels/Acosh.cc"],
    deps = [
        ":backend",
        ":unary",
        ":util",
    ],
)

tfjs_cc_library(
    name = "Add",
    srcs = ["kernels/Add.cc"],
    deps = [
        ":backend",
        ":binary",
        ":util",
    ],
)

tfjs_cc_library(
    name = "AddN",
    srcs = ["kernels/AddN.cc"],
    deps = [
        ":backend",
        ":util",
    ],
)

tfjs_cc_library(
    name = "All",
    srcs = ["kernels/All.cc"],
    deps = [
        ":backend",
        ":util",
    ],
)

tfjs_cc_library(
    name = "Any",
    srcs = ["kernels/Any.cc"],
    deps = [
        ":backend",
        ":util",
    ],
)

tfjs_cc_library(
    name = "ArgMax",
    srcs = ["kernels/ArgMax.cc"],
    deps = [
        ":argminmax_impl",
        ":backend",
        ":util",
    ],
)

tfjs_cc_library(
    name = "ArgMin",
    srcs = ["kernels/ArgMin.cc"],
    deps = [
        ":argminmax_impl",
        ":backend",
        ":util",
    ],
)

tfjs_cc_library(
    name = "Atan",
    srcs = ["kernels/Atan.cc"],
    deps = [
        ":backend",
        ":unary",
        ":util",
    ],
)

tfjs_cc_library(
    name = "Atan2",
    srcs = ["kernels/Atan2.cc"],
    deps = [
        ":backend",
        ":binary",
        ":util",
    ],
)

tfjs_cc_library(
    name = "Atanh",
    srcs = ["kernels/Atanh.cc"],
    deps = [
        ":backend",
        ":unary",
        ":util",
    ],
)

tfjs_cc_library(
    name = "Asin",
    srcs = ["kernels/Asin.cc"],
    deps = [
        ":backend",
        ":unary",
        ":util",
    ],
)

tfjs_cc_library(
    name = "Asinh",
    srcs = ["kernels/Asinh.cc"],
    deps = [
        ":backend",
        ":unary",
        ":util",
    ],
)

tfjs_cc_library(
    name = "AvgPool",
    srcs = ["kernels/AvgPool.cc"],
    hdrs = ["kernels/AvgPool.h"],
    deps = [
        ":backend",
        ":util",
    ],
)

tfjs_cc_library(
<<<<<<< HEAD
    name = "AvgPoolGrad",
    srcs = ["kernels/AvgPoolGrad.cc"],
    deps = [
        ":backend",
        ":pool3d_impl",
    ],
)

tfjs_cc_library(
=======
>>>>>>> ea1ece16
    name = "AvgPool3D",
    srcs = ["kernels/AvgPool3D.cc"],
    deps = [
        ":backend",
        ":pool3d_impl",
    ],
)

tfjs_cc_library(
    name = "AvgPool3DGrad",
<<<<<<< HEAD
    srcs = ["kernels/AvgPool3D.cc"],
=======
    srcs = ["kernels/AvgPool3DGrad.cc"],
>>>>>>> ea1ece16
    deps = [
        ":backend",
        ":pool3d_impl",
    ],
)

tfjs_unit_test(
    name = "AvgPool_test",
    srcs = ["kernels/AvgPool_test.cc"],
    tags = ["ci"],
    deps = [
        ":AvgPool",
    ],
)

tfjs_cc_library(
    name = "BatchMatMul",
    srcs = ["kernels/BatchMatMul.cc"],
    hdrs = ["kernels/BatchMatMul.h"],
    deps = [
        ":backend",
        ":batch_mat_mul_impl",
        ":util",
    ],
)

tfjs_cc_library(
    name = "Bincount",
    srcs = ["kernels/Bincount.cc"],
    deps = [
        ":backend",
        ":bincount_impl",
        ":util",
    ],
)

tfjs_cc_library(
    name = "BitwiseAnd",
    srcs = ["kernels/BitwiseAnd.cc"],
    deps = [
        ":backend",
        ":binary",
        ":util",
    ],
)

tfjs_cc_library(
    name = "_FusedMatMul",
    srcs = ["kernels/_FusedMatMul.cc"],
    hdrs = ["kernels/_FusedMatMul.h"],
    deps = [
        ":backend",
        ":batch_mat_mul_impl",
    ],
)

tfjs_unit_test(
    name = "BatchMatMul_test",
    srcs = ["kernels/BatchMatMul_test.cc"],
    tags = ["ci"],
    deps = [
        ":BatchMatMul",
    ],
)

tfjs_unit_test(
    name = "_FusedMatMul_test",
    srcs = ["kernels/_FusedMatMul_test.cc"],
    tags = ["ci"],
    deps = [
        ":_FusedMatMul",
    ],
)

tfjs_cc_library(
    name = "Ceil",
    srcs = ["kernels/Ceil.cc"],
    deps = [
        ":backend",
        ":unary",
        ":util",
    ],
)

tfjs_cc_library(
    name = "ClipByValue",
    srcs = ["kernels/ClipByValue.cc"],
    hdrs = ["kernels/ClipByValue.h"],
    deps = [
        ":backend",
        ":util",
    ],
)

tfjs_unit_test(
    name = "ClipByValue_test",
    srcs = ["kernels/ClipByValue_test.cc"],
    tags = ["ci"],
    deps = [
        ":ClipByValue",
    ],
)

tfjs_cc_library(
    name = "Conv2D",
    srcs = ["kernels/Conv2D.cc"],
    hdrs = ["kernels/Conv2D.h"],
    deps = [
        ":backend",
        ":conv2d_impl",
    ],
)

tfjs_unit_test(
    name = "Conv2D_test",
    srcs = ["kernels/Conv2D_test.cc"],
    tags = ["ci"],
    deps = [
        ":Conv2D",
    ],
)

tfjs_cc_library(
    name = "Conv2DBackpropInput",
    srcs = ["kernels/Conv2DBackpropInput.cc"],
    deps = [
        ":backend",
    ],
)

tfjs_cc_library(
    name = "Conv3D",
    srcs = ["kernels/Conv3D.cc"],
    deps = [
        ":backend",
        ":conv3d_impl",
    ],
)

tfjs_cc_library(
    name = "Conv3DBackpropFilterV2",
    srcs = ["kernels/Conv3DBackpropFilterV2.cc"],
    deps = [
        ":backend",
        ":conv3d_impl",
    ],
)

tfjs_cc_library(
    name = "Conv3DBackpropInputV2",
    srcs = ["kernels/Conv3DBackpropInputV2.cc"],
    deps = [
        ":backend",
        ":conv3d_impl",
    ],
)

tfjs_cc_library(
    name = "Cos",
    srcs = ["kernels/Cos.cc"],
    deps = [
        ":backend",
        ":sin_cos_workaround",
        ":unary",
    ],
)

tfjs_cc_library(
    name = "CropAndResize",
    srcs = ["kernels/CropAndResize.cc"],
    deps = [
        ":backend",
        ":interpolate_bilinear_impl",
        ":util",
    ],
)

tfjs_cc_library(
    name = "Cumprod",
    srcs = ["kernels/Cumprod.cc"],
    deps = [
        ":backend",
        ":util",
    ],
)

tfjs_cc_library(
    name = "Cumsum",
    srcs = ["kernels/Cumsum.cc"],
    deps = [
        ":backend",
        ":util",
    ],
)

tfjs_cc_library(
    name = "DenseBincount",
    srcs = ["kernels/DenseBincount.cc"],
    deps = [
        ":backend",
        ":bincount_impl",
        ":util",
    ],
)

tfjs_cc_library(
    name = "DepthToSpace",
    srcs = ["kernels/DepthToSpace.cc"],
    deps = [
        ":backend",
        ":util",
    ],
)

tfjs_cc_library(
    name = "DepthwiseConv2dNative",
    srcs = ["kernels/DepthwiseConv2dNative.cc"],
    hdrs = ["kernels/DepthwiseConv2dNative.h"],
    deps = [
        ":backend",
        ":conv2d_impl",
    ],
)

tfjs_cc_library(
    name = "Dilation2D",
    srcs = ["kernels/Dilation2D.cc"],
    deps = [
        ":backend",
        ":dilation2d_impl",
        ":util",
    ],
)

tfjs_cc_library(
    name = "Dilation2DBackpropFilter",
    srcs = ["kernels/Dilation2DBackpropFilter.cc"],
    deps = [
        ":backend",
        ":dilation2d_impl",
        ":util",
    ],
)

tfjs_cc_library(
    name = "Dilation2DBackpropInput",
    srcs = ["kernels/Dilation2DBackpropInput.cc"],
    deps = [
        ":backend",
        ":dilation2d_impl",
        ":util",
    ],
)

tfjs_unit_test(
    name = "DepthwiseConv2dNative_test",
    srcs = ["kernels/DepthwiseConv2dNative_test.cc"],
    tags = ["ci"],
    deps = [
        ":DepthwiseConv2dNative",
    ],
)

tfjs_cc_library(
    name = "Diag",
    srcs = ["kernels/Diag.cc"],
    deps = [
        ":backend",
        ":util",
    ],
)

tfjs_cc_library(
    name = "RealDiv",
    srcs = ["kernels/RealDiv.cc"],
    deps = [
        ":binary",
        ":util",
    ],
)

tfjs_cc_library(
    name = "Elu",
    srcs = ["kernels/Elu.cc"],
    deps = [
        ":backend",
        ":elu_impl",
    ],
)

tfjs_cc_library(
    name = "Equal",
    srcs = ["kernels/Equal.cc"],
    deps = [
        ":binary",
        ":util",
    ],
)

tfjs_cc_library(
    name = "Exp",
    srcs = ["kernels/Exp.cc"],
    deps = [
        ":backend",
        ":unary",
        ":util",
    ],
)

tfjs_cc_library(
    name = "Expm1",
    srcs = ["kernels/Expm1.cc"],
    deps = [
        ":backend",
        ":unary",
        ":util",
    ],
)

tfjs_cc_library(
    name = "FlipLeftRight",
    srcs = ["kernels/FlipLeftRight.cc"],
    deps = [
        ":backend",
        ":util",
    ],
)

tfjs_cc_library(
    name = "FloorDiv",
    srcs = ["kernels/FloorDiv.cc"],
    deps = [
        ":backend",
        ":binary",
        ":util",
    ],
)

tfjs_cc_library(
    name = "FusedBatchNorm",
    srcs = ["kernels/FusedBatchNorm.cc"],
    deps = [
        ":backend",
        ":util",
    ],
)

tfjs_cc_library(
    name = "FusedConv2D",
    srcs = ["kernels/FusedConv2D.cc"],
    hdrs = ["kernels/FusedConv2D.h"],
    deps = [
        ":conv2d_impl",
    ],
)

tfjs_unit_test(
    name = "FusedConv2D_test",
    srcs = ["kernels/FusedConv2D_test.cc"],
    tags = ["ci"],
    deps = [
        ":FusedConv2D",
    ],
)

tfjs_cc_library(
    name = "FusedDepthwiseConv2D",
    srcs = ["kernels/FusedDepthwiseConv2D.cc"],
    hdrs = ["kernels/FusedDepthwiseConv2D.h"],
    deps = [
        ":backend",
        ":conv2d_impl",
    ],
)

tfjs_unit_test(
    name = "FusedDepthwiseConv2D_test",
    srcs = ["kernels/FusedDepthwiseConv2D_test.cc"],
    tags = ["ci"],
    deps = [
        ":FusedDepthwiseConv2D",
    ],
)

tfjs_cc_library(
    name = "Gather",
    srcs = ["kernels/Gather.cc"],
    deps = [
        ":backend",
        ":util",
    ],
)

tfjs_cc_library(
    name = "GatherNd",
    srcs = ["kernels/GatherNd.cc"],
    deps = [
        ":backend",
        ":util",
    ],
)

tfjs_cc_library(
    name = "Greater",
    srcs = ["kernels/Greater.cc"],
    deps = [
        ":backend",
        ":binary",
        ":util",
    ],
)

tfjs_cc_library(
    name = "GreaterEqual",
    srcs = ["kernels/GreaterEqual.cc"],
    deps = [
        ":backend",
        ":binary",
        ":util",
    ],
)

tfjs_cc_library(
    name = "LRN",
    srcs = ["kernels/LRN.cc"],
    deps = [
        ":backend",
    ],
)

tfjs_cc_library(
    name = "LRNGrad",
    srcs = ["kernels/LRNGrad.cc"],
    deps = [
        ":backend",
    ],
)

tfjs_cc_library(
    name = "LeakyRelu",
    srcs = ["kernels/LeakyRelu.cc"],
    hdrs = ["kernels/LeakyRelu.h"],
    deps = [
        ":backend",
        ":leakyrelu_impl",
        ":util",
    ],
)

tfjs_cc_library(
    name = "Less",
    srcs = ["kernels/Less.cc"],
    deps = [
        ":backend",
        ":binary",
        ":util",
    ],
)

tfjs_cc_library(
    name = "LessEqual",
    srcs = ["kernels/LessEqual.cc"],
    deps = [
        ":backend",
        ":binary",
        ":util",
    ],
)

tfjs_cc_library(
    name = "LinSpace",
    srcs = ["kernels/LinSpace.cc"],
    deps = [
        ":backend",
    ],
)

tfjs_cc_library(
    name = "Log1p",
    srcs = ["kernels/Log1p.cc"],
    deps = [
        ":backend",
        ":unary",
        ":util",
    ],
)

tfjs_cc_library(
    name = "NotEqual",
    srcs = ["kernels/NotEqual.cc"],
    deps = [
        ":backend",
        ":binary",
        ":util",
    ],
)

tfjs_cc_library(
    name = "LogicalAnd",
    srcs = ["kernels/LogicalAnd.cc"],
    deps = [
        ":backend",
        ":binary",
        ":util",
    ],
)

tfjs_cc_library(
    name = "LogicalNot",
    srcs = ["kernels/LogicalNot.cc"],
    deps = [
        ":backend",
        ":binary",
        ":unary",
        ":util",
    ],
)

tfjs_cc_library(
    name = "LogicalOr",
    srcs = ["kernels/LogicalOr.cc"],
    deps = [
        ":backend",
        ":binary",
        ":util",
    ],
)

tfjs_cc_library(
    name = "LogicalXor",
    srcs = ["kernels/LogicalXor.cc"],
    deps = [
        ":backend",
        ":binary",
        ":util",
    ],
)

tfjs_cc_library(
    name = "Log",
    srcs = ["kernels/Log.cc"],
    deps = [
        ":backend",
        ":unary",
    ],
)

tfjs_cc_library(
    name = "Max",
    srcs = ["kernels/Max.cc"],
    deps = [
        ":backend",
        ":util",
    ],
)

tfjs_cc_library(
    name = "Maximum",
    srcs = ["kernels/Maximum.cc"],
    deps = [
        ":backend",
        ":binary",
        ":util",
    ],
)

tfjs_cc_library(
    name = "MaxPool",
    srcs = ["kernels/MaxPool.cc"],
    hdrs = ["kernels/MaxPool.h"],
    deps = [
        ":backend",
        ":util",
    ],
)

tfjs_cc_library(
    name = "MaxPoolGrad",
    srcs = ["kernels/MaxPoolGrad.cc"],
    deps = [
        ":backend",
        ":pool3d_impl",
    ],
)

tfjs_unit_test(
    name = "MaxPool_test",
    srcs = ["kernels/MaxPool_test.cc"],
    tags = ["ci"],
    deps = [
        ":MaxPool",
    ],
)

tfjs_cc_library(
    name = "MaxPool3D",
    srcs = ["kernels/MaxPool3D.cc"],
    deps = [
        ":backend",
        ":pool3d_impl",
    ],
)

tfjs_cc_library(
    name = "MaxPool3DGrad",
    srcs = ["kernels/MaxPool3DGrad.cc"],
    deps = [
        ":backend",
        ":pool3d_impl",
    ],
)

tfjs_cc_library(
    name = "Min",
    srcs = ["kernels/Min.cc"],
    deps = [
        ":backend",
        ":util",
    ],
)

tfjs_cc_library(
    name = "Minimum",
    srcs = ["kernels/Minimum.cc"],
    deps = [
        ":backend",
        ":binary",
        ":util",
    ],
)

tfjs_cc_library(
    name = "MirrorPad",
    srcs = ["kernels/MirrorPad.cc"],
    deps = [
        ":backend",
        ":util",
    ],
)

tfjs_cc_library(
    name = "Multiply",
    srcs = ["kernels/Multiply.cc"],
    deps = [
        ":backend",
        ":binary",
        ":util",
    ],
)

tfjs_cc_library(
    name = "Multinomial",
    srcs = ["kernels/Multinomial.cc"],
    deps = [
        ":backend",
        ":shape",
    ],
)

tfjs_cc_library(
    name = "Neg",
    srcs = ["kernels/Neg.cc"],
    deps = [
        ":backend",
        ":unary",
        ":util",
    ],
)

tfjs_cc_library(
    name = "NonMaxSuppressionV3",
    srcs = ["kernels/NonMaxSuppressionV3.cc"],
    deps = [
        ":backend",
        ":non_max_suppression_impl",
        ":util",
    ],
)

tfjs_cc_library(
    name = "NonMaxSuppressionV4",
    srcs = ["kernels/NonMaxSuppressionV4.cc"],
    deps = [
        ":backend",
        ":non_max_suppression_impl",
        ":util",
    ],
)

tfjs_cc_library(
    name = "NonMaxSuppressionV5",
    srcs = ["kernels/NonMaxSuppressionV5.cc"],
    deps = [
        ":backend",
        ":non_max_suppression_impl",
        ":util",
    ],
)

tfjs_cc_library(
    name = "OneHot",
    srcs = ["kernels/OneHot.cc"],
    deps = [
        ":backend",
    ],
)

tfjs_cc_library(
    name = "PadV2",
    srcs = ["kernels/PadV2.cc"],
    hdrs = ["kernels/PadV2.h"],
    deps = [
        ":backend",
        ":util",
    ],
)

tfjs_unit_test(
    name = "PadV2_test",
    srcs = ["kernels/PadV2_test.cc"],
    tags = ["ci"],
    deps = [
        ":PadV2",
    ],
)

tfjs_cc_library(
    name = "Pow",
    srcs = ["kernels/Pow.cc"],
    deps = [
        ":backend",
        ":binary",
        ":util",
    ],
)

tfjs_cc_library(
    name = "Prelu",
    srcs = ["kernels/Prelu.cc"],
    hdrs = ["kernels/Prelu.h"],
    deps = [
        ":backend",
        ":prelu_impl",
        ":util",
    ],
)

tfjs_unit_test(
    name = "Prelu_test",
    srcs = ["kernels/Prelu_test.cc"],
    tags = ["ci"],
    deps = [
        ":Prelu",
    ],
)

tfjs_cc_library(
    name = "Relu",
    srcs = ["kernels/Relu.cc"],
    deps = [
        ":backend",
        ":clamp_impl",
        ":unary",
        ":util",
    ],
)

tfjs_cc_library(
    name = "Relu6",
    srcs = ["kernels/Relu6.cc"],
    deps = [
        ":backend",
        ":clamp_impl",
        ":unary",
        ":util",
    ],
)

tfjs_cc_library(
    name = "ResizeBilinear",
    srcs = ["kernels/ResizeBilinear.cc"],
    hdrs = ["kernels/ResizeBilinear.h"],
    deps = [
        ":backend",
        ":util",
    ],
)

tfjs_cc_library(
    name = "ResizeBilinearGrad",
    srcs = ["kernels/ResizeBilinearGrad.cc"],
    deps = [
        ":backend",
        ":shape",
    ],
)

tfjs_cc_library(
    name = "ResizeNearestNeighbor",
    srcs = ["kernels/ResizeNearestNeighbor.cc"],
    hdrs = ["kernels/ResizeNearestNeighbor.h"],
    deps = [
        ":backend",
        ":util",
    ],
)

tfjs_cc_library(
    name = "ResizeNearestNeighborGrad",
    srcs = ["kernels/ResizeNearestNeighborGrad.cc"],
    deps = [
        ":backend",
        ":shape",
    ],
)

tfjs_unit_test(
    name = "ResizeBilinear_test",
    srcs = ["kernels/ResizeBilinear_test.cc"],
    tags = ["ci"],
    deps = [
        ":ResizeBilinear",
    ],
)

tfjs_cc_library(
    name = "Reverse",
    srcs = ["kernels/Reverse.cc"],
    deps = [
        ":backend",
        ":util",
    ],
)

tfjs_cc_library(
    name = "RotateWithOffset",
    srcs = ["kernels/RotateWithOffset.cc"],
    deps = [
        ":backend",
        ":util",
    ],
)

tfjs_cc_library(
    name = "Round",
    srcs = ["kernels/Round.cc"],
    deps = [
        ":backend",
        ":unary",
        ":util",
    ],
)

tfjs_cc_library(
    name = "ScatterNd",
    srcs = ["kernels/ScatterNd.cc"],
    deps = [
        ":backend",
        ":scatter_impl",
        ":util",
    ],
)

tfjs_cc_library(
    name = "SearchSorted",
    srcs = ["kernels/SearchSorted.cc"],
    deps = [
        ":backend",
        ":util",
    ],
)

tfjs_cc_library(
    name = "SelectV2",
    srcs = ["kernels/SelectV2.cc"],
    deps = [
        ":backend",
        ":util",
    ],
)

tfjs_cc_library(
    name = "Selu",
    srcs = ["kernels/Selu.cc"],
    deps = [
        ":backend",
        ":unary",
    ],
)

tfjs_cc_library(
    name = "Sigmoid",
    srcs = ["kernels/Sigmoid.cc"],
    hdrs = ["kernels/Sigmoid.h"],
    deps = [
        ":backend",
        ":sigmoid_impl",
        ":unary",
    ],
)

tfjs_cc_library(
    name = "Sign",
    srcs = ["kernels/Sign.cc"],
    deps = [
        ":unary",
        ":util",
    ],
)

tfjs_cc_library(
    name = "Sin",
    srcs = ["kernels/Sin.cc"],
    deps = [
        ":backend",
        ":sin_cos_workaround",
        ":unary",
    ],
)

tfjs_cc_library(
    name = "Softmax",
    srcs = ["kernels/Softmax.cc"],
    hdrs = ["kernels/Softmax.h"],
    deps = [
        ":backend",
        ":unary",
    ],
)

tfjs_cc_library(
    name = "Softplus",
    srcs = ["kernels/Softplus.cc"],
    deps = [
        ":backend",
        ":unary",
    ],
)

tfjs_unit_test(
    name = "Sigmoid_test",
    srcs = ["kernels/Sigmoid_test.cc"],
    tags = ["ci"],
    deps = [
        ":Sigmoid",
    ],
)

tfjs_unit_test(
    name = "Softmax_test",
    srcs = ["kernels/Softmax_test.cc"],
    tags = ["ci"],
    deps = [
        ":Softmax",
    ],
)

tfjs_cc_library(
    name = "SparseFillEmptyRows",
    srcs = ["kernels/SparseFillEmptyRows.cc"],
    deps = [
        ":backend",
        ":util",
    ],
)

tfjs_cc_library(
    name = "SparseReshape",
    srcs = ["kernels/SparseReshape.cc"],
    deps = [
        ":backend",
        ":util",
    ],
)

tfjs_cc_library(
    name = "SparseSegmentReduction",
    srcs = ["kernels/SparseSegmentReduction.cc"],
    deps = [
        ":backend",
        ":util",
    ],
)

tfjs_cc_library(
    name = "SparseToDense",
    srcs = ["kernels/SparseToDense.cc"],
    deps = [
        ":backend",
        ":scatter_impl",
        ":util",
    ],
)

tfjs_cc_library(
    name = "Square",
    srcs = ["kernels/Square.cc"],
    deps = [
        ":backend",
        ":unary",
        ":util",
    ],
)

tfjs_cc_library(
    name = "SquaredDifference",
    srcs = ["kernels/SquaredDifference.cc"],
    deps = [
        ":backend",
        ":binary",
        ":unary",
        ":util",
    ],
)

tfjs_cc_library(
    name = "StridedSlice",
    srcs = ["kernels/StridedSlice.cc"],
    deps = [
        ":backend",
        ":util",
    ],
)

tfjs_cc_library(
    name = "Sub",
    srcs = ["kernels/Sub.cc"],
    deps = [
        ":backend",
        ":binary",
        ":util",
    ],
)

tfjs_cc_library(
    name = "Tile",
    srcs = ["kernels/Tile.cc"],
    deps = [
        ":backend",
        ":util",
    ],
)

tfjs_cc_library(
    name = "TopK",
    srcs = ["kernels/TopK.cc"],
    deps = [
        ":backend",
        ":util",
    ],
)

tfjs_cc_library(
    name = "Transform",
    srcs = ["kernels/Transform.cc"],
    deps = [
        ":backend",
        ":util",
    ],
)

tfjs_cc_library(
    name = "Transpose",
    srcs = ["kernels/Transpose.cc"],
    deps = [
        ":backend",
        ":transpose_impl",
        ":util",
    ],
)

tfjs_cc_library(
    name = "Step",
    srcs = ["kernels/Step.cc"],
    deps = [
        ":backend",
        ":util",
    ],
)

tfjs_cc_library(
    name = "Tan",
    srcs = ["kernels/Tan.cc"],
    deps = [
        ":backend",
        ":sin_cos_workaround",
        ":unary",
    ],
)

tfjs_cc_library(
    name = "Cosh",
    srcs = ["kernels/Cosh.cc"],
    deps = [
        ":backend",
        ":unary",
    ],
)

tfjs_cc_library(
    name = "Reciprocal",
    srcs = ["kernels/Reciprocal.cc"],
    deps = [
        ":backend",
        ":unary",
    ],
)

tfjs_cc_library(
    name = "IsNan",
    srcs = ["kernels/IsNan.cc"],
    deps = [
        ":backend",
        ":unary",
    ],
)

tfjs_cc_library(
    name = "IsFinite",
    srcs = ["kernels/IsFinite.cc"],
    deps = [
        ":unary",
    ],
)

tfjs_cc_library(
    name = "IsInf",
    srcs = ["kernels/IsInf.cc"],
    deps = [
        ":unary",
    ],
)<|MERGE_RESOLUTION|>--- conflicted
+++ resolved
@@ -268,8 +268,6 @@
 tfjs_cc_library(
     name = "pool3d_impl",
     hdrs = ["pool3d_impl.h"],
-<<<<<<< HEAD
-=======
     deps = [
         ":shape",
     ],
@@ -281,7 +279,6 @@
     deps = [
         ":shape",
     ],
->>>>>>> ea1ece16
 )
 
 tfjs_cc_library(
@@ -360,10 +357,6 @@
         ":AvgPool",
         ":AvgPool3D",
         ":AvgPool3DGrad",
-<<<<<<< HEAD
-        ":AvgPoolGrad",
-=======
->>>>>>> ea1ece16
         ":BatchMatMul",
         ":Bincount",
         ":BitwiseAnd",
@@ -609,18 +602,6 @@
 )
 
 tfjs_cc_library(
-<<<<<<< HEAD
-    name = "AvgPoolGrad",
-    srcs = ["kernels/AvgPoolGrad.cc"],
-    deps = [
-        ":backend",
-        ":pool3d_impl",
-    ],
-)
-
-tfjs_cc_library(
-=======
->>>>>>> ea1ece16
     name = "AvgPool3D",
     srcs = ["kernels/AvgPool3D.cc"],
     deps = [
@@ -631,11 +612,7 @@
 
 tfjs_cc_library(
     name = "AvgPool3DGrad",
-<<<<<<< HEAD
-    srcs = ["kernels/AvgPool3D.cc"],
-=======
     srcs = ["kernels/AvgPool3DGrad.cc"],
->>>>>>> ea1ece16
     deps = [
         ":backend",
         ":pool3d_impl",
