/**
 * @license
 * Copyright 2020 Google LLC. All Rights Reserved.
 * Licensed under the Apache License, Version 2.0 (the "License");
 * you may not use this file except in compliance with the License.
 * You may obtain a copy of the License at
 *
 * http://www.apache.org/licenses/LICENSE-2.0
 *
 * Unless required by applicable law or agreed to in writing, software
 * distributed under the License is distributed on an "AS IS" BASIS,
 * WITHOUT WARRANTIES OR CONDITIONS OF ANY KIND, either express or implied.
 * See the License for the specific language governing permissions and
 * limitations under the License.
 * =============================================================================
 */
// We explicitly import the modular kernels so they get registered in the
// global registry when we compile the library. A modular build would replace
// the contents of this file and import only the kernels that are needed.
import {KernelConfig, registerKernel} from '@tensorflow/tfjs-core';

import {_fusedMatMulConfig} from './kernels/_FusedMatMul';
import {absConfig} from './kernels/Abs';
import {acosConfig} from './kernels/Acos';
import {acoshConfig} from './kernels/Acosh';
import {addConfig} from './kernels/Add';
import {addNConfig} from './kernels/AddN';
import {allConfig} from './kernels/All';
import {anyConfig} from './kernels/Any';
import {argMaxConfig} from './kernels/ArgMax';
import {argMinConfig} from './kernels/ArgMin';
import {asinConfig} from './kernels/Asin';
import {asinhConfig} from './kernels/Asinh';
import {atanConfig} from './kernels/Atan';
import {atan2Config} from './kernels/Atan2';
import {atanhConfig} from './kernels/Atanh';
import {avgPoolConfig} from './kernels/AvgPool';
import {avgPool3DConfig} from './kernels/AvgPool3D';
import {avgPool3DGradConfig} from './kernels/AvgPool3DGrad';
import {batchMatMulConfig} from './kernels/BatchMatMul';
import {batchToSpaceNDConfig} from './kernels/BatchToSpaceND';
import {bincountConfig} from './kernels/Bincount';
import {bitwiseAndConfig} from './kernels/BitwiseAnd';
import {broadcastArgsConfig} from './kernels/BroadcastArgs';
import {castConfig} from './kernels/Cast';
import {ceilConfig} from './kernels/Ceil';
import {clipByValueConfig} from './kernels/ClipByValue';
import {concatConfig} from './kernels/Concat';
import {conv2DConfig} from './kernels/Conv2D';
import {conv2DBackpropInputConfig} from './kernels/Conv2DBackpropInput';
import {conv3DConfig} from './kernels/Conv3D';
import {conv3DBackpropFilterV2Config} from './kernels/Conv3DBackpropFilterV2';
import {conv3DBackpropInputV2Config} from './kernels/Conv3DBackpropInputV2';
import {cosConfig} from './kernels/Cos';
import {coshConfig} from './kernels/Cosh';
import {cropAndResizeConfig} from './kernels/CropAndResize';
import {cumprodConfig} from './kernels/Cumprod';
import {cumsumConfig} from './kernels/Cumsum';
import {denseBincountConfig} from './kernels/DenseBincount';
import {depthToSpaceConfig} from './kernels/DepthToSpace';
import {depthwiseConv2dNativeConfig} from './kernels/DepthwiseConv2dNative';
import {diagConfig} from './kernels/Diag';
import {dilation2DConfig} from './kernels/Dilation2D';
import {dilation2DBackpropFilterConfig} from './kernels/Dilation2DBackpropFilter';
import {dilation2DBackpropInputConfig} from './kernels/Dilation2DBackpropInput';
import {eluConfig} from './kernels/Elu';
import {eluGradConfig} from './kernels/EluGrad';
import {equalConfig} from './kernels/Equal';
import {expConfig} from './kernels/Exp';
import {expandDimsConfig} from './kernels/ExpandDims';
import {expm1Config} from './kernels/Expm1';
import {fillConfig} from './kernels/Fill';
import {flipLeftRightConfig} from './kernels/FlipLeftRight';
import {floorConfig} from './kernels/Floor';
import {floorDivConfig} from './kernels/FloorDiv';
import {fusedBatchNormConfig} from './kernels/FusedBatchNorm';
import {fusedConv2DConfig} from './kernels/FusedConv2D';
import {fusedDepthwiseConv2DConfig} from './kernels/FusedDepthwiseConv2D';
import {gatherNdConfig} from './kernels/GatherNd';
import {gatherV2Config} from './kernels/GatherV2';
import {greaterConfig} from './kernels/Greater';
import {greaterEqualConfig} from './kernels/GreaterEqual';
import {identityConfig} from './kernels/Identity';
import {isFiniteConfig} from './kernels/IsFinite';
import {isInfConfig} from './kernels/IsInf';
import {isNaNConfig} from './kernels/IsNan';
import {leakyReluConfig} from './kernels/LeakyRelu';
import {lessConfig} from './kernels/Less';
import {lessEqualConfig} from './kernels/LessEqual';
import {linSpaceConfig} from './kernels/LinSpace';
import {logConfig} from './kernels/Log';
import {log1pConfig} from './kernels/Log1p';
import {logicalAndConfig} from './kernels/LogicalAnd';
import {logicalNotConfig} from './kernels/LogicalNot';
import {logicalOrConfig} from './kernels/LogicalOr';
import {logicalXorConfig} from './kernels/LogicalXor';
import {lrnConfig} from './kernels/LRN';
import {lrnGradConfig} from './kernels/LRNGrad';
import {maxConfig} from './kernels/Max';
import {maximumConfig} from './kernels/Maximum';
import {maxPoolConfig} from './kernels/MaxPool';
import {maxPool3DConfig} from './kernels/MaxPool3D';
import {maxPool3DGradConfig} from './kernels/MaxPool3DGrad';
import {meanConfig} from './kernels/Mean';
import {minConfig} from './kernels/Min';
import {minimumConfig} from './kernels/Minimum';
<<<<<<< HEAD
import {modConfig} from './kernels/Mod';
=======
import {mirrorPadConfig} from './kernels/MirrorPad';
import {multinomialConfig} from './kernels/Multinomial';
>>>>>>> ea1ece16
import {multiplyConfig} from './kernels/Multiply';
import {negConfig} from './kernels/Neg';
import {nonMaxSuppressionV3Config} from './kernels/NonMaxSuppressionV3';
import {nonMaxSuppressionV4Config} from './kernels/NonMaxSuppressionV4';
import {nonMaxSuppressionV5Config} from './kernels/NonMaxSuppressionV5';
import {notEqualConfig} from './kernels/NotEqual';
import {oneHotConfig} from './kernels/OneHot';
import {onesLikeConfig} from './kernels/OnesLike';
import {packConfig} from './kernels/Pack';
import {padV2Config} from './kernels/PadV2';
import {powConfig} from './kernels/Pow';
import {preluConfig} from './kernels/Prelu';
import {prodConfig} from './kernels/Prod';
import {rangeConfig} from './kernels/Range';
import {realDivConfig} from './kernels/RealDiv';
import {reciprocalConfig} from './kernels/Reciprocal';
import {reluConfig} from './kernels/Relu';
import {relu6Config} from './kernels/Relu6';
import {reshapeConfig} from './kernels/Reshape';
import {resizeBilinearConfig} from './kernels/ResizeBilinear';
import {resizeBilinearGradConfig} from './kernels/ResizeBilinearGrad';
import {resizeNearestNeighborConfig} from './kernels/ResizeNearestNeighbor';
import {resizeNearestNeighborGradConfig} from './kernels/ResizeNearestNeighborGrad';
import {reverseConfig} from './kernels/Reverse';
import {rotateWithOffsetConfig} from './kernels/RotateWithOffset';
import {roundConfig} from './kernels/Round';
import {rsqrtConfig} from './kernels/Rsqrt';
import {scatterNdConfig} from './kernels/ScatterNd';
import {searchSortedConfig} from './kernels/SearchSorted';
import {selectConfig} from './kernels/Select';
import {seluConfig} from './kernels/Selu';
import {sigmoidConfig} from './kernels/Sigmoid';
import {signConfig} from './kernels/Sign';
import {sinConfig} from './kernels/Sin';
import {sliceConfig} from './kernels/Slice';
import {softmaxConfig} from './kernels/Softmax';
import {softplusConfig} from './kernels/Softplus';
import {spaceToBatchNDConfig} from './kernels/SpaceToBatchND';
import {sparseFillEmptyRowsConfig} from './kernels/SparseFillEmptyRows';
import {sparseReshapeConfig} from './kernels/SparseReshape';
import {sparseSegmentMeanConfig} from './kernels/SparseSegmentMean';
import {sparseSegmentSumConfig} from './kernels/SparseSegmentSum';
import {sparseToDenseConfig} from './kernels/SparseToDense';
import {splitVConfig} from './kernels/SplitV';
import {sqrtConfig} from './kernels/Sqrt';
import {squareConfig} from './kernels/Square';
import {squaredDifferenceConfig} from './kernels/SquaredDifference';
import {stepConfig} from './kernels/Step';
import {stridedSliceConfig} from './kernels/StridedSlice';
import {stringNGramsConfig} from './kernels/StringNGrams';
import {stringSplitConfig} from './kernels/StringSplit';
import {stringToHashBucketFastConfig} from './kernels/StringToHashBucketFast';
import {subConfig} from './kernels/Sub';
import {sumConfig} from './kernels/Sum';
import {tanConfig} from './kernels/Tan';
import {tanhConfig} from './kernels/Tanh';
import {tensorScatterUpdateConfig} from './kernels/TensorScatterUpdate';
import {tileConfig} from './kernels/Tile';
import {topKConfig} from './kernels/TopK';
import {transformConfig} from './kernels/Transform';
import {transposeConfig} from './kernels/Transpose';
import {uniqueConfig} from './kernels/Unique';
import {unpackConfig} from './kernels/Unpack';
import {zerosLikeConfig} from './kernels/ZerosLike';

// List all kernel configs here
const kernelConfigs: KernelConfig[] = [
  _fusedMatMulConfig,
  absConfig,
  acosConfig,
  acoshConfig,
  addConfig,
  addNConfig,
  allConfig,
  anyConfig,
  argMaxConfig,
  argMinConfig,
  asinConfig,
  asinhConfig,
  atanConfig,
  atan2Config,
  atanhConfig,
  avgPoolConfig,
  avgPool3DConfig,
  avgPool3DGradConfig,
  batchMatMulConfig,
  batchToSpaceNDConfig,
  bincountConfig,
  bitwiseAndConfig,
  broadcastArgsConfig,
  castConfig,
  ceilConfig,
  clipByValueConfig,
  concatConfig,
  conv2DConfig,
  conv2DBackpropInputConfig,
  conv3DConfig,
  conv3DBackpropFilterV2Config,
  conv3DBackpropInputV2Config,
  cosConfig,
  coshConfig,
  cropAndResizeConfig,
  cumprodConfig,
  cumsumConfig,
  denseBincountConfig,
  depthToSpaceConfig,
  depthwiseConv2dNativeConfig,
  diagConfig,
  dilation2DConfig,
  dilation2DBackpropFilterConfig,
  dilation2DBackpropInputConfig,
  eluConfig,
  eluGradConfig,
  equalConfig,
  expConfig,
  expandDimsConfig,
  expm1Config,
  fillConfig,
  flipLeftRightConfig,
  floorConfig,
  floorDivConfig,
  fusedBatchNormConfig,
  fusedConv2DConfig,
  fusedDepthwiseConv2DConfig,
  gatherNdConfig,
  gatherV2Config,
  greaterConfig,
  greaterEqualConfig,
  identityConfig,
  isFiniteConfig,
  isInfConfig,
  isNaNConfig,
  leakyReluConfig,
  lessConfig,
  lessEqualConfig,
  linSpaceConfig,
  log1pConfig,
  logConfig,
  logicalAndConfig,
  logicalNotConfig,
  logicalOrConfig,
  logicalXorConfig,
  lrnConfig,
  lrnGradConfig,
  maxConfig,
  maximumConfig,
  maxPoolConfig,
  maxPool3DConfig,
  maxPool3DGradConfig,
  meanConfig,
  minConfig,
  minimumConfig,
<<<<<<< HEAD
  modConfig,
=======
  mirrorPadConfig,
  multinomialConfig,
>>>>>>> ea1ece16
  multiplyConfig,
  negConfig,
  nonMaxSuppressionV3Config,
  nonMaxSuppressionV4Config,
  nonMaxSuppressionV5Config,
  notEqualConfig,
  oneHotConfig,
  onesLikeConfig,
  packConfig,
  padV2Config,
  powConfig,
  preluConfig,
  prodConfig,
  rangeConfig,
  realDivConfig,
  reciprocalConfig,
  reluConfig,
  relu6Config,
  reshapeConfig,
  resizeBilinearConfig,
  resizeBilinearGradConfig,
  resizeNearestNeighborConfig,
  resizeNearestNeighborGradConfig,
  reverseConfig,
  rotateWithOffsetConfig,
  roundConfig,
  rsqrtConfig,
  scatterNdConfig,
  searchSortedConfig,
  selectConfig,
  seluConfig,
  sigmoidConfig,
  signConfig,
  sinConfig,
  sliceConfig,
  softmaxConfig,
  softplusConfig,
  spaceToBatchNDConfig,
  sparseFillEmptyRowsConfig,
  sparseReshapeConfig,
  sparseSegmentMeanConfig,
  sparseSegmentSumConfig,
  sparseToDenseConfig,
  splitVConfig,
  sqrtConfig,
  squareConfig,
  squaredDifferenceConfig,
  stepConfig,
  stridedSliceConfig,
  stringNGramsConfig,
  stringSplitConfig,
  stringToHashBucketFastConfig,
  subConfig,
  sumConfig,
  tanConfig,
  tanhConfig,
  tensorScatterUpdateConfig,
  tileConfig,
  topKConfig,
  transformConfig,
  transposeConfig,
  uniqueConfig,
  unpackConfig,
  zerosLikeConfig
];

for (const kernelConfig of kernelConfigs) {
  registerKernel(kernelConfig);
}<|MERGE_RESOLUTION|>--- conflicted
+++ resolved
@@ -104,12 +104,9 @@
 import {meanConfig} from './kernels/Mean';
 import {minConfig} from './kernels/Min';
 import {minimumConfig} from './kernels/Minimum';
-<<<<<<< HEAD
-import {modConfig} from './kernels/Mod';
-=======
 import {mirrorPadConfig} from './kernels/MirrorPad';
 import {multinomialConfig} from './kernels/Multinomial';
->>>>>>> ea1ece16
+import {modConfig} from './kernels/Mod';
 import {multiplyConfig} from './kernels/Multiply';
 import {negConfig} from './kernels/Neg';
 import {nonMaxSuppressionV3Config} from './kernels/NonMaxSuppressionV3';
@@ -262,12 +259,9 @@
   meanConfig,
   minConfig,
   minimumConfig,
-<<<<<<< HEAD
-  modConfig,
-=======
   mirrorPadConfig,
   multinomialConfig,
->>>>>>> ea1ece16
+  modConfig,
   multiplyConfig,
   negConfig,
   nonMaxSuppressionV3Config,
