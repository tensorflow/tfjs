/**
 * @license
 * Copyright 2020 Google LLC. All Rights Reserved.
 * Licensed under the Apache License, Version 2.0 (the "License");
 * you may not use this file except in compliance with the License.
 * You may obtain a copy of the License at
 *
 * http://www.apache.org/licenses/LICENSE-2.0
 *
 * Unless required by applicable law or agreed to in writing, software
 * distributed under the License is distributed on an "AS IS" BASIS,
 * WITHOUT WARRANTIES OR CONDITIONS OF ANY KIND, either express or implied.
 * See the License for the specific language governing permissions and
 * limitations under the License.
 * =============================================================================
 */
// We explicitly import the modular kernels so they get registered in the
// global registry when we compile the library. A modular build would replace
// the contents of this file and import only the kernels that are needed.
import {KernelConfig, registerKernel} from '@tensorflow/tfjs-core';

import {fusedMatMulConfig} from './kernels/_FusedMatMul';
import {absConfig} from './kernels/Abs';
import {addConfig} from './kernels/Add';
import {addNConfig} from './kernels/AddN';
import {argMaxConfig} from './kernels/ArgMax';
import {avgPoolConfig} from './kernels/AvgPool';
import {batchMatMulConfig} from './kernels/BatchMatMul';
import {castConfig} from './kernels/Cast';
import {clipByValueConfig} from './kernels/ClipByValue';
import {concatConfig} from './kernels/Concat';
import {conv2DConfig} from './kernels/Conv2D';
import {conv2DBackpropInputConfig} from './kernels/Conv2DBackpropInput';
import {cosConfig} from './kernels/Cos';
import {cropAndResizeConfig} from './kernels/CropAndResize';
import {depthwiseConv2DNativeConfig} from './kernels/DepthwiseConv2dNative';
import {divConfig} from './kernels/Div';
import {equalConfig} from './kernels/Equal';
import {expConfig} from './kernels/Exp';
import {fillConfig} from './kernels/Fill';
import {floorDivConfig} from './kernels/FloorDiv';
import {fusedBatchNormConfig} from './kernels/FusedBatchNorm';
import {fusedConv2DConfig} from './kernels/FusedConv2D';
import {fusedDepthwiseConv2DConfig} from './kernels/FusedDepthwiseConv2D';
import {gatherNdConfig} from './kernels/GatherNd';
import {gatherV2Config} from './kernels/GatherV2';
import {greaterConfig} from './kernels/Greater';
import {greaterEqualConfig} from './kernels/GreaterEqual';
import {identityConfig} from './kernels/Identity';
import {lessConfig} from './kernels/Less';
import {lessEqualConfig} from './kernels/LessEqual';
import {logConfig} from './kernels/Log';
import {logicalAndConfig} from './kernels/LogicalAnd';
import {maxConfig} from './kernels/Max';
import {maximumConfig} from './kernels/Maximum';
import {maxPoolConfig} from './kernels/MaxPool';
import {minConfig} from './kernels/Min';
import {minimumConfig} from './kernels/Minimum';
import {multiplyConfig} from './kernels/Multiply';
import {negateConfig} from './kernels/Negate';
import {nonMaxSuppressionV3Config} from './kernels/NonMaxSuppressionV3';
import {nonMaxSuppressionV5Config} from './kernels/NonMaxSuppressionV5';
import {notEqualConfig} from './kernels/NotEqual';
import {oneHotConfig} from './kernels/OneHot';
import {onesLikeConfig} from './kernels/OnesLike';
import {padV2Config} from './kernels/PadV2';
import {powConfig} from './kernels/Pow';
import {preluConfig} from './kernels/Prelu';
import {reluConfig} from './kernels/Relu';
import {relu6Config} from './kernels/Relu6';
import {reshapeConfig} from './kernels/Reshape';
import {resizeBilinearConfig} from './kernels/ResizeBilinear';
import {reverseConfig} from './kernels/Reverse';
<<<<<<< HEAD
import {rotateConfig} from './kernels/Rotate';

// List all kernel configs here
const kernelConfigs: KernelConfig[] = [reverseConfig, rotateConfig];
=======
import {rsqrtConfig} from './kernels/Rsqrt';
import {scatterNdConfig} from './kernels/ScatterNd';
import {selectV2Config} from './kernels/SelectV2';
import {sigmoidConfig} from './kernels/Sigmoid';
import {sinConfig} from './kernels/Sin';
import {sliceConfig} from './kernels/Slice';
import {softmaxConfig} from './kernels/Softmax';
import {splitVConfig} from './kernels/Split';
import {sqrtConfig} from './kernels/Sqrt';
import {squareConfig} from './kernels/Square';
import {subConfig} from './kernels/Sub';
import {sumConfig} from './kernels/Sum';
import {tanhConfig} from './kernels/Tanh';
import {tileConfig} from './kernels/Tile';
import {transposeConfig} from './kernels/Transpose';
import {unpackConfig} from './kernels/Unpack';
import {zerosLikeConfig} from './kernels/ZerosLike';

// List all kernel configs here
const kernelConfigs: KernelConfig[] = [
  absConfig,
  addConfig,
  addNConfig,
  argMaxConfig,
  avgPoolConfig,
  batchMatMulConfig,
  castConfig,
  clipByValueConfig,
  concatConfig,
  conv2DConfig,
  conv2DBackpropInputConfig,
  cosConfig,
  cropAndResizeConfig,
  depthwiseConv2DNativeConfig,
  divConfig,
  equalConfig,
  expConfig,
  fillConfig,
  floorDivConfig,
  fusedMatMulConfig,
  fusedBatchNormConfig,
  fusedConv2DConfig,
  fusedDepthwiseConv2DConfig,
  gatherNdConfig,
  gatherV2Config,
  greaterConfig,
  greaterEqualConfig,
  identityConfig,
  lessConfig,
  lessEqualConfig,
  logConfig,
  logicalAndConfig,
  maxConfig,
  maximumConfig,
  maxPoolConfig,
  minConfig,
  minimumConfig,
  multiplyConfig,
  negateConfig,
  nonMaxSuppressionV3Config,
  nonMaxSuppressionV5Config,
  notEqualConfig,
  oneHotConfig,
  onesLikeConfig,
  padV2Config,
  powConfig,
  preluConfig,
  reluConfig,
  relu6Config,
  reshapeConfig,
  resizeBilinearConfig,
  reverseConfig,
  rsqrtConfig,
  scatterNdConfig,
  selectV2Config,
  sigmoidConfig,
  sinConfig,
  sliceConfig,
  softmaxConfig,
  splitVConfig,
  sqrtConfig,
  squareConfig,
  subConfig,
  sumConfig,
  tanhConfig,
  tileConfig,
  transposeConfig,
  unpackConfig,
  zerosLikeConfig
];
>>>>>>> 024d34dd

for (const kernelConfig of kernelConfigs) {
  registerKernel(kernelConfig);
}<|MERGE_RESOLUTION|>--- conflicted
+++ resolved
@@ -71,12 +71,7 @@
 import {reshapeConfig} from './kernels/Reshape';
 import {resizeBilinearConfig} from './kernels/ResizeBilinear';
 import {reverseConfig} from './kernels/Reverse';
-<<<<<<< HEAD
 import {rotateConfig} from './kernels/Rotate';
-
-// List all kernel configs here
-const kernelConfigs: KernelConfig[] = [reverseConfig, rotateConfig];
-=======
 import {rsqrtConfig} from './kernels/Rsqrt';
 import {scatterNdConfig} from './kernels/ScatterNd';
 import {selectV2Config} from './kernels/SelectV2';
@@ -149,6 +144,7 @@
   reshapeConfig,
   resizeBilinearConfig,
   reverseConfig,
+  rotateConfig,
   rsqrtConfig,
   scatterNdConfig,
   selectV2Config,
@@ -167,7 +163,6 @@
   unpackConfig,
   zerosLikeConfig
 ];
->>>>>>> 024d34dd
 
 for (const kernelConfig of kernelConfigs) {
   registerKernel(kernelConfig);
