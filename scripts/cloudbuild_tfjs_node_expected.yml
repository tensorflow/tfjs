steps:
  - name: 'node:10'
    entrypoint: yarn
    id: yarn-common
    args:
      - install
  - name: 'node:10'
    dir: scripts
    id: test-generate-cloudbuild
    entrypoint: yarn
    args:
      - test-generate-cloudbuild
    waitFor:
      - yarn-common
  - name: 'node:10'
    id: test-run-flaky
    entrypoint: yarn
    args:
      - test-run-flaky
    waitFor:
      - yarn-common
  - name: 'node:10'
    id: buildifier
    entrypoint: yarn
    args:
      - buildifier-ci
    waitFor:
      - yarn-common
  - name: 'node:10'
    id: bazel-tests
    entrypoint: bash
    args:
      - ./scripts/run_bazel_ci_tests.sh
    env:
      - BROWSERSTACK_USERNAME=deeplearnjs1
    waitFor:
      - yarn-common
    secretEnv:
      - BROWSERSTACK_KEY
  - name: 'node:10'
    dir: link-package-core
    entrypoint: yarn
    id: yarn-link-package-core
    args:
      - install
    waitFor:
      - bazel-tests
  - name: 'node:10'
    dir: link-package
    entrypoint: yarn
    id: yarn-link-package
    args:
      - install
    waitFor:
      - bazel-tests
      - yarn-link-package-core
  - name: 'node:10'
    dir: tfjs-converter
    entrypoint: yarn
    id: yarn-tfjs-converter
    args:
      - install
    waitFor:
      - yarn-common
      - yarn-link-package
  - name: 'node:10'
    dir: tfjs-converter
    id: lint-tfjs-converter
    entrypoint: yarn
    args:
      - lint
    waitFor:
      - yarn-tfjs-converter
      - yarn-common
      - yarn-link-package
  - name: 'node:10'
    id: create-pips-tfjs-converter
<<<<<<< HEAD
    entrypoint: bash
    args:
      - ./tfjs-converter/scripts/create_python_pips.sh
    waitFor:
      - yarn-common
      - yarn-link-package
  - name: 'node:10'
    dir: tfjs-backend-wasm
    entrypoint: yarn
    id: yarn-tfjs-backend-wasm
    args:
      - install
    waitFor:
      - yarn-common
      - yarn-link-package
  - name: gcr.io/learnjs-174218/wasm
    dir: tfjs-backend-wasm
=======
>>>>>>> a22578bd
    entrypoint: bash
    args:
      - ./tfjs-converter/scripts/create_python_pips.sh
    waitFor:
      - yarn-common
      - yarn-link-package
  - name: 'node:10'
    dir: tfjs-layers
    entrypoint: yarn
    id: yarn-tfjs-layers
    args:
      - install
    waitFor:
      - yarn-common
      - yarn-link-package
  - name: 'node:10'
    dir: tfjs-layers
    entrypoint: yarn
    id: build-tfjs-layers
    args:
      - build-ci
    waitFor:
      - yarn-tfjs-layers
      - yarn-common
      - yarn-link-package
  - name: 'node:10'
    dir: tfjs-layers
    entrypoint: yarn
    id: lint-tfjs-layers
    args:
      - lint
    waitFor:
      - yarn-tfjs-layers
      - yarn-common
      - yarn-link-package
  - name: 'node:10'
    dir: tfjs-backend-wasm
    entrypoint: yarn
    id: yarn-tfjs-backend-wasm
    args:
      - install
    waitFor:
      - yarn-common
      - yarn-link-package
  - name: gcr.io/learnjs-174218/wasm
    dir: tfjs-backend-wasm
    entrypoint: bash
    id: build-tfjs-backend-wasm
    args:
      - ./scripts/build-ci.sh
    waitFor:
      - yarn-tfjs-backend-wasm
      - yarn-common
      - yarn-link-package
  - name: 'node:10'
    dir: tfjs-backend-wasm
    entrypoint: yarn
    id: lint-tfjs-backend-wasm
    args:
      - lint
    waitFor:
      - yarn-tfjs-backend-wasm
      - yarn-common
      - yarn-link-package
  - name: 'node:10'
    dir: tfjs-data
    entrypoint: yarn
    id: yarn-tfjs-data
    args:
      - install
    waitFor:
      - yarn-common
      - yarn-link-package
      - yarn-tfjs-layers
      - build-tfjs-layers
      - lint-tfjs-layers
  - name: 'node:10'
    dir: tfjs-data
    entrypoint: yarn
    id: build-tfjs-data
    args:
      - build-ci
    waitFor:
      - yarn-tfjs-data
      - yarn-common
      - yarn-link-package
      - yarn-tfjs-layers
      - build-tfjs-layers
      - lint-tfjs-layers
  - name: 'node:10'
    dir: tfjs-data
    entrypoint: yarn
    id: lint-tfjs-data
    args:
      - lint
    waitFor:
      - yarn-tfjs-data
      - yarn-common
      - yarn-link-package
      - yarn-tfjs-layers
      - build-tfjs-layers
      - lint-tfjs-layers
  - name: 'node:10'
    dir: tfjs
    entrypoint: yarn
    id: yarn-tfjs
    args:
      - install
    waitFor:
      - yarn-common
      - yarn-link-package
      - yarn-tfjs-converter
      - lint-tfjs-converter
      - create-pips-tfjs-converter
      - yarn-tfjs-layers
      - build-tfjs-layers
      - lint-tfjs-layers
      - yarn-tfjs-data
      - build-tfjs-data
      - lint-tfjs-data
  - name: 'node:10'
    dir: tfjs
    entrypoint: yarn
    id: build-tfjs
    args:
      - build-ci
    waitFor:
      - yarn-tfjs
      - yarn-common
      - yarn-link-package
      - yarn-tfjs-converter
      - lint-tfjs-converter
      - create-pips-tfjs-converter
      - yarn-tfjs-layers
      - build-tfjs-layers
      - lint-tfjs-layers
      - yarn-tfjs-data
      - build-tfjs-data
      - lint-tfjs-data
  - name: 'node:10'
    dir: tfjs
    entrypoint: yarn
    id: lint-tfjs
    args:
      - lint
    waitFor:
      - yarn-tfjs
      - yarn-common
      - yarn-link-package
      - yarn-tfjs-converter
      - lint-tfjs-converter
      - create-pips-tfjs-converter
      - yarn-tfjs-layers
      - build-tfjs-layers
      - lint-tfjs-layers
      - yarn-tfjs-data
      - build-tfjs-data
      - lint-tfjs-data
  - name: gcr.io/learnjs-174218/release
    dir: tfjs-node
    entrypoint: yarn
    id: yarn-tfjs-node
    args:
      - install
    waitFor:
      - yarn-common
      - yarn-link-package
      - yarn-tfjs
      - build-tfjs
      - lint-tfjs
  - name: gcr.io/learnjs-174218/release
    dir: tfjs-node
    entrypoint: yarn
    id: build-addon-tfjs-node
    args:
      - build-addon-from-source
    waitFor:
      - yarn-tfjs-node
      - yarn-common
      - yarn-link-package
      - yarn-tfjs
      - build-tfjs
      - lint-tfjs
  - name: gcr.io/learnjs-174218/release
    dir: tfjs-node
    entrypoint: yarn
    id: build-tfjs-node
    args:
      - build-ci
    waitFor:
      - yarn-tfjs-node
      - yarn-common
      - yarn-link-package
      - yarn-tfjs
      - build-tfjs
      - lint-tfjs
  - name: gcr.io/learnjs-174218/release
    dir: tfjs-node
    entrypoint: yarn
    id: lint-tfjs-node
    args:
      - lint
    waitFor:
      - yarn-tfjs-node
      - yarn-common
      - yarn-link-package
      - yarn-tfjs
      - build-tfjs
      - lint-tfjs
  - name: gcr.io/learnjs-174218/release
    dir: tfjs-node
    entrypoint: yarn
    id: test-tfjs-node
    args:
      - test-ci
    waitFor:
      - yarn-tfjs-node
      - lint-tfjs-node
      - yarn-common
      - yarn-link-package
      - yarn-tfjs
      - build-tfjs
      - lint-tfjs
  - name: gcr.io/learnjs-174218/release
    dir: tfjs-node
    entrypoint: yarn
    id: ensure-cpu-gpu-packages-align-tfjs-node
    args:
      - ensure-cpu-gpu-packages-align
    waitFor:
      - yarn-common
      - yarn-link-package
      - yarn-tfjs
      - build-tfjs
      - lint-tfjs
  - name: gcr.io/learnjs-174218/release
    dir: e2e
    entrypoint: yarn
    id: yarn-e2e
    args:
      - install
    waitFor:
      - yarn-common
      - yarn-link-package
      - yarn-tfjs
      - build-tfjs
      - lint-tfjs
      - yarn-tfjs-converter
      - lint-tfjs-converter
      - create-pips-tfjs-converter
      - yarn-tfjs-data
      - build-tfjs-data
      - lint-tfjs-data
      - yarn-tfjs-layers
      - build-tfjs-layers
      - lint-tfjs-layers
      - yarn-tfjs-node
      - build-addon-tfjs-node
      - build-tfjs-node
      - lint-tfjs-node
      - ensure-cpu-gpu-packages-align-tfjs-node
      - yarn-tfjs-backend-wasm
      - build-tfjs-backend-wasm
      - lint-tfjs-backend-wasm
  - name: gcr.io/learnjs-174218/release
    dir: e2e
    entrypoint: yarn
    id: test-e2e
    args:
      - test-ci
    env:
      - BROWSERSTACK_USERNAME=deeplearnjs1
      - NIGHTLY=$_NIGHTLY
    secretEnv:
      - BROWSERSTACK_KEY
    waitFor:
      - yarn-e2e
      - yarn-common
      - yarn-link-package
      - yarn-tfjs
      - build-tfjs
      - lint-tfjs
      - yarn-tfjs-converter
      - lint-tfjs-converter
      - create-pips-tfjs-converter
      - yarn-tfjs-data
      - build-tfjs-data
      - lint-tfjs-data
      - yarn-tfjs-layers
      - build-tfjs-layers
      - lint-tfjs-layers
      - yarn-tfjs-node
      - build-addon-tfjs-node
      - build-tfjs-node
      - lint-tfjs-node
      - ensure-cpu-gpu-packages-align-tfjs-node
      - yarn-tfjs-backend-wasm
      - build-tfjs-backend-wasm
      - lint-tfjs-backend-wasm
secrets:
  - kmsKeyName: projects/learnjs-174218/locations/global/keyRings/tfjs/cryptoKeys/enc
    secretEnv:
      BROWSERSTACK_KEY: >-
        CiQAkwyoIW0LcnxymzotLwaH4udVTQFBEN4AEA5CA+a3+yflL2ASPQAD8BdZnGARf78MhH5T9rQqyz9HNODwVjVIj64CTkFlUCGrP1B2HX9LXHWHLmtKutEGTeFFX9XhuBzNExA=
timeout: 3600s
logsBucket: 'gs://tfjs-build-logs'
substitutions:
  _NIGHTLY: ''
options:
  logStreamingOption: STREAM_ON
  machineType: N1_HIGHCPU_32
  substitution_option: ALLOW_LOOSE<|MERGE_RESOLUTION|>--- conflicted
+++ resolved
@@ -75,26 +75,6 @@
       - yarn-link-package
   - name: 'node:10'
     id: create-pips-tfjs-converter
-<<<<<<< HEAD
-    entrypoint: bash
-    args:
-      - ./tfjs-converter/scripts/create_python_pips.sh
-    waitFor:
-      - yarn-common
-      - yarn-link-package
-  - name: 'node:10'
-    dir: tfjs-backend-wasm
-    entrypoint: yarn
-    id: yarn-tfjs-backend-wasm
-    args:
-      - install
-    waitFor:
-      - yarn-common
-      - yarn-link-package
-  - name: gcr.io/learnjs-174218/wasm
-    dir: tfjs-backend-wasm
-=======
->>>>>>> a22578bd
     entrypoint: bash
     args:
       - ./tfjs-converter/scripts/create_python_pips.sh
