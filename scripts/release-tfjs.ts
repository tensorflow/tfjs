#!/usr/bin/env node
/**
 * @license
 * Copyright 2020 Google LLC. All Rights Reserved.
 * Licensed under the Apache License, Version 2.0 (the "License");
 * you may not use this file except in compliance with the License.
 * You may obtain a copy of the License at
 *
 * http://www.apache.org/licenses/LICENSE-2.0
 *
 * Unless required by applicable law or agreed to in writing, software
 * distributed under the License is distributed on an "AS IS" BASIS,
 * WITHOUT WARRANTIES OR CONDITIONS OF ANY KIND, either express or implied.
 * See the License for the specific language governing permissions and
 * limitations under the License.
 * =============================================================================
 */

/**
 * This script creates pull requests to make releases for all the TensorFlow.js
 * packages.
 *
 * This script requires hub to be installed: https://hub.github.com/
 */

import * as argparse from 'argparse';
import chalk from 'chalk';
import * as fs from 'fs';
import * as shell from 'shelljs';
import {TMP_DIR, $, question, makeReleaseDir, createPR, TFJS_RELEASE_UNIT, updateTFJSDependencyVersions, ALPHA_RELEASE_UNIT, getMinorUpdateVersion, getPatchUpdateVersion, E2E_PHASE, getReleaseBlockers, getNightlyVersion} from './release-util';
import * as path from 'path';

const parser = new argparse.ArgumentParser({
  description: 'Create a release PR for the tfjs monorepo.',
});

parser.addArgument('--git-protocol', {
  action: 'storeTrue',
  help: 'Use the git protocol rather than the http protocol when cloning repos.'
});

parser.addArgument(['--dry'], {
  action: 'storeTrue',
  help: 'Only create the release branch locally. Do not push or create a PR.',
});

parser.addArgument('--guess-version', {
  type: 'string',
  choices: ['release', 'nightly'],
  help: 'Use the guessed version without asking for confirmation.',
});

parser.addArgument(['--commit-hash', '--hash'], {
  type: 'string',
  help: 'Commit hash to publish. Usually the latest successful nightly run.',
});

parser.addArgument(['--use-local-changes'], {
  action: 'storeTrue',
  help: 'Use local changes to the repo instead of a remote branch. Only for'
      + ' testing and debugging.',
});

parser.addArgument('--force', {
  action: 'storeTrue',
  help: 'Force a release even if there are release blockers.',
});

async function main() {
  const args = parser.parseArgs();
  if (args.use_local_changes) {
    // Force dry run when using local files instead of a release branch.
    // This is for debugging.
    args.dry = true;
  }
  const urlBase = args.git_protocol ? 'git@github.com:' : 'https://github.com/';
  const dir = `${TMP_DIR}/tfjs`;
  makeReleaseDir(dir);

<<<<<<< HEAD
  const blockers = getReleaseBlockers();
  if (blockers) {
    if (args.force) {
      console.warn('Release blockers found, but releasing anyway due to '
                   + `--force:\n ${blockers}`);
    } else {
=======
  if (args.force) {
    console.warn('Ignoring any potential release blockerse due to \'--force\'');
  } else {
    const blockers = getReleaseBlockers();
    if (blockers) {
>>>>>>> 6b7ec594
      throw new Error(`Can not release due to release blockers:\n ${blockers}`);
    }
  }

  // Guess release version from tfjs-core's latest version, with a minor update.
  const latestVersion = $(`npm view @tensorflow/tfjs-core dist-tags.latest`);
  let newVersion = getMinorUpdateVersion(latestVersion);
  if (!args.guess_version) {
    newVersion = await question('New version for monorepo (leave empty for '
                                + `${newVersion}): `) || newVersion;
  }
  if (args.guess_version === 'nightly') {
    newVersion = getNightlyVersion(newVersion);
  }

  // Populate the versions map with new versions for monorepo packages.
  const versions = new Map<string /* package name */, string /* version */>();
  for (const phase of TFJS_RELEASE_UNIT.phases) {
    for (const packageName of phase.packages) {
      versions.set(packageName, newVersion);
    }
  }

  // Add versions for alpha monorepo packages, which do not have the same
  // version as the other monorepo packages.
  for (const phase of ALPHA_RELEASE_UNIT.phases) {
    for (const packageName of phase.packages) {
      const latestVersion =
        $(`npm view @tensorflow/${packageName} dist-tags.latest`);
      let newVersion = getPatchUpdateVersion(latestVersion);
      if(!args.guess_version) {
        newVersion =
          await question(`New version for alpha package ${packageName}`
                         + ` (leave empty for ${newVersion}): `)
          || newVersion;
      }
      if (args.guess_version === 'nightly') {
        newVersion = getNightlyVersion(newVersion);
      }
      versions.set(packageName, newVersion);
    }
  }

  // Get release candidate commit.
  let commit = args.commit_hash;
  if (!args.use_local_changes) {
    if (!commit) {
      commit = await question(
          'Commit of release candidate (the last ' +
            'successful nightly build): ');
    }
    if (commit === '') {
      console.log(chalk.red('Commit cannot be empty.'));
      process.exit(1);
    }
  }

  // Create a release branch in remote.
  $(`git clone ${urlBase}tensorflow/tfjs ${dir}`);

  const releaseBranch = `tfjs_${newVersion}`;

  if (args.use_local_changes) {
    shell.cd(path.join(__dirname, '../'));
    console.log(chalk.magenta.bold(
        '~~~ Copying current changes to a new release branch'
         + ` ${releaseBranch} ~~~`));
<<<<<<< HEAD
    $(`cp -r ./* ${dir}`);
=======
    // Avoid copying `.git/` because this script will `git push`
    // to origin, which it expects to be the tfjs repo as was set
    // up when the script ran 'git clone' above.
    // This makes sure other hidden files like .bazelrc are copied.
    $(`cp -r \`ls -A | grep -v ".git"\` ${dir}`);
>>>>>>> 6b7ec594
    shell.cd(dir);
  } else {
    shell.cd(dir);
    console.log(chalk.magenta.bold(
        `~~~ Creating new release branch ${releaseBranch} ~~~`));
    $(`git checkout -b ${releaseBranch} ${commit}`);
  }
  if (!args.dry) {
    $(`git push origin ${releaseBranch}`);
  }

  // Update versions in package.json files.
  const phases = [
    ...TFJS_RELEASE_UNIT.phases, ...ALPHA_RELEASE_UNIT.phases, E2E_PHASE
  ];
  for (const phase of phases) {
    for (const packageName of phase.packages) {
      shell.cd(packageName);

      // Update the version.
      const packageJsonPath = `${dir}/${packageName}/package.json`;
      let pkg = `${fs.readFileSync(packageJsonPath)}`;
      const parsedPkg = JSON.parse(`${pkg}`);

      console.log(chalk.magenta.bold(`~~~ Processing ${packageName} ~~~`));
      const newVersion = versions.get(packageName);
      pkg = `${pkg}`.replace(
        `"version": "${parsedPkg.version}"`, `"version": "${newVersion}"`);
      pkg = updateTFJSDependencyVersions(pkg, versions, phase.deps || []);

      fs.writeFileSync(packageJsonPath, pkg);

      shell.cd('..');

      // Make version for all packages other than tfjs-node-gpu and e2e.
      if (packageName !== 'tfjs-node-gpu' && packageName !== 'e2e') {
        $(`./scripts/make-version.js ${packageName}`);
      }
    }
  }

  // Use dev prefix to avoid branch being locked.
  const devBranchName = `dev_${releaseBranch}`;

  const message = `Update monorepo to ${newVersion}.`;
  if (!args.dry) {
    createPR(devBranchName, releaseBranch, message);
  }

  console.log(
      'Done. FYI, this script does not publish to NPM. ' +
      'Please publish by running  ' +
      'YARN_REGISTRY="https://registry.npmjs.org/" yarn publish-npm ' +
      'after you merge the PR.' +
      'Remember to delete the dev branch once PR is merged.' +
      'Please remeber to update the website once you have released ' +
      'a new package version.');

  if (args.dry) {
    console.log(`No PR was created. Local output is located in ${dir}.`);
  }
  process.exit(0);
}

main();<|MERGE_RESOLUTION|>--- conflicted
+++ resolved
@@ -77,20 +77,11 @@
   const dir = `${TMP_DIR}/tfjs`;
   makeReleaseDir(dir);
 
-<<<<<<< HEAD
-  const blockers = getReleaseBlockers();
-  if (blockers) {
-    if (args.force) {
-      console.warn('Release blockers found, but releasing anyway due to '
-                   + `--force:\n ${blockers}`);
-    } else {
-=======
   if (args.force) {
     console.warn('Ignoring any potential release blockerse due to \'--force\'');
   } else {
     const blockers = getReleaseBlockers();
     if (blockers) {
->>>>>>> 6b7ec594
       throw new Error(`Can not release due to release blockers:\n ${blockers}`);
     }
   }
@@ -158,15 +149,11 @@
     console.log(chalk.magenta.bold(
         '~~~ Copying current changes to a new release branch'
          + ` ${releaseBranch} ~~~`));
-<<<<<<< HEAD
-    $(`cp -r ./* ${dir}`);
-=======
     // Avoid copying `.git/` because this script will `git push`
     // to origin, which it expects to be the tfjs repo as was set
     // up when the script ran 'git clone' above.
     // This makes sure other hidden files like .bazelrc are copied.
     $(`cp -r \`ls -A | grep -v ".git"\` ${dir}`);
->>>>>>> 6b7ec594
     shell.cd(dir);
   } else {
     shell.cd(dir);
