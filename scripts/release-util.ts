#!/usr/bin/env node
/**
 * @license
 * Copyright 2020 Google LLC. All Rights Reserved.
 * Licensed under the Apache License, Version 2.0 (the "License");
 * you may not use this file except in compliance with the License.
 * You may obtain a copy of the License at
 *
 * http://www.apache.org/licenses/LICENSE-2.0
 *
 * Unless required by applicable law or agreed to in writing, software
 * distributed under the License is distributed on an "AS IS" BASIS,
 * WITHOUT WARRANTIES OR CONDITIONS OF ANY KIND, either express or implied.
 * See the License for the specific language governing permissions and
 * limitations under the License.
 * =============================================================================
 */

import chalk from 'chalk';
import * as fs from 'fs';
import * as inquirer from 'inquirer';
import { Separator } from 'inquirer';
import mkdirp from 'mkdirp';
import * as readline from 'readline';
import * as shell from 'shelljs';

export interface Phase {
  // The list of packages that will be updated with this change.
  packages: string[];
  // The list of dependencies that all of the packages will update to.
  deps?: string[];
  // An ordered map of scripts, key is package name, value is an object with two
  // optional fields: `before-yarn` with scripts to run before `yarn`, and
  // `after-yarn` with scripts to run after yarn is called and before the pull
  // request is sent out.
  scripts?: {[key: string]: {[key: string]: string[]}};
  // Whether to leave the version of the package alone. Defaults to false
  // (change the version).
  leaveVersion?: boolean;
  title?: string;
}

export interface ReleaseUnit {
  // A human-readable name. Used for generating release branch.
  name: string;
  // The phases in this release unit.
  phases: Phase[];
  // The repository *only if it is not the same as tfjs*.
  repo?: string;
}

export const CORE_PHASE: Phase = {
  packages: ['tfjs-core'],
  // Do not mark tfjs-backend-cpu as a dependency during releases. As a
  // devDependency it should keep the link:// path. Once tests have passed in CI
  // building and releasing core should not depend on the cpu backend
};

export const CPU_PHASE: Phase = {
  packages: ['tfjs-backend-cpu'],
  deps: ['tfjs-core']
};

export const WEBGL_PHASE: Phase = {
  packages: ['tfjs-backend-webgl'],
  deps: ['tfjs-core', 'tfjs-backend-cpu']
};

export const LAYERS_CONVERTER_PHASE: Phase = {
  packages: ['tfjs-layers', 'tfjs-converter'],
  deps: ['tfjs-core', 'tfjs-backend-cpu', 'tfjs-backend-webgl']
};

export const DATA_PHASE: Phase = {
  packages: ['tfjs-data'],
  deps: ['tfjs-core', 'tfjs-layers', 'tfjs-backend-cpu']
}

export const UNION_PHASE: Phase = {
  packages: ['tfjs'],
  deps: [
    'tfjs-core', 'tfjs-layers', 'tfjs-converter', 'tfjs-data',
    'tfjs-backend-cpu', 'tfjs-backend-webgl'
  ]
};

// We added tfjs-core and tfjs-layers because Node has unit tests that directly
// use tf.core and tf.layers to test serialization of models. Consider moving
// the test to tf.layers.
export const NODE_PHASE: Phase = {
  packages: ['tfjs-node', 'tfjs-node-gpu'],
  deps: ['tfjs', 'tfjs-core'],
  scripts: {'tfjs-node-gpu': {'before-yarn': ['yarn prep-gpu']}}
};

export const WASM_PHASE: Phase = {
  packages: ['tfjs-backend-wasm'],
  deps: ['tfjs-core', 'tfjs-backend-cpu']
};

export const WEBGPU_PHASE: Phase = {
  packages: ['tfjs-backend-webgpu'],
  deps: ['tfjs-core', 'tfjs-backend-cpu'],
};

export const VIS_PHASE: Phase = {
  packages: ['tfjs-vis']
};

export const REACT_NATIVE_PHASE: Phase = {
  packages: ['tfjs-react-native'],
  deps: ['tfjs-core', 'tfjs-backend-cpu', 'tfjs-backend-webgl']
};

export const TFLITE_PHASE: Phase = {
  packages: ['tfjs-tflite'],
  deps: ['tfjs-core', 'tfjs-backend-cpu']
};

export const AUTOML_PHASE: Phase = {
  packages: ['tfjs-automl'],
  deps: ['tfjs-core', 'tfjs-backend-webgl', 'tfjs-converter']
};

export const WEBSITE_PHASE: Phase = {
  packages: ['tfjs-website'],
  deps: [
    'tfjs', 'tfjs-node', 'tfjs-vis', 'tfjs-react-native', 'tfjs-tflite',
    '@tensorflow-models/tasks'
  ],
  scripts: {'tfjs-website': {'after-yarn': ['yarn prep && yarn build-prod']}},
  leaveVersion: true,
  title: 'Update website to latest dependencies.'
};

// Note that e2e is not actually published. As a result, this phase is not
// included in any release unit, however, it is used for updating dependencies.
export const E2E_PHASE: Phase = {
  packages: ['e2e'],
  deps: [
    'tfjs', 'tfjs-backend-cpu', 'tfjs-backend-wasm', 'tfjs-backend-webgl',
    'tfjs-converter', 'tfjs-core', 'tfjs-data', 'tfjs-layers', 'tfjs-node'
  ],
}

export const TFJS_RELEASE_UNIT: ReleaseUnit = {
  name: 'tfjs',
  phases: [
    CORE_PHASE, CPU_PHASE, WEBGL_PHASE, LAYERS_CONVERTER_PHASE, DATA_PHASE,
    UNION_PHASE, NODE_PHASE, WASM_PHASE
  ]
};

// TODO(mattsoulanille): Move WEBGPU_PHASE to TFJS_RELEASE_UNIT when webgpu
// is out of alpha.
// Alpha packages use monorepo dependencies at the latest version but are
// not yet released at the same version number as the monorepo packages.
// Use this for packages that will be a part of the monorepo in the future.
// The release script will ask for a new version for each phase, and it will
// replace 'link' dependencies with the new monorepo version.
export const ALPHA_RELEASE_UNIT: ReleaseUnit = {
  name: 'alpha-monorepo-packages',
  phases: [WEBGPU_PHASE],
};

export const VIS_RELEASE_UNIT: ReleaseUnit = {
  name: 'vis',
  phases: [VIS_PHASE]
};

export const REACT_NATIVE_RELEASE_UNIT: ReleaseUnit = {
  name: 'react-native',
  phases: [REACT_NATIVE_PHASE]
};

export const TFLITE_RELEASE_UNIT: ReleaseUnit = {
  name: 'tflite',
  phases: [TFLITE_PHASE]
};

export const AUTOML_RELEASE_UNIT: ReleaseUnit = {
  name: 'automl',
  phases: [AUTOML_PHASE]
};

export const WEBSITE_RELEASE_UNIT: ReleaseUnit = {
  name: 'website',
  phases: [WEBSITE_PHASE],
  repo: 'tfjs-website'
};

export const RELEASE_UNITS: ReleaseUnit[] = [
  TFJS_RELEASE_UNIT, ALPHA_RELEASE_UNIT, VIS_RELEASE_UNIT,
  REACT_NATIVE_RELEASE_UNIT, TFLITE_RELEASE_UNIT, AUTOML_RELEASE_UNIT,
  WEBSITE_RELEASE_UNIT,
];

export const TMP_DIR = '/tmp/tfjs-release';

const rl =
    readline.createInterface({input: process.stdin, output: process.stdout});

export async function question(questionStr: string): Promise<string> {
  console.log(chalk.bold(questionStr));
  return new Promise<string>(
      resolve => rl.question('> ', response => resolve(response)));
}

/**
 * A wrapper around shell.exec for readability.
 * @param cmd The bash commaond to execute.
 * @returns stdout returned by the executed bash script.
 */
export function $(cmd: string, env: Record<string, string> = {}) {
  env = {...shell.env, ...env};
  const result = shell.exec(cmd, {silent: true, env});
  if (result.code > 0) {
    console.log('$', cmd);
    console.log(result.stdout);
    console.log(result.stderr);
    process.exit(1);
  }
  return result.stdout.trim();
}

export function $async(cmd: string,
		       env: Record<string, string> = {}): Promise<string> {
  env = {...shell.env, ...env};
  return new Promise((resolve, reject) => {
    shell.exec(cmd, {silent: true, env}, (code, stdout, stderr) => {
      if (code > 0) {
        console.log('$', cmd);
        console.log(stdout);
        console.log(stderr);
        reject(stderr);
      }
      resolve(stdout.trim());
    })
  });
}

export function printReleaseUnit(releaseUnit: ReleaseUnit, id: number) {
  console.log(chalk.green(`Release unit ${id}:`));
  console.log(` packages: ${
      chalk.blue(releaseUnit.phases.map(phase => phase.packages.join(', '))
                     .join(', '))}`);
}

export function printPhase(phases: Phase[], phaseId: number) {
  const phase = phases[phaseId];
  console.log(chalk.green(`Phase ${phaseId}:`));
  console.log(`  packages: ${chalk.blue(phase.packages.join(', '))}`);
  if (phase.deps != null) {
    console.log(`   deps: ${phase.deps.join(', ')}`);
  }
}

export function makeReleaseDir(dir: string) {
  mkdirp(TMP_DIR, err => {
    if (err) {
      console.log('Error creating temp dir', TMP_DIR);
      process.exit(1);
    }
  });
  $(`rm -f -r ${dir}/*`);
  $(`rm -f -r ${dir}`);
  $(`mkdir ${dir}`);
}

export async function updateDependency(
    deps: string[], pkg: string, parsedPkg: any): Promise<string> {
  console.log(chalk.magenta.bold(`~~~ Update dependency versions ~~~`));

  if (deps != null) {
    const depsLatestVersion: string[] = deps.map(
        dep => $(`npm view ${
            dep.includes('@') ? dep : '@tensorflow/' + dep} dist-tags.latest`));

    for (let j = 0; j < deps.length; j++) {
      const dep = deps[j];

      let version = '';
      const depNpmName = dep.includes('@') ? dep : `@tensorflow/${dep}`;
      if (parsedPkg['dependencies'] != null &&
          parsedPkg['dependencies'][depNpmName] != null) {
        version = parsedPkg['dependencies'][depNpmName];
      } else if (
          parsedPkg['peerDependencies'] != null &&
          parsedPkg['peerDependencies'][depNpmName] != null) {
        version = parsedPkg['peerDependencies'][depNpmName];
      } else if (
          parsedPkg['devDependencies'] != null &&
          parsedPkg['devDependencies'][depNpmName] != null) {
        version = parsedPkg['devDependencies'][depNpmName];
      }
      if (version == null) {
        throw new Error(`No dependency found for ${dep}.`);
      }

      let relaxedVersionPrefix = '';
      if (version.startsWith('~') || version.startsWith('^')) {
        relaxedVersionPrefix = version.slice(0, 1);
      }
      const depVersionLatest = relaxedVersionPrefix + depsLatestVersion[j];

      let depVersion = await question(
          `Updated version for ` +
          `${dep} (current is ${version}, leave empty for latest ${
              depVersionLatest}): `);
      if (depVersion === '') {
        depVersion = depVersionLatest;
      }
      console.log(chalk.blue(`Using version ${depVersion}`));

      pkg = `${pkg}`.replace(
          new RegExp(`"${depNpmName}": "${version}"`, 'g'),
          `"${depNpmName}": "${depVersion}"`);
    }
  }

  return pkg;
}

// Update package.json dependencies of tfjs packages. This method is different
// than `updateDependency`, it does not rely on published versions, instead it
// uses a map from packageName to newVersion to update the versions.
export function updateTFJSDependencyVersions(
  pkg: string, versions: Map<string, string>,
  depsToReplace = [...versions.keys()]): string {

  console.log(chalk.magenta.bold(`~~~ Update dependency versions ~~~`));

  const parsedPkg = JSON.parse(`${pkg}`);JSON.parse(pkg);
  for (const dep of depsToReplace) {
    const newVersion = versions.get(dep);
    if (!newVersion) {
      throw new Error(`No new version found for ${dep}`);
    }
    // Get the current dependency package version.
    let version = '';
    const depNpmName = `@tensorflow/${dep}`;
    if (parsedPkg['dependencies'] != null &&
      parsedPkg['dependencies'][depNpmName] != null) {
      version = parsedPkg['dependencies'][depNpmName];
    } else if (
      parsedPkg['peerDependencies'] != null &&
        parsedPkg['peerDependencies'][depNpmName] != null) {
      version = parsedPkg['peerDependencies'][depNpmName];
    } else if (
      parsedPkg['devDependencies'] != null &&
        parsedPkg['devDependencies'][depNpmName] != null) {
      version = parsedPkg['devDependencies'][depNpmName];
    }
    if (version == null) {
      throw new Error(`No dependency found for ${dep}.`);
    }

    let relaxedVersionPrefix = '';
    if (version.startsWith('~') || version.startsWith('^')) {
      relaxedVersionPrefix = version.slice(0, 1);
    }
    const versionLatest = relaxedVersionPrefix + newVersion;

    pkg = `${pkg}`.replace(
      new RegExp(`"${depNpmName}": "${version}"`, 'g'),
      `"${depNpmName}": "${versionLatest}"`);
  }
  return pkg;
}

export function prepareReleaseBuild(phase: Phase, packageName: string) {
  console.log(chalk.magenta.bold(`~~~ Prepare release build ~~~`));
  console.log(chalk.bold('Prepare before-yarn'));
  if (phase.scripts != null && phase.scripts[packageName] != null &&
      phase.scripts[packageName]['before-yarn'] != null) {
    phase.scripts[packageName]['before-yarn'].forEach(script => $(script));
  }

  console.log(chalk.bold('yarn'));
  $(`yarn`);

  console.log(chalk.bold('Prepare after-yarn'));
  if (phase.scripts != null && phase.scripts[packageName] != null &&
      phase.scripts[packageName]['after-yarn'] != null) {
    phase.scripts[packageName]['after-yarn'].forEach(script => $(script));
  }
}

export async function getReleaseBranch(name: string): Promise<string> {
  // Infer release branch name.
  let releaseBranch = '';

  // Get a list of branches sorted by timestamp in descending order.
  const branchesStr = $(
      `git branch -r --sort=-authordate --format='%(HEAD) %(refname:lstrip=-1)'`);
  const branches =
      Array.from(branchesStr.split(/\n/)).map(line => line.toString().trim());

  // Find the latest matching branch, e.g. tfjs_1.7.1
  // It will not match temprary generated branches such as tfjs_1.7.1_phase0.
  const exp = '^' + name + '_([^_]+)$';
  const regObj = new RegExp(exp);
  const maybeBranch = branches.find(branch => branch.match(regObj));
  releaseBranch = await question(
      `Which release branch (leave empty for ` +
      `${maybeBranch}):`);
  if (releaseBranch === '') {
    releaseBranch = maybeBranch;
  }

  return releaseBranch;
}

export function checkoutReleaseBranch(
    releaseBranch: string, git_protocol: string, dir: string) {
  console.log(chalk.magenta.bold(
      `~~~ Checking out release branch ${releaseBranch} ~~~`));
  $(`rm -f -r ${dir}`);
  mkdirp(dir, err => {
    if (err) {
      console.log('Error creating temp dir', dir);
      process.exit(1);
    }
  });

  const urlBase = git_protocol ? 'git@github.com:' : 'https://github.com/';
  $(`git clone -b ${releaseBranch} ${urlBase}tensorflow/tfjs ${dir} --depth=1`);
}

export function createPR(
    devBranchName: string, releaseBranch: string, message: string) {
  console.log(
      chalk.magenta.bold('~~~ Creating PR to update release branch ~~~'));
  $(`git checkout -b ${devBranchName}`);
  $(`git push -u origin ${devBranchName}`);
  $(`git add .`);
  $(`git commit -a -m "${message}"`);
  $(`git push`);

  $(`hub pull-request -b ${releaseBranch} -m "${message}" -l INTERNAL -o`);
  console.log();
}

/**
 * Get all GitHub issues tagged as release blockers.
 *
 * @return A string of all the issues. Empty if there are none.
 */
export function getReleaseBlockers() {
  return $('hub issue -l "RELEASE BLOCKER"');
}

// Computes the default updated version (does a patch version update).
export function getPatchUpdateVersion(version: string): string {
  const versionSplit = version.split('.');

  // For alpha or beta version string (e.g. "0.0.1-alpha.5"), increase the
  // number after alpha/beta.
  if (versionSplit[2].includes('alpha') || versionSplit[2].includes('beta')) {
    return [
      versionSplit[0], versionSplit[1], versionSplit[2], +versionSplit[3] + 1
    ].join('.');
  }

  return [versionSplit[0], versionSplit[1], +versionSplit[2] + 1].join('.');
}

// Computes the default updated version (does a minor version update).
export function getMinorUpdateVersion(version: string): string {
  const versionSplit = version.split('.');

  return [versionSplit[0], +versionSplit[1] + 1, '0'].join('.');
}

// Computes the next nightly version.
export function getNightlyVersion(version: string): string {
  // Format date to YYYYMMDD.
  const date = new Date().toISOString().split('T')[0]
    .replace(new RegExp('-', 'g'), '');
  return `${version}-dev.${date}`;
<<<<<<< HEAD
}

export async function selectPackages({
  message = "Select packages",
  selected = async (_pkg: string) => false,
  modifyName = async (name: string) => name,
  releaseUnits = RELEASE_UNITS}) {

  type SeparatorInstance = InstanceType<typeof Separator>;
  type Choice = {name: string, checked: boolean};

  // Using Array.map instead of for loops for better performance from
  // Promise.all. Otherwise, it can take ~10 seconds to show the packages
  // if modifyName or selected take a long time.
  const choices = await Promise.all<SeparatorInstance | Promise<Choice>>(
    releaseUnits
      .map(releaseUnit => [
        new inquirer.Separator(
          chalk.underline(releaseUnit.name)),
        ...releaseUnit.phases
          .map(phase => phase.packages
               .map(async pkg => {
                 const [name, checked] = await Promise.all([
                   modifyName(pkg), selected(pkg)]);
                 return {name, value: pkg, checked};
               }) // Promise<Choice>[] from one phase's packages
              ).flat() // Promise<Choice>[] from one release unit
      ]).flat() // (Separator | Promise<Choice>)[] for all release units
  );

  // TODO(mattsoulanille): Upgrade @types/inquirer and remove this cast
  // after the TS4 upgrade.
  const choice = await inquirer.prompt({
    name: 'packages',
    type: 'checkbox',
    message,
    pageSize: 30,
    choices,
    loop: false,
  } as {name: 'packages'});

  return choice['packages'] as string[];
}

export function getLocalVersion(pkg: string) {
  return JSON.parse(fs.readFileSync(`${pkg}/package.json`)
                    .toString('utf8')).version as string;
}

export async function getNpmVersion(pkg: string, registry?: string) {
  // TODO: This might be slow without async promise.all
  const env: Record<string, string> = {};
  if (registry) {
    env['NPM_CONFIG_REGISTRY'] = registry;
  }
  return $async(`npm view @tensorflow/${pkg} dist-tags.latest`, env);
}

export function memoize<I, O>(f: (arg: I) => Promise<O>): (arg: I) => Promise<O> {
  const map = new Map<I, O>();
  return async (i:I) => {
    if (!map.has(i)) {
      map.set(i, await f(i));
    }
    return map.get(i)!;
  }
}

export function runVerdaccio() {
  const serverProcess = shell.exec(
    'yarn verdaccio --config=e2e/scripts/verdaccio.yaml', {async: true}
  );
  serverProcess.stdout.on('data', console.log);
  serverProcess.stderr.on('data', console.error);
  process.on('exit', () => {serverProcess.kill();});

  return serverProcess;
}

export function publishable(packageJsonPath: string): true | Error {
  // Check the package.json for 'link:' and 'file:' dependencies.
  const packageJson = JSON.parse(
    fs.readFileSync(packageJsonPath)
      .toString('utf8')) as {
        name?: string,
        private?: boolean,
        dependencies?: Record<string, string>,
      };

  if (!packageJson.name) {
    return new Error(`${packageJsonPath} has no name.`);
  }
  const pkg = packageJson.name;
  if (packageJson.private) {
    return new Error(`${pkg} is private.`);
  }

  if (packageJson.dependencies) {
    for (let [dep, depVersion] of Object.entries(packageJson.dependencies)) {
      const start = depVersion.slice(0,5);
      if (start === 'link:' || start === 'file:') {
        return new Error(`${pkg} has a '${start}' dependency on ${dep}. `
                        + 'Refusing to publish.');
      }
    }
  }
  return true;
=======
>>>>>>> 6b7ec594
}<|MERGE_RESOLUTION|>--- conflicted
+++ resolved
@@ -23,6 +23,7 @@
 import mkdirp from 'mkdirp';
 import * as readline from 'readline';
 import * as shell from 'shelljs';
+import * as rimraf from 'rimraf';
 
 export interface Phase {
   // The list of packages that will be updated with this change.
@@ -478,7 +479,6 @@
   const date = new Date().toISOString().split('T')[0]
     .replace(new RegExp('-', 'g'), '');
   return `${version}-dev.${date}`;
-<<<<<<< HEAD
 }
 
 export async function selectPackages({
@@ -548,6 +548,9 @@
 }
 
 export function runVerdaccio() {
+  // Remove the verdaccio package store.
+  rimraf(path.join(__dirname, '../e2e/scripts/storage'));
+  // Start verdaccio.
   const serverProcess = shell.exec(
     'yarn verdaccio --config=e2e/scripts/verdaccio.yaml', {async: true}
   );
@@ -586,6 +589,4 @@
     }
   }
   return true;
-=======
->>>>>>> 6b7ec594
 }