#!/usr/bin/env node
/**
 * @license
 * Copyright 2020 Google LLC. All Rights Reserved.
 * Licensed under the Apache License, Version 2.0 (the "License");
 * you may not use this file except in compliance with the License.
 * You may obtain a copy of the License at
 *
 * http://www.apache.org/licenses/LICENSE-2.0
 *
 * Unless required by applicable law or agreed to in writing, software
 * distributed under the License is distributed on an "AS IS" BASIS,
 * WITHOUT WARRANTIES OR CONDITIONS OF ANY KIND, either express or implied.
 * See the License for the specific language governing permissions and
 * limitations under the License.
 * =============================================================================
 */

/*
 * This script publish to npm for all the TensorFlow.js packages. Before you run
 * this script, run `yarn release` and commit the PRs.
 * Then run this script as `yarn publish-npm`.
 */

import * as argparse from 'argparse';
import chalk from 'chalk';
import * as shell from 'shelljs';
import {RELEASE_UNITS, question, getReleaseBranch, checkoutReleaseBranch, ALPHA_RELEASE_UNIT, TFJS_RELEASE_UNIT, selectPackages, getLocalVersion, getNpmVersion, memoize, printReleaseUnit, publishable, runVerdaccio, ReleaseUnit} from './release-util';
import * as fs from 'fs';
import semverCompare from 'semver/functions/compare';
import * as child_process from 'child_process';

import {BAZEL_PACKAGES} from './bazel_packages';

const TMP_DIR = '/tmp/tfjs-publish';

const parser = new argparse.ArgumentParser();
parser.addArgument('--git-protocol', {
  action: 'storeTrue',
  help: 'Use the git protocal rather than the http protocol when cloning repos.'
});

parser.addArgument('--registry', {
  type: 'string',
  defaultValue: 'https://registry.npmjs.org/',
  help: 'Which registry to install packages from and publish to.',
});

parser.addArgument('--no-otp', {
  action: 'storeTrue',
  help: 'Do not use an OTP when publishing to the registry.',
});

parser.addArgument(['--release-this-branch', '--release-current-branch'], {
  action: 'storeTrue',
  help: 'Release the current branch instead of checking out a new one.',
});

parser.addArgument(['--dry'], {
  action: 'storeTrue',
  help: 'Dry run. Stage all packages in verdaccio but do not publish them to '
      + 'the registry.',
});

// async function sleep(ms: number) {
//   return new Promise(resolve => {
//     setTimeout(resolve, ms);
//   });
// }


// async function flaky<T>(f: () => Promise<T>, tries = 3, delay = 1000) {
//   let err: Error | undefined;
//   for (let i = 0; i < tries; i++) {
//     try {
//       return await f();
//     } catch (e) {
//       err = e;
//       console.warn(err);
//       await sleep(delay);
//     }
//   }
//   throw err;
// }

async function publish(pkg: string, registry: string, otp?: string,
                       build = true) {
  const registryEnv = {
    YARN_REGISTRY: registry,
    NPM_CONFIG_REGISTRY: registry,
  };
  function run(command: string) {
    const env = {...process.env, ...registryEnv}
    return child_process.execSync(command, {env}).toString('utf8');
  }

  const startDir = process.cwd();
  shell.cd(pkg);

  const res = publishable('./package.json');
  if (res instanceof Error) {
    throw res;
  }

  if (build) {
    console.log(chalk.magenta.bold(`~~~ Preparing package ${pkg}~~~`));
    console.log(chalk.magenta('~~~ Installing packages ~~~'));
    // tfjs-node-gpu needs to get some files from tfjs-node.
    if (pkg === 'tfjs-node-gpu') {
      run('yarn prep-gpu');
    }

    // Yarn above the other checks to make sure yarn doesn't change the lock
    // file.
    //console.log($('yarn', registryEnv));
    console.log(run('yarn'));
   // console.log(await flaky(() => $async('echo $YARN_REGISTRY && yarn', registryEnv)));

    console.log(chalk.magenta('~~~ Build npm ~~~'));

    if (pkg === 'tfjs-react-native' || BAZEL_PACKAGES.has(pkg)) {
      run('yarn build-npm');
    } else {
      run('yarn build-npm for-publish');
    }
  }

  // Used for nightly dev releases.
  const version = JSON.parse(fs.readFileSync('package.json')
                             .toString('utf8')).version as string;
  const nightly = version.includes('dev');

  const tag = nightly ? 'nightly' : 'latest';

<<<<<<< HEAD
  let otpFlag = '';
  if (otp) {
    otpFlag = `--otp=${otp} `;
  }

  console.log(
    chalk.magenta.bold(`~~~ Publishing ${pkg} to ${registry} with tag `
                       + `${tag} ~~~`));

  if (BAZEL_PACKAGES.has(pkg)) {
    run(`yarn publish-npm -- -- ${otpFlag} --tag=${tag} --force`);
  } else {

    //run(`npm publish ${otpFlag} --tag=${tag}`);

    run('npx npm-cli-login -u user -p password -e user@example.com'
        + ` -r ${registry} && npm publish ${otpFlag} --tag=${tag} --force`);
  }
  console.log(`Yay! Published ${pkg} to ${registry}.`);

  shell.cd(startDir);
}

async function main() {
  const args = parser.parseArgs();

  let releaseUnits: ReleaseUnit[];
  if (args.release_this_branch) {
    console.log('Releasing current branch');
    releaseUnits = RELEASE_UNITS;
  } else {
    RELEASE_UNITS.forEach(printReleaseUnit);
    console.log();

    const releaseUnitStr =
      await question('Which release unit (leave empty for 0): ');
    const releaseUnitInt = +releaseUnitStr;
    if (releaseUnitInt < 0 || releaseUnitInt >= RELEASE_UNITS.length) {
      console.log(chalk.red(`Invalid release unit: ${releaseUnitStr}`));
      process.exit(1);
=======
    if (BAZEL_PACKAGES.has(pkg)) {
      let dashes = '-- --';
      if (pkg === 'tfjs-backend-webgpu') {
        // Special case for webgpu, which has an additional call to `yarn`
        // in publish-npm.
        dashes = '-- -- --';
      }
      $(`YARN_REGISTRY="https://registry.npmjs.org/" yarn publish-npm ${dashes}`
        + ` --otp=${otp}`);
    } else {
      if (pkg.startsWith('tfjs-node')) {
        // Special case for tfjs-node* because it must publish the node addon
        // as well.
        $('YARN_REGISTRY="https://registry.npmjs.org/" yarn publish-npm'
          + ` --otp=${otp}`);
      } else {
        $('YARN_REGISTRY="https://registry.npmjs.org/" npm publish'
          + ` --otp=${otp}`);
      }
>>>>>>> 6b7ec594
    }
    console.log(chalk.blue(`Using release unit ${releaseUnitInt}`));
    console.log();

    const releaseUnit = RELEASE_UNITS[releaseUnitInt];
    const {name, } = releaseUnit;

    let releaseBranch: string;
    if (releaseUnit === ALPHA_RELEASE_UNIT) {
      // Alpha release unit is published with the tfjs release unit.
      releaseBranch = await getReleaseBranch(TFJS_RELEASE_UNIT.name);
    } else {
      releaseBranch = await getReleaseBranch(name);
    }
    console.log();

    releaseUnits = [releaseUnit];
    checkoutReleaseBranch(releaseBranch, args.git_protocol, TMP_DIR);
    shell.cd(TMP_DIR);
  }

  const getNpmVersionMemoized = memoize(getNpmVersion);
  const packages = await selectPackages({
    message: 'Select packages to publish',
    releaseUnits,
    async selected(pkg) {
      // Automatically select local packages with version numbers greater than
      // npm.
      try {
        const localVersion = getLocalVersion(pkg);
        const npmVersion = await getNpmVersionMemoized(pkg);
        const localIsNewer = semverCompare(localVersion, npmVersion) > 0;
        return localVersion !== '0.0.0' && localIsNewer;
      } catch (e) {
        return false;
      }
    },
    async modifyName(pkg) {
      // Add the local and remote versions to the printed name.
      try {
        const localVersion = getLocalVersion(pkg);
        const npmVersion = await getNpmVersionMemoized(pkg);
        const localIsNewer = semverCompare(localVersion, npmVersion) > 0;
        const pkgWithVersion =
          `${pkg.padEnd(20)} (${npmVersion} → ${localVersion})`;
        if (localIsNewer) {
          return chalk.bold(pkgWithVersion);
        } else {
          return pkgWithVersion;
        }
      } catch (e) {
        return pkg;
      }
    }
  });

  // Yarn in the top-level and in the directory.
  child_process.execSync('yarn');
  console.log();

  // Build and publish all packages to Verdaccio
  //const verdaccio = runVerdaccio();
  runVerdaccio;
  //const verdaccioRegistry = 'http://[::1]:4873/';
  //const verdaccioRegistry = 'http://localhost:4873/';
  const verdaccioRegistry = 'http://127.0.0.1:4873/';
  child_process.execSync('npx npm-cli-login -u user -p password -e user@example.com'
    + ` -r ${verdaccioRegistry}`);
  for (const pkg of packages) {
    await publish(pkg, verdaccioRegistry);
  }
  //verdaccio.kill();

  if (args.dry) {
    console.log('Not publishing packages due to \'--dry\'');
  } else {
    // Publish all built packages to the selected registry
    let otp = '';
    if (!args.no_otp) {
      otp = await question(`Enter one-time password from your authenticator: `);
    }

    const promises = packages.map(pkg => publish(pkg, args.registry, otp, false));
    await Promise.all(promises);
    console.log(`Published packages to ${args.registry}`);
  }
  process.exit(0);
}

main();<|MERGE_RESOLUTION|>--- conflicted
+++ resolved
@@ -132,7 +132,6 @@
 
   const tag = nightly ? 'nightly' : 'latest';
 
-<<<<<<< HEAD
   let otpFlag = '';
   if (otp) {
     otpFlag = `--otp=${otp} `;
@@ -143,15 +142,26 @@
                        + `${tag} ~~~`));
 
   if (BAZEL_PACKAGES.has(pkg)) {
-    run(`yarn publish-npm -- -- ${otpFlag} --tag=${tag} --force`);
+    let dashes = '-- --';
+    if (pkg === 'tfjs-backend-webgpu') {
+      // Special case for webgpu, which has an additional call to `yarn`
+      // in publish-npm.
+      dashes = '-- -- --';
+    }
+    run(`yarn publish-npm ${dashes} ${otpFlag} --tag={tag} --force`);
   } else {
-
-    //run(`npm publish ${otpFlag} --tag=${tag}`);
-
-    run('npx npm-cli-login -u user -p password -e user@example.com'
-        + ` -r ${registry} && npm publish ${otpFlag} --tag=${tag} --force`);
-  }
-  console.log(`Yay! Published ${pkg} to ${registry}.`);
+    // run('npx npm-cli-login -u user -p password -e user@example.com'
+    //     + ` -r ${registry} && npm publish ${otpFlag} --tag=${tag} --force`);
+
+    if (pkg.startsWith('tfjs-node')) {
+      // Special case for tfjs-node* because it must publish the node addon
+      // as well.
+      run(`yarn publish-npm ${otpFlag}`);
+    } else {
+      run(`npm publish ${otpFlag}`);
+    }
+  }
+  console.log(`Yay! Published ${pkg} to npm.`);
 
   shell.cd(startDir);
 }
@@ -173,27 +183,6 @@
     if (releaseUnitInt < 0 || releaseUnitInt >= RELEASE_UNITS.length) {
       console.log(chalk.red(`Invalid release unit: ${releaseUnitStr}`));
       process.exit(1);
-=======
-    if (BAZEL_PACKAGES.has(pkg)) {
-      let dashes = '-- --';
-      if (pkg === 'tfjs-backend-webgpu') {
-        // Special case for webgpu, which has an additional call to `yarn`
-        // in publish-npm.
-        dashes = '-- -- --';
-      }
-      $(`YARN_REGISTRY="https://registry.npmjs.org/" yarn publish-npm ${dashes}`
-        + ` --otp=${otp}`);
-    } else {
-      if (pkg.startsWith('tfjs-node')) {
-        // Special case for tfjs-node* because it must publish the node addon
-        // as well.
-        $('YARN_REGISTRY="https://registry.npmjs.org/" yarn publish-npm'
-          + ` --otp=${otp}`);
-      } else {
-        $('YARN_REGISTRY="https://registry.npmjs.org/" npm publish'
-          + ` --otp=${otp}`);
-      }
->>>>>>> 6b7ec594
     }
     console.log(chalk.blue(`Using release unit ${releaseUnitInt}`));
     console.log();
@@ -255,8 +244,8 @@
   console.log();
 
   // Build and publish all packages to Verdaccio
-  //const verdaccio = runVerdaccio();
-  runVerdaccio;
+  const verdaccio = runVerdaccio();
+  //runVerdaccio;
   //const verdaccioRegistry = 'http://[::1]:4873/';
   //const verdaccioRegistry = 'http://localhost:4873/';
   const verdaccioRegistry = 'http://127.0.0.1:4873/';
@@ -265,7 +254,7 @@
   for (const pkg of packages) {
     await publish(pkg, verdaccioRegistry);
   }
-  //verdaccio.kill();
+  verdaccio.kill();
 
   if (args.dry) {
     console.log('Not publishing packages due to \'--dry\'');
