#!/usr/bin/env node
/**
 * @license
 * Copyright 2020 Google LLC. All Rights Reserved.
 * Licensed under the Apache License, Version 2.0 (the "License");
 * you may not use this file except in compliance with the License.
 * You may obtain a copy of the License at
 *
 * http://www.apache.org/licenses/LICENSE-2.0
 *
 * Unless required by applicable law or agreed to in writing, software
 * distributed under the License is distributed on an "AS IS" BASIS,
 * WITHOUT WARRANTIES OR CONDITIONS OF ANY KIND, either express or implied.
 * See the License for the specific language governing permissions and
 * limitations under the License.
 * =============================================================================
 */

/*
 * This script publish to npm for all the TensorFlow.js packages. Before you run
 * this script, run `yarn release` and commit the PRs.
 * Then run this script as `yarn publish-npm`.
 */

import * as argparse from 'argparse';
import chalk from 'chalk';
import * as mkdirp from 'mkdirp';
import * as shell from 'shelljs';
import {RELEASE_UNITS, question, $, printReleaseUnit, printPhase} from './release-util';

const TMP_DIR = '/tmp/tfjs-publish';

const parser = new argparse.ArgumentParser();
parser.addArgument('--git-protocol', {
  action: 'storeTrue',
  help: 'Use the git protocal rather than the http protocol when cloning repos.'
});

async function main() {
  const args = parser.parseArgs();

  RELEASE_UNITS.forEach((_, i) => printReleaseUnit(i));
  console.log();

  const releaseUnitStr =
      await question('Which release unit (leave empty for 0): ');
  const releaseUnitInt = +releaseUnitStr;
  if (releaseUnitInt < 0 || releaseUnitInt >= RELEASE_UNITS.length) {
    console.log(chalk.red(`Invalid release unit: ${releaseUnitStr}`));
    process.exit(1);
  }
  console.log(chalk.blue(`Using release unit ${releaseUnitInt}`));
  console.log();

  const {name, phases} = RELEASE_UNITS[releaseUnitInt];

  phases.forEach((_, i) => printPhase(phases, i));
  console.log();

  const phaseStr = await question('Which phase (leave empty for 0): ');
  const phaseInt = +phaseStr;
  if (phaseInt < 0 || phaseInt >= phases.length) {
    console.log(chalk.red(`Invalid phase: ${phaseStr}`));
    process.exit(1);
  }
  console.log(chalk.blue(`Using phase ${phaseInt}`));
  console.log();

  // Infer release branch name.
  let releaseBranch = '';

  // Get a list of branches sorted by timestamp in descending order.
  const branchesStr = $(
      `git branch -r --sort=-authordate --format='%(HEAD) %(refname:lstrip=-1)'`);
  const branches =
      Array.from(branchesStr.split(/\n/)).map(line => line.toString().trim());

  // Find the latest matching branch, e.g. tfjs_1.7.1
  // It will not match temprary generated branches such as tfjs_1.7.1_phase0.
  const exp = '^' + name + '_([^_]+)$';
  const regObj = new RegExp(exp);
  const maybeBranch = branches.find(branch => branch.match(regObj));
  releaseBranch = await question(`Which branch to publish from
  (leave empty for ${maybeBranch}): `);
  if (releaseBranch === '') {
    releaseBranch = maybeBranch;
  }
  console.log();

  console.log(chalk.magenta.bold(
      `~~~ Checking out release branch ${releaseBranch} ~~~`));
  $(`rm -f -r ${TMP_DIR}`);
  mkdirp(TMP_DIR, err => {
    if (err) {
      console.log('Error creating temp dir', TMP_DIR);
      process.exit(1);
    }
  });

  const urlBase = args.git_protocol ? 'git@github.com:' : 'https://github.com/';
  $(`git clone -b ${releaseBranch} ${urlBase}tensorflow/tfjs ${
      TMP_DIR} --depth=1`);
  shell.cd(TMP_DIR);
  // Yarn in the top-level and in the directory.
  $('yarn');
  console.log();

  const packages = phases[phaseInt].packages;

  for (let i = 0; i < packages.length; i++) {
    const pkg = packages[i];
    shell.cd(pkg);

    console.log(chalk.magenta.bold(`~~~ Preparing package ${pkg}~~~`));
    console.log(chalk.magenta('~~~ Installing packages ~~~'));
    // tfjs-node-gpu needs to get some files from tfjs-node.
    if (pkg === 'tfjs-node-gpu') {
      $('yarn prep-gpu');
    }

    // tfjs-backend-wasm needs emsdk to build.
    if (pkg === 'tfjs-backend-wasm') {
      shell.cd('..');
      $('git clone https://github.com/emscripten-core/emsdk.git');
      shell.cd('./emsdk');
<<<<<<< HEAD
      $('./emsdk install 1.39.16');
      $('./emsdk activate 1.39.16');
=======
      $('./emsdk install 1.39.13');
      $('./emsdk activate 1.39.13');
>>>>>>> 37849de1
      shell.cd('..');
      shell.cd(pkg);
    }

    // Yarn above the other checks to make sure yarn doesn't change the lock
    // file.
    $('yarn');

    console.log(chalk.magenta('~~~ Build npm ~~~'));

    if (pkg === 'tfjs-backend-wasm') {
      // tfjs-backend-wasm needs emsdk env variables to build.
      $('source ../emsdk/emsdk_env.sh && yarn build-npm for-publish');
    } else if (pkg === 'tfjs-react-native') {
      $('yarn build-npm');
    } else {
      $('yarn build-npm for-publish');
    }

    console.log(chalk.magenta('~~~ Tag version ~~~'));
    shell.cd('..');
    const tagVersion = $(`./scripts/tag-version.js ${pkg}`);
    console.log(tagVersion);

    console.log(chalk.magenta.bold(`~~~ Publishing ${pkg} to npm ~~~`));
    shell.cd(pkg);
    const otp =
        await question(`Enter one-time password from your authenticator: `);
    $(`YARN_REGISTRY="https://registry.npmjs.org/" npm publish --otp=${otp}`);
    console.log(`Yay! Published ${pkg} to npm.`);

    shell.cd('..');
    console.log();
  }

  process.exit(0);
}

main();<|MERGE_RESOLUTION|>--- conflicted
+++ resolved
@@ -123,13 +123,8 @@
       shell.cd('..');
       $('git clone https://github.com/emscripten-core/emsdk.git');
       shell.cd('./emsdk');
-<<<<<<< HEAD
-      $('./emsdk install 1.39.16');
-      $('./emsdk activate 1.39.16');
-=======
       $('./emsdk install 1.39.13');
       $('./emsdk activate 1.39.13');
->>>>>>> 37849de1
       shell.cd('..');
       shell.cd(pkg);
     }
