--- conflicted
+++ resolved
@@ -28,15 +28,8 @@
 import {RELEASE_UNITS, question, $, printReleaseUnit, printPhase, getReleaseBranch, checkoutReleaseBranch} from './release-util';
 
 const TMP_DIR = '/tmp/tfjs-publish';
-<<<<<<< HEAD
-const BAZEL_PACKAGES = new Set([
-  'tfjs-core', 'tfjs-backend-cpu', 'tfjs-backend-webgl', 'tfjs-tflite',
-  'tfjs-converter'
-]);
-=======
-const BAZEL_PACKAGES = new Set(
-    ['tfjs-core', 'tfjs-backend-cpu', 'tfjs-tflite']);
->>>>>>> f91c1d17
+const BAZEL_PACKAGES =
+    new Set(['tfjs-core', 'tfjs-backend-cpu', 'tfjs-tflite', 'tfjs-converter']);
 
 const parser = new argparse.ArgumentParser();
 parser.addArgument('--git-protocol', {
@@ -114,7 +107,8 @@
         await question(`Enter one-time password from your authenticator: `);
 
     if (BAZEL_PACKAGES.has(pkg)) {
-      $(`YARN_REGISTRY="https://registry.npmjs.org/" yarn publish-npm --otp=${otp}`);
+      $(`YARN_REGISTRY="https://registry.npmjs.org/" yarn publish-npm --otp=${
+          otp}`);
     } else {
       $(`YARN_REGISTRY="https://registry.npmjs.org/" npm publish --otp=${otp}`);
     }
