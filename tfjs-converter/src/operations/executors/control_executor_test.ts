/**
 * @license
 * Copyright 2018 Google LLC. All Rights Reserved.
 * Licensed under the Apache License, Version 2.0 (the "License");
 * you may not use this file except in compliance with the License.
 * You may obtain a copy of the License at
 *
 * http://www.apache.org/licenses/LICENSE-2.0
 *
 * Unless required by applicable law or agreed to in writing, software
 * distributed under the License is distributed on an "AS IS" BASIS,
 * WITHOUT WARRANTIES OR CONDITIONS OF ANY KIND, either express or implied.
 * See the License for the specific language governing permissions and
 * limitations under the License.
 * =============================================================================
 */
import {scalar, Tensor, tensor1d, tensor2d, test_util} from '@tensorflow/tfjs-core';
// tslint:disable-next-line: no-imports-from-dist
import * as tfOps from '@tensorflow/tfjs-core/dist/ops/ops_for_converter';

import {ExecutionContext} from '../../executor/execution_context';
import {GraphExecutor} from '../../executor/graph_executor';
import {TensorArray} from '../../executor/tensor_array';
import {TensorList} from '../../executor/tensor_list';
import * as control from '../op_list/control';
import {Graph, Node} from '../types';

import {executeOp} from './control_executor';
import {createBoolAttr, createDtypeAttr, createNumberAttrFromIndex, createNumericArrayAttrFromIndex, createStrAttr, createTensorAttr, createTensorsAttr, createTensorShapeAttr, validateParam} from './test_helper';
import {createShapeAttrFromIndex} from './test_helper';

describe('control', () => {
  let node: Node;
  let input1: Tensor[];
  let input2: Tensor[];
  const context = new ExecutionContext({}, {}, {});

  beforeEach(() => {
    node = {
      name: 'test',
      op: '',
      category: 'control',
      inputNames: ['input1', 'pred'],
      inputs: [],
      inputParams: {},
      attrParams: {},
      children: []
    };
    input1 = [tfOps.scalar(1, 'int32')];
    input2 = [tfOps.scalar(0, 'bool')];
  });

  afterEach(() => {
    input1[0].dispose();
    input2[0].dispose();
  });

  describe('executeOp', () => {
    describe('Switch', () => {
      it('should set the output condition is true', async () => {
        node.op = 'Switch';
        node.inputParams['pred'] = createTensorAttr(1);
        node.inputParams['data'] = createTensorAttr(0);

        const pred = [tfOps.scalar(true)];
        const result = await executeOp(node, {pred, input1}, context);
        expect(result[0]).toBeUndefined();
        test_util.expectArraysEqual(
            await result[1].array(), await input1[0].array());
      });
      it('should set the output condition is false', async () => {
        node.op = 'Switch';
        node.inputParams['pred'] = createTensorAttr(1);
        node.inputParams['data'] = createTensorAttr(0);

        const pred = [tfOps.scalar(false)];
        const result = await executeOp(node, {pred, input1}, context);
        test_util.expectArraysEqual(
            await result[0].array(), await input1[0].array());
        expect(result[1]).toBeUndefined();
      });
      it('should match json def', () => {
        node.op = 'Switch';
        node.inputParams['pred'] = createTensorAttr(1);
        node.inputParams['data'] = createTensorAttr(0);

        expect(validateParam(node, control.json)).toBeTruthy();
      });
    });
    describe('Merge', () => {
      it('should return the first available input', async () => {
        node.op = 'Merge';

        const pred = [tfOps.scalar(true)];
        test_util.expectArraysEqual(
            await (await executeOp(node, {pred: undefined, input1}, context))[0]
                .array(),
            await input1[0].array());
        test_util.expectArraysEqual(
            await (await executeOp(node, {pred, input1: undefined}, context))[0]
                .array(),
            await pred[0].array());
      });
      it('should return undefined if no inputs are available', async () => {
        node.op = 'Merge';
        expect(await executeOp(
                   node, {pred: undefined, input1: undefined}, context))
            .toEqual(undefined);
      });
      it('should match json def', () => {
        node.op = 'Merge';

        expect(validateParam(node, control.json)).toBeTruthy();
      });
    });

    describe('Enter', () => {
      it('should call enterFrame on context', async () => {
        spyOn(context, 'enterFrame');
        node.op = 'Enter';
        node.inputParams['tensor'] = createTensorAttr(0);
        node.attrParams['frameName'] = createStrAttr('test');
        node.inputNames = ['input1'];

        test_util.expectArraysEqual(
            await (await executeOp(node, {input1}, context))[0].array(),
            await input1[0].array());
        expect(context.enterFrame).toHaveBeenCalled();
      });
      it('should match json def', () => {
        node.op = 'Enter';
        node.inputParams['tensor'] = createTensorAttr(0);

        expect(validateParam(node, control.json)).toBeTruthy();
      });
    });
    describe('Exit', () => {
      it('should call existFrame on context', async () => {
        spyOn(context, 'exitFrame');
        node.op = 'Exit';
        node.inputParams['tensor'] = createTensorAttr(0);
        node.inputNames = ['input1'];

        test_util.expectArraysEqual(
            await (await executeOp(node, {input1}, context))[0].array(),
            await input1[0].array());
        expect(context.exitFrame).toHaveBeenCalled();
      });
      it('should match json def', () => {
        node.op = 'Exit';
        node.inputParams['tensor'] = createTensorAttr(0);

        expect(validateParam(node, control.json)).toBeTruthy();
      });
    });
    describe('NextIteration', () => {
      it('should call nextIteration on context', async () => {
        spyOn(context, 'nextIteration');
        node.op = 'NextIteration';
        node.inputParams['tensor'] = createTensorAttr(0);
        node.inputNames = ['input1'];

        test_util.expectArraysEqual(
            await (await executeOp(node, {input1}, context))[0].array(),
            await input1[0].array());
        expect(context.nextIteration).toHaveBeenCalled();
      });
      it('should match json def', () => {
        node.op = 'NextIteration';
        node.inputParams['tensor'] = createTensorAttr(0);

        expect(validateParam(node, control.json)).toBeTruthy();
      });
    });

    describe('TensorArrayV3', () => {
      it('should create new tensor on the context', async () => {
        node.op = 'TensorArrayV3';
        node.inputParams['size'] = createNumberAttrFromIndex(0);
        node.attrParams['name'] = createStrAttr('');
        node.attrParams['dtype'] = createDtypeAttr('int32');
        node.attrParams['elementShape'] = createTensorShapeAttr([10, 10]);
        node.attrParams['dynamicSize'] = createBoolAttr(false);
        node.attrParams['clearAfterRead'] = createBoolAttr(true);
        node.attrParams['identicalElementShapes'] = createBoolAttr(true);
        node.inputNames = ['input1'];

        const tensorId = (await executeOp(node, {input1}, context))[0];
        expect(context.getTensorArray(tensorId.id)).toBeDefined();
      });
      it('should match json def', () => {
        node.op = 'TensorArrayV3';
        node.inputParams['size'] = createNumberAttrFromIndex(0);
        node.attrParams['name'] = createStrAttr('');
        node.attrParams['dtype'] = createDtypeAttr('int32');
        node.attrParams['elementShape'] = createTensorShapeAttr([10, 10]);
        node.attrParams['dynamicSize'] = createBoolAttr(false);
        node.attrParams['clearAfterRead'] = createBoolAttr(true);
        node.attrParams['identicalElementShapes'] = createBoolAttr(true);

        expect(validateParam(node, control.json)).toBeTruthy();
      });
    });

    describe('TensorArrayWriteV3', () => {
      it('should write the tensor to tensorArray', async () => {
        const tensorArray =
            new TensorArray('', 'int32', 5, [], true, false, true);
        context.addTensorArray(tensorArray);
        node.op = 'TensorArrayWriteV3';
        node.inputParams['tensorArrayId'] = createTensorAttr(0);
        node.inputParams['index'] = createNumberAttrFromIndex(1);
        node.inputParams['tensor'] = createTensorAttr(2);
        node.inputNames = ['input2', 'input3', 'input1'];
        const input2 = [tensorArray.idTensor];
        const input3 = [scalar(0)];
        await executeOp(node, {input1, input2, input3}, context);

        expect(tensorArray.size()).toEqual(1);
      });
      it('should match json def', () => {
        node.op = 'TensorArrayWriteV3';
        node.inputParams['tensorArrayId'] = createTensorAttr(0);
        node.inputParams['index'] = createNumberAttrFromIndex(1);
        node.inputParams['tensor'] = createTensorAttr(2);

        expect(validateParam(node, control.json)).toBeTruthy();
      });
    });

    describe('TensorArrayReadV3', () => {
      it('should read the tensor from tensorArray', async () => {
        const tensorArray =
            new TensorArray('', 'int32', 5, [3], true, false, true);
        const input4 = tensor1d([0, 0, 0], 'int32');
        tensorArray.write(0, input4);
        context.addTensorArray(tensorArray);
        node.op = 'TensorArrayReadV3';
        node.inputParams['tensorArrayId'] = createTensorAttr(0);
        node.inputParams['index'] = createNumberAttrFromIndex(1);
        node.inputNames = ['input2', 'input3'];
        const input2 = [tensorArray.idTensor];
        const input3 = [scalar(0)];
        const read = await executeOp(node, {input1, input2, input3}, context);

        test_util.expectArraysClose(
            await read[0].array(), await input4.array());
      });
      it('should match json def', () => {
        node.op = 'TensorArrayReadV3';
        node.inputParams['tensorArrayId'] = createTensorAttr(0);
        node.inputParams['index'] = createNumberAttrFromIndex(1);

        expect(validateParam(node, control.json)).toBeTruthy();
      });
    });

    describe('TensorArrayGatherV3', () => {
      it('should gather the tensors from tensorArray', async () => {
        const tensorArray =
            new TensorArray('', 'int32', 5, [3], true, false, true);
        const input4 = tensor1d([0, 0, 0], 'int32');
        const input5 = tensor1d([1, 1, 1], 'int32');
        tensorArray.writeMany([0, 1], [input4, input5]);
        context.addTensorArray(tensorArray);
        node.op = 'TensorArrayGatherV3';
        node.inputParams['tensorArrayId'] = createTensorAttr(0);
        node.inputParams['indices'] = createNumericArrayAttrFromIndex(1);
        node.attrParams['dtype'] = createDtypeAttr('int32');
        node.inputNames = ['input2', 'input3'];
        const input2 = [tensorArray.idTensor];
        const input3 = [tensor1d([0, 1])];
        const gather = await executeOp(node, {input2, input3}, context);
        expect(gather.length).toEqual(1);
        expect(gather[0].shape).toEqual([2, 3]);
        test_util.expectArraysClose(
            gather[0].dataSync(), new Int32Array([0, 0, 0, 1, 1, 1]));
      });
      it('should match json def', () => {
        node.op = 'TensorArrayGatherV3';
        node.inputParams['tensorArrayId'] = createTensorAttr(0);
        node.inputParams['indices'] = createNumericArrayAttrFromIndex(1);
        node.attrParams['dtype'] = createDtypeAttr('int32');

        expect(validateParam(node, control.json)).toBeTruthy();
      });
    });

    describe('TensorArrayScatterV3', () => {
      it('should scatter the tensor to tensorArray', async () => {
        const tensorArray =
            new TensorArray('', 'int32', 5, [3], true, false, true);
        const input4 = [tensor2d([0, 0, 0, 1, 1, 1], [2, 3], 'int32')];
        context.addTensorArray(tensorArray);
        node.op = 'TensorArrayScatterV3';
        node.inputParams['tensorArrayId'] = createTensorAttr(0);
        node.inputParams['indices'] = createNumericArrayAttrFromIndex(1);
        node.inputParams['tensor'] = createTensorAttr(2);
        node.inputNames = ['input2', 'input3', 'input4'];
        const input2 = [tensorArray.idTensor];
        const input3 = [tensor1d([0, 1], 'int32')];
        await executeOp(node, {input2, input3, input4}, context);

        expect(tensorArray.size()).toEqual(2);
      });

      it('should match json def', () => {
        node.op = 'TensorArrayScatterV3';
        node.inputParams['tensorArrayId'] = createTensorAttr(0);
        node.inputParams['indices'] = createNumericArrayAttrFromIndex(1);
        node.inputParams['tensor'] = createTensorAttr(2);

        expect(validateParam(node, control.json)).toBeTruthy();
      });
    });

    describe('TensorArraySplitV3', () => {
      it('should split the tensor to tensorArray', async () => {
        const tensorArray =
            new TensorArray('', 'int32', 2, [3], true, false, true);
        const input4 = [tensor2d([0, 0, 0, 1, 1, 1], [2, 3], 'int32')];
        context.addTensorArray(tensorArray);
        node.op = 'TensorArraySplitV3';
        node.inputParams['tensorArrayId'] = createTensorAttr(0);
        node.inputParams['tensor'] = createTensorAttr(1);
        node.inputParams['lengths'] = createNumericArrayAttrFromIndex(2);
        node.inputNames = ['input2', 'input4', 'input3'];
        const input2 = [tensorArray.idTensor];
        const input3 = [tensor1d([1, 1], 'int32')];
        await executeOp(node, {input2, input3, input4}, context);

        expect(tensorArray.size()).toEqual(2);
      });
      it('should match json def', () => {
        node.op = 'TensorArraySplitV3';
        node.inputParams['tensorArrayId'] = createTensorAttr(0);
        node.inputParams['tensor'] = createTensorAttr(1);
        node.inputParams['lengths'] = createNumericArrayAttrFromIndex(2);

        expect(validateParam(node, control.json)).toBeTruthy();
      });
    });

    describe('TensorArrayConcatV3', () => {
      it('should concat the tensors from tensorArray', async () => {
        const tensorArray =
            new TensorArray('', 'int32', 5, [3], true, false, true);
        const input4 = tensor1d([0, 0, 0], 'int32');
        const input5 = tensor1d([1, 1, 1], 'int32');
        tensorArray.writeMany([0, 1], [input4, input5]);
        context.addTensorArray(tensorArray);
        node.op = 'TensorArrayConcatV3';
        node.inputParams['tensorArrayId'] = createTensorAttr(0);
        node.attrParams['dtype'] = createDtypeAttr('int32');
        node.inputNames = ['input2'];
        const input2 = [tensorArray.idTensor];
        const concat = await executeOp(node, {input2}, context);
        expect(concat.length).toEqual(1);
        expect(concat[0].shape).toEqual([6]);
        test_util.expectArraysClose(
            concat[0].dataSync(), new Int32Array([0, 0, 0, 1, 1, 1]));
      });
      it('should match json def', () => {
        node.op = 'TensorArrayConcatV3';
        node.inputParams['tensorArrayId'] = createTensorAttr(0);
        node.attrParams['dtype'] = createDtypeAttr('int32');

        expect(validateParam(node, control.json)).toBeTruthy();
      });
    });

    describe('TensorArraySizeV3', () => {
      it('should get the size of tensorArray', async () => {
        const tensorArray =
            new TensorArray('', 'int32', 5, [3], true, false, true);
        const input4 = tensor1d([0, 0, 0], 'int32');
        const input5 = tensor1d([1, 1, 1], 'int32');
        tensorArray.writeMany([0, 1], [input4, input5]);
        context.addTensorArray(tensorArray);
        node.op = 'TensorArraySizeV3';
        node.inputParams['tensorArrayId'] = createTensorAttr(0);
        node.inputNames = ['input2'];
        const input2 = [tensorArray.idTensor];
        const size = await executeOp(node, {input2}, context);
        expect(size.length).toEqual(1);
        expect(size[0].shape).toEqual([]);
        test_util.expectArraysClose(size[0].dataSync(), new Int32Array([2]));
      });
      it('should match json def', () => {
        node.op = 'TensorArraySizeV3';
        node.inputParams['tensorArrayId'] = createTensorAttr(0);

        expect(validateParam(node, control.json)).toBeTruthy();
      });
    });

    describe('TensorArrayCloseV3', () => {
      it('should close the tensorArray', async () => {
        const tensorArray =
            new TensorArray('', 'int32', 5, [3], true, false, true);
        const input4 = tensor1d([0, 0, 0], 'int32');
        const input5 = tensor1d([1, 1, 1], 'int32');
        tensorArray.writeMany([0, 1], [input4, input5]);
        context.addTensorArray(tensorArray);
        node.op = 'TensorArrayCloseV3';
        node.inputParams['tensorArrayId'] = createTensorAttr(0);
        node.inputNames = ['input2'];
        const input2 = [tensorArray.idTensor];
        await executeOp(node, {input2}, context);
        expect(tensorArray.closed).toBeTruthy();
      });
      it('should match json def', () => {
        node.op = 'TensorArrayCloseV3';
        node.inputParams['tensorArrayId'] = createTensorAttr(0);

        expect(validateParam(node, control.json)).toBeTruthy();
      });
    });
  });
  describe('StatelessWhile', () => {
    it('should set the output', async () => {
      node.op = 'StatelessWhile';
      node.inputNames = ['input1', 'input2'];
      node.inputParams['args'] = createTensorsAttr(0, 0);
      node.attrParams['cond'] = {'value': 'condFunc', 'type': 'func'};
      node.attrParams['body'] = {'value': 'bodyFunc', 'type': 'func'};

      const cond = [tfOps.scalar(false)];
      const graph: Graph = {
        inputs: [],
        nodes: {

        },
        outputs: [],
        weights: [],
        placeholders: [],
        functions: {},
        signature: {}
      };
      const condExecutor = new GraphExecutor(graph);
      let firstTime = true;
      spyOn(condExecutor, 'executeFunctionAsync').and.callFake(() => {
        if (firstTime) {
          firstTime = false;
          return input1;
        }
        return input2;
      });
      const bodyExecutor = new GraphExecutor(graph);
      const input3 = [tfOps.scalar(3, 'int32')];
      spyOn(bodyExecutor, 'executeFunctionAsync').and.returnValue(input3);
      context.functionMap['bodyFunc'] = bodyExecutor;
      context.functionMap['condFunc'] = condExecutor;
      const result = await executeOp(node, {cond, input1, input2}, context);

      test_util.expectArraysEqual(
          await result[0].array(), await input3[0].array());
    });

    it('should match json def', () => {
      node.op = 'StatelessWhile';
      node.inputNames = ['input1', 'input2'];
      node.inputParams['args'] = createTensorsAttr(0, 0);
      node.attrParams['cond'] = {'value': 'condFunc', 'type': 'func'};
      node.attrParams['body'] = {'value': 'bodyFunc', 'type': 'func'};

      expect(validateParam(node, control.json)).toBeTruthy();
    });
  });
  describe('While', () => {
    it('should set the output', async () => {
      node.op = 'While';
      node.inputNames = ['input1', 'input2'];
      node.inputParams['args'] = createTensorsAttr(0, 0);
      node.attrParams['cond'] = {'value': 'condFunc', 'type': 'func'};
      node.attrParams['body'] = {'value': 'bodyFunc', 'type': 'func'};

      const cond = [tfOps.scalar(false)];
      const graph: Graph = {
        inputs: [],
        nodes: {

        },
        outputs: [],
        weights: [],
        placeholders: [],
        functions: {},
        signature: {}
      };
      const condExecutor = new GraphExecutor(graph);
      let firstTime = true;
      spyOn(condExecutor, 'executeFunctionAsync').and.callFake(() => {
        if (firstTime) {
          firstTime = false;
          return input1;
        }
        return input2;
      });
      const bodyExecutor = new GraphExecutor(graph);
      const input3 = [tfOps.scalar(3, 'int32')];
      spyOn(bodyExecutor, 'executeFunctionAsync').and.returnValue(input3);
      context.functionMap['bodyFunc'] = bodyExecutor;
      context.functionMap['condFunc'] = condExecutor;
      const result = await executeOp(node, {cond, input1, input2}, context);

      test_util.expectArraysEqual(
          await result[0].array(), await input3[0].array());
    });

    it('should match json def', () => {
      node.op = 'While';
      node.inputNames = ['input1', 'input2'];
      node.inputParams['args'] = createTensorsAttr(0, 0);
      node.attrParams['cond'] = {'value': 'condFunc', 'type': 'func'};
      node.attrParams['body'] = {'value': 'bodyFunc', 'type': 'func'};

      expect(validateParam(node, control.json)).toBeTruthy();
    });
  });
  describe('StatelessIf', () => {
    it('should set the output condition is true', async () => {
      node.op = 'StatelessIf';
      node.inputNames = ['cond', 'input1', 'input2'];
      node.inputParams['args'] = createTensorsAttr(1, 0);
      node.inputParams['cond'] = createTensorAttr(0);
      node.attrParams['thenBranch'] = {'value': 'thenFunc', 'type': 'func'};
      node.attrParams['elseBranch'] = {'value': 'elseFunc', 'type': 'func'};

      const cond = [tfOps.scalar(true)];
      const graph: Graph = {
        inputs: [],
        nodes: {

        },
        outputs: [],
        weights: [],
        placeholders: [],
        functions: {},
        signature: {}
      };
      const thenExecutor = new GraphExecutor(graph);
      spyOn(thenExecutor, 'executeFunctionAsync').and.returnValue(input1);
      const elseExecutor = new GraphExecutor(graph);
      spyOn(elseExecutor, 'executeFunctionAsync').and.returnValue(input2);
      context.functionMap['thenFunc'] = thenExecutor;
      context.functionMap['elseFunc'] = elseExecutor;
      const result = await executeOp(node, {cond, input1, input2}, context);

      test_util.expectArraysEqual(
          await result[0].array(), await input1[0].array());
    });
    it('should set the output condition is false', async () => {
      node.op = 'StatelessIf';
      node.inputNames = ['cond', 'input1'];
      node.inputParams['args'] = createTensorsAttr(1, 0);
      node.inputParams['cond'] = createTensorAttr(0);
      node.attrParams['thenBranch'] = {'value': 'thenFunc', 'type': 'func'};
      node.attrParams['elseBranch'] = {'value': 'elseFunc', 'type': 'func'};

      const cond = [tfOps.scalar(false)];
      const graph: Graph = {
        inputs: [],
        nodes: {

        },
        outputs: [],
        weights: [],
        placeholders: [],
        functions: {},
        signature: {}
      };
      const thenExecutor = new GraphExecutor(graph);
      spyOn(thenExecutor, 'executeFunctionAsync').and.returnValue(input1);
      const elseExecutor = new GraphExecutor(graph);
      spyOn(elseExecutor, 'executeFunctionAsync').and.returnValue(input2);
      context.functionMap['thenFunc'] = thenExecutor;
      context.functionMap['elseFunc'] = elseExecutor;
      const result = await executeOp(node, {cond, input1, input2}, context);

      test_util.expectArraysEqual(
          await result[0].array(), await input2[0].array());
    });
    it('should match json def', () => {
      node.op = 'StatelessIf';
      node.inputNames = ['cond', 'input1'];
      node.inputParams['args'] = createTensorsAttr(1, 0);
      node.inputParams['cond'] = createTensorAttr(0);
      node.attrParams['thenBranch'] = {'value': 'thenFunc', 'type': 'func'};
      node.attrParams['elseBranch'] = {'value': 'elseFunc', 'type': 'func'};

      expect(validateParam(node, control.json)).toBeTruthy();
    });
  });
  describe('If', () => {
    it('should set the output condition is true', async () => {
      node.op = 'If';
      node.inputNames = ['cond', 'input1', 'input2'];
      node.inputParams['args'] = createTensorsAttr(1, 0);
      node.inputParams['cond'] = createTensorAttr(0);
      node.attrParams['thenBranch'] = {'value': 'thenFunc', 'type': 'func'};
      node.attrParams['elseBranch'] = {'value': 'elseFunc', 'type': 'func'};

      const cond = [tfOps.scalar(true)];
      const graph: Graph = {
        inputs: [],
        nodes: {

        },
        outputs: [],
        weights: [],
        placeholders: [],
        functions: {},
        signature: {}
      };
      const thenExecutor = new GraphExecutor(graph);
      spyOn(thenExecutor, 'executeFunctionAsync').and.returnValue(input1);
      const elseExecutor = new GraphExecutor(graph);
      spyOn(elseExecutor, 'executeFunctionAsync').and.returnValue(input2);
      context.functionMap['thenFunc'] = thenExecutor;
      context.functionMap['elseFunc'] = elseExecutor;
      const result = await executeOp(node, {cond, input1, input2}, context);

      test_util.expectArraysEqual(
          await result[0].array(), await input1[0].array());
    });
    it('should set the output condition is false', async () => {
      node.op = 'If';
      node.inputNames = ['cond', 'input1'];
      node.inputParams['args'] = createTensorsAttr(1, 0);
      node.inputParams['cond'] = createTensorAttr(0);
      node.attrParams['thenBranch'] = {'value': 'thenFunc', 'type': 'func'};
      node.attrParams['elseBranch'] = {'value': 'elseFunc', 'type': 'func'};

      const cond = [tfOps.scalar(false)];
      const graph: Graph = {
        inputs: [],
        nodes: {

        },
        outputs: [],
        weights: [],
        placeholders: [],
        functions: {},
        signature: {}
      };
      const thenExecutor = new GraphExecutor(graph);
      spyOn(thenExecutor, 'executeFunctionAsync').and.returnValue(input1);
      const elseExecutor = new GraphExecutor(graph);
      spyOn(elseExecutor, 'executeFunctionAsync').and.returnValue(input2);
      context.functionMap['thenFunc'] = thenExecutor;
      context.functionMap['elseFunc'] = elseExecutor;
      const result = await executeOp(node, {cond, input1, input2}, context);

      test_util.expectArraysEqual(
          await result[0].array(), await input2[0].array());
    });
    it('should match json def', () => {
      node.op = 'If';
      node.inputNames = ['cond', 'input1'];
      node.inputParams['args'] = createTensorsAttr(1, 0);
      node.inputParams['cond'] = createTensorAttr(0);
      node.attrParams['thenBranch'] = {'value': 'thenFunc', 'type': 'func'};
      node.attrParams['elseBranch'] = {'value': 'elseFunc', 'type': 'func'};

      expect(validateParam(node, control.json)).toBeTruthy();
    });
  });
  describe('TensorListReserve', () => {
    it('should create new tensor on the context', async () => {
      node.op = 'TensorListReserve';
      node.inputParams['elementShape'] = createNumericArrayAttrFromIndex(0);
      node.inputParams['numElements'] = createNumberAttrFromIndex(1);
      node.attrParams['elementDType'] = createDtypeAttr('int32');
      node.inputNames = ['input4', 'input1'];
      const input4 = [tensor1d([10, 10], 'int32')];
      const tensorListId =
          (await executeOp(node, {input1, input4}, context))[0];
      const tensorList = context.getTensorList(tensorListId.id);
      expect(tensorList.elementDtype).toEqual('int32');
      expect(tensorList.elementShape).toEqual([10, 10]);
      expect(tensorList.maxNumElements).toEqual(1);
    });
    it('should match json def', () => {
      node.op = 'TensorListReserve';
      node.inputParams['elementShape'] = createShapeAttrFromIndex(0);
      node.inputParams['numElements'] = createNumberAttrFromIndex(1);
      node.attrParams['elementDType'] = createDtypeAttr('int32');

      expect(validateParam(node, control.json)).toBeTruthy();
    });
  });

  describe('EmptyTensorList', () => {
    it('should create new tensor on the context', async () => {
      node.op = 'EmptyTensorList';
      node.inputParams['elementShape'] = createNumericArrayAttrFromIndex(0);
      node.inputParams['maxNumElements'] = createNumberAttrFromIndex(1);
      node.attrParams['elementDType'] = createDtypeAttr('int32');
      node.inputNames = ['input4', 'input1'];
      const input4 = [tensor1d([10, 10], 'int32')];
      const tensorListId =
          (await executeOp(node, {input1, input4}, context))[0];
      const tensorList = context.getTensorList(tensorListId.id);
      expect(tensorList.elementDtype).toEqual('int32');
      expect(tensorList.elementShape).toEqual([10, 10]);
      expect(tensorList.maxNumElements).toEqual(1);
    });
    it('should match json def', () => {
      node.op = 'EmptyTensorList';
      node.inputParams['elementShape'] = createShapeAttrFromIndex(0);
      node.inputParams['maxNumElements'] = createNumberAttrFromIndex(1);
      node.attrParams['elementDType'] = createDtypeAttr('int32');

      expect(validateParam(node, control.json)).toBeTruthy();
    });
  });

  describe('TensorListConcat', () => {
    it('should concat the tensors from tensorList', async () => {
      const input4 = tensor1d([0, 0, 0], 'int32');
      const input5 = tensor1d([1, 1, 1], 'int32');
      const tensorList = new TensorList([input4, input5], [3], 'int32', 5);
      context.addTensorList(tensorList);
      node.op = 'TensorListConcat';
      node.inputParams['tensorListId'] = createTensorAttr(0);
      node.attrParams['elementDType'] = createDtypeAttr('int32');
      node.attrParams['elementShape'] = createTensorShapeAttr([3]);
      node.inputNames = ['input2'];
      const input2 = [tensorList.idTensor];
      const concat = await executeOp(node, {input2}, context);
      expect(concat.length).toEqual(1);
      expect(concat[0].shape).toEqual([6]);
      test_util.expectArraysClose(
          concat[0].dataSync(), new Int32Array([0, 0, 0, 1, 1, 1]));
    });
    it('should match json def', () => {
      node.op = 'TensorListConcat';
      node.inputParams['tensorListId'] = createTensorAttr(0);
      node.attrParams['elementDType'] = createDtypeAttr('int32');
      node.attrParams['elementShape'] = createTensorShapeAttr([3]);

      expect(validateParam(node, control.json)).toBeTruthy();
    });

    describe('TensorListScatter', () => {
      it('should scatter the tensor to tensorList', async () => {
        const input4 = [tensor2d([0, 0, 0, 1, 1, 1], [2, 3], 'int32')];
        node.op = 'TensorListScatter';
        node.inputParams['tensor'] = createTensorAttr(0);
        node.inputParams['indices'] = createNumericArrayAttrFromIndex(1);
        node.inputParams['elementShape'] = createShapeAttrFromIndex(2);
        node.inputNames = ['input4', 'input2', 'input3'];
        const input2 = [tensor1d([0, 1], 'int32')];
        const input3 = [tensor1d([3], 'int32')];
        const tensorListId =
            (await executeOp(node, {input2, input3, input4}, context))[0];
        const tensorList = context.getTensorList(tensorListId.id);
        expect(tensorList.size()).toEqual(2);
      });

      it('should match json def', () => {
        node.op = 'TensorListScatter';
        node.inputParams['tensor'] = createTensorAttr(0);
        node.inputParams['indices'] = createNumericArrayAttrFromIndex(1);
        node.inputParams['elementShape'] = createShapeAttrFromIndex(2);

        expect(validateParam(node, control.json)).toBeTruthy();
      });
    });

    describe('TensorListScatterV2', () => {
      it('should scatter the tensor to tensorList', async () => {
        const input4 = [tensor2d([0, 0, 0, 1, 1, 1], [2, 3], 'int32')];
        node.op = 'TensorListScatterV2';
        node.inputParams['tensor'] = createTensorAttr(0);
        node.inputParams['indices'] = createNumericArrayAttrFromIndex(1);
        node.inputParams['elementShape'] = createShapeAttrFromIndex(2);
        node.inputParams['numElements'] = createNumberAttrFromIndex(3);
        node.inputNames = ['input4', 'input2', 'input3', 'input5'];
        const input2 = [tensor1d([0, 1], 'int32')];
        const input3 = [tensor1d([3], 'int32')];
        const input5 = [tensor1d([2], 'int32')];
        const tensorListId = (await executeOp(
            node, {input2, input3, input4, input5}, context))[0];
        const tensorList = context.getTensorList(tensorListId.id);
        expect(tensorList.size()).toEqual(2);
      });

      it('should match json def', () => {
        node.op = 'TensorListScatterV2';
        node.inputParams['tensor'] = createTensorAttr(0);
        node.inputParams['indices'] = createNumericArrayAttrFromIndex(1);
        node.inputParams['elementShape'] = createShapeAttrFromIndex(2);
        node.inputParams['numElements'] = createNumberAttrFromIndex(3);

        expect(validateParam(node, control.json)).toBeTruthy();
      });
    });
    describe('TensorListSetItem', () => {
      it('should write the tensor to tensorArray', async () => {
        const tensorList = new TensorList([], [], 'int32', 5);
        context.addTensorList(tensorList);
        node.op = 'TensorListSetItem';
        node.inputParams['tensorListId'] = createTensorAttr(0);
        node.inputParams['index'] = createNumberAttrFromIndex(1);
        node.inputParams['tensor'] = createTensorAttr(2);
        node.attrParams['elementDType'] = createDtypeAttr('int32');
        node.inputNames = ['input2', 'input3', 'input1'];
        const input2 = [tensorList.idTensor];
        const input3 = [scalar(0)];
        await executeOp(node, {input1, input2, input3}, context);

        expect(tensorList.size()).toEqual(1);
      });
      it('should match json def', () => {
        node.op = 'TensorListSetItem';
        node.inputParams['tensorListId'] = createTensorAttr(0);
        node.inputParams['index'] = createNumberAttrFromIndex(1);
        node.inputParams['tensor'] = createTensorAttr(2);
        node.attrParams['elementDType'] = createDtypeAttr('int32');

        expect(validateParam(node, control.json)).toBeTruthy();
      });
    });

    describe('TensorListGetItem', () => {
      it('should read the tensor from tensorList', async () => {
        const tensorList = new TensorList([], [3], 'int32', 5);
        const input4 = tensor1d([0, 0, 0], 'int32');
        tensorList.setItem(0, input4);
        context.addTensorList(tensorList);
        node.op = 'TensorListGetItem';
        node.inputParams['tensorListId'] = createTensorAttr(0);
        node.inputParams['index'] = createNumberAttrFromIndex(1);
        node.inputParams['elementShape'] = createShapeAttrFromIndex(2);
        node.inputNames = ['input2', 'input3', 'input5'];
        node.attrParams['elementDType'] = createDtypeAttr('int32');
        const input2 = [tensorList.idTensor];
        const input3 = [scalar(0)];
        const input5 = [tensor1d([3], 'int32')];
        const read = await executeOp(node, {input5, input2, input3}, context);

        test_util.expectArraysClose(
            await read[0].array(), await input4.array());
      });
      it('should match json def', () => {
        node.op = 'TensorListGetItem';
        node.inputParams['tensorListId'] = createTensorAttr(0);
        node.inputParams['index'] = createNumberAttrFromIndex(1);
        node.inputParams['elementShape'] = createShapeAttrFromIndex(2);
        node.attrParams['elementDType'] = createDtypeAttr('int32');

        expect(validateParam(node, control.json)).toBeTruthy();
      });
    });
    describe('TensorListPushBack', () => {
      it('should write the tensor to tensorArray', async () => {
        const tensorList = new TensorList([], [], 'int32', 5);
        context.addTensorList(tensorList);
        node.op = 'TensorListPushBack';
        node.inputParams['tensorListId'] = createTensorAttr(0);
        node.inputParams['tensor'] = createTensorAttr(1);
        node.attrParams['elementDType'] = createDtypeAttr('int32');
        node.inputNames = ['input2', 'input1'];
        const input2 = [tensorList.idTensor];
        await executeOp(node, {input1, input2}, context);

        expect(tensorList.size()).toEqual(1);
      });
      it('should match json def', () => {
        node.op = 'TensorListPushBack';
        node.inputParams['tensorListId'] = createTensorAttr(0);
        node.inputParams['tensor'] = createTensorAttr(1);
        node.attrParams['elementDType'] = createDtypeAttr('int32');

        expect(validateParam(node, control.json)).toBeTruthy();
      });
    });

    describe('TensorListPopBack', () => {
      it('should read the tensor from tensorList', async () => {
        const tensorList = new TensorList([], [3], 'int32', 5);
        const input4 = tensor1d([0, 0, 0], 'int32');
        tensorList.setItem(0, input4);
        context.addTensorList(tensorList);
        node.op = 'TensorListPopBack';
        node.inputParams['tensorListId'] = createTensorAttr(0);
        node.inputParams['elementShape'] = createShapeAttrFromIndex(1);
        node.inputNames = ['input2', 'input5'];
        node.attrParams['elementDType'] = createDtypeAttr('int32');
        const input2 = [tensorList.idTensor];
        const input5 = [tensor1d([3], 'int32')];
        const read = await executeOp(node, {input5, input2}, context);

        test_util.expectArraysClose(
            await read[0].array(), await input4.array());
      });
      it('should match json def', () => {
        node.op = 'TensorListPopBack';
        node.inputParams['tensorListId'] = createTensorAttr(0);
        node.inputParams['elementShape'] = createShapeAttrFromIndex(1);
        node.attrParams['elementDType'] = createDtypeAttr('int32');

        expect(validateParam(node, control.json)).toBeTruthy();
      });
    });
    describe('TensorListStack', () => {
      it('should read the tensor from tensorList', async () => {
        const tensorList = new TensorList([], [3], 'int32', 5);
        const input4 = tensor1d([0, 0, 0], 'int32');
        tensorList.setItem(0, input4);
        context.addTensorList(tensorList);
        node.op = 'TensorListStack';
        node.inputParams['tensorListId'] = createTensorAttr(0);
        node.inputParams['elementShape'] = createShapeAttrFromIndex(1);
        node.inputNames = ['input2', 'input5'];
        node.attrParams['elementDType'] = createDtypeAttr('int32');
        const input2 = [tensorList.idTensor];
        const input5 = [tensor1d([3], 'int32')];
        const read = await executeOp(node, {input5, input2}, context);

        test_util.expectArraysClose(
            await read[0].array(), [await input4.array()]);
      });
      it('should match json def', () => {
        node.op = 'TensorListStack';
        node.inputParams['tensorListId'] = createTensorAttr(0);
        node.inputParams['elementShape'] = createShapeAttrFromIndex(1);
        node.attrParams['elementDType'] = createDtypeAttr('int32');

        expect(validateParam(node, control.json)).toBeTruthy();
      });
      describe('TensorListGather', () => {
        it('should read the tensor from tensorList', async () => {
          const tensorList = new TensorList([], [3], 'int32', 5);
          const input4 = tensor1d([0, 0, 0], 'int32');
          tensorList.setItem(0, input4);
          const input6 = tensor1d([1, 1, 1], 'int32');
          tensorList.setItem(1, input6);
          context.addTensorList(tensorList);
          node.op = 'TensorListGather';
          node.inputParams['tensorListId'] = createTensorAttr(0);
          node.inputParams['indices'] = createNumericArrayAttrFromIndex(1);
          node.inputParams['elementShape'] = createShapeAttrFromIndex(2);
          node.inputNames = ['input2', 'input3', 'input5'];
          node.attrParams['elementDType'] = createDtypeAttr('int32');
          const input2 = [tensorList.idTensor];
          const input3 = [tensor1d([0, 1], 'int32')];

          const input5 = [tensor1d([3], 'int32')];
          const read = await executeOp(node, {input5, input2, input3}, context);

          test_util.expectArraysClose(
              await read[0].array(),
              [await input4.array(), await input6.array()]);
        });
        it('should match json def', () => {
          node.op = 'TensorListGather';
          node.inputParams['tensorListId'] = createTensorAttr(0);
          node.inputParams['indices'] = createNumericArrayAttrFromIndex(1);
          node.inputParams['elementShape'] = createShapeAttrFromIndex(2);
          node.attrParams['elementDType'] = createDtypeAttr('int32');

          expect(validateParam(node, control.json)).toBeTruthy();
        });
      });
    });
    describe('TensorListSplit', () => {
      it('should scatter the tensor to tensorList', async () => {
        const input4 = [tensor2d([0, 0, 0, 1, 1, 1], [2, 3], 'int32')];
        node.op = 'TensorListSplit';
        node.inputParams['tensor'] = createTensorAttr(0);
        node.inputParams['elementShape'] = createShapeAttrFromIndex(1);
        node.inputParams['lengths'] = createNumericArrayAttrFromIndex(2);
        node.attrParams['elementDType'] = createDtypeAttr('int32');

        node.inputNames = ['input4', 'input2', 'input3'];
        const input2 = [tensor1d([3], 'int32')];
        const input3 = [tensor1d([1, 1], 'int32')];
        const idTensor =
            (await executeOp(node, {input2, input3, input4}, context))[0];
        const tensorList = context.getTensorList(idTensor.id);
        expect(tensorList.size()).toEqual(2);
      });

      it('should match json def', () => {
        node.op = 'TensorListSplit';
        node.inputParams['tensor'] = createTensorAttr(0);
        node.inputParams['elementShape'] = createShapeAttrFromIndex(1);
        node.inputParams['lengths'] = createNumericArrayAttrFromIndex(2);
        node.attrParams['elementDType'] = createDtypeAttr('int32');

        expect(validateParam(node, control.json)).toBeTruthy();
      });
    });

    describe('TensorListLength', () => {
      it('should get the size of tensorList', async () => {
        const input4 = tensor1d([0, 0, 0], 'int32');
        const input5 = tensor1d([1, 1, 1], 'int32');
        const tensorList = new TensorList([input4, input5], [3], 'int32', 5);
        context.addTensorList(tensorList);
        node.op = 'TensorListLength';
        node.inputParams['tensorListId'] = createTensorAttr(0);
        node.inputNames = ['input2'];
        const input2 = [tensorList.idTensor];
        const size = await executeOp(node, {input2}, context);
        expect(size.length).toEqual(1);
        expect(size[0].shape).toEqual([]);
<<<<<<< HEAD
        test_util.expectArraysClose(size[0].dataSync(), new Int32Array([2]));
=======
        test_util.expectArraysClose(size[0].dataSync(), [2]);
>>>>>>> e0261060
      });

      it('should match json def', () => {
        node.op = 'TensorListLength';
        node.inputParams['tensorListId'] = createTensorAttr(0);

        expect(validateParam(node, control.json)).toBeTruthy();
      });
    });
<<<<<<< HEAD

    describe('TensorListResize', () => {
      it('should match the size when reducing the size', async () => {
        const input4 = tensor1d([0, 0, 0], 'int32');
        const input5 = tensor1d([1, 1, 1], 'int32');
        const tensorList = new TensorList([input4, input5], [3], 'int32', 5);
        context.addTensorList(tensorList);
        node.op = 'TensorListResize';
        node.inputParams['tensorListId'] = createTensorAttr(0);
        node.inputParams['size'] = createNumberAttrFromIndex(1);
        node.inputNames = ['input2', 'input3'];
        const input2 = [tensorList.idTensor];
        const input3 = [scalar(1)];
        await executeOp(node, {input2, input3}, context);
        expect(tensorList.size()).toEqual(1);
      });

      it('should match the size when increasing the size', async () => {
        const input4 = tensor1d([0, 0, 0], 'int32');
        const input5 = tensor1d([1, 1, 1], 'int32');
        const tensorList = new TensorList([input4, input5], [3], 'int32', 5);
        context.addTensorList(tensorList);
        node.op = 'TensorListResize';
        node.inputParams['tensorListId'] = createTensorAttr(0);
        node.inputParams['size'] = createNumberAttrFromIndex(1);
        node.inputNames = ['input2', 'input3'];
        const input2 = [tensorList.idTensor];
        const input3 = [scalar(3)];
        await executeOp(node, {input2, input3}, context);
        expect(tensorList.size()).toEqual(3);
      });

      it('should match json def', () => {
        node.op = 'TensorListResize';
        node.inputParams['tensorListId'] = createTensorAttr(0);
        node.inputParams['size'] = createNumberAttrFromIndex(1);

        expect(validateParam(node, control.json)).toBeTruthy();
      });
    });
=======
>>>>>>> e0261060
  });
});<|MERGE_RESOLUTION|>--- conflicted
+++ resolved
@@ -1007,11 +1007,7 @@
         const size = await executeOp(node, {input2}, context);
         expect(size.length).toEqual(1);
         expect(size[0].shape).toEqual([]);
-<<<<<<< HEAD
-        test_util.expectArraysClose(size[0].dataSync(), new Int32Array([2]));
-=======
         test_util.expectArraysClose(size[0].dataSync(), [2]);
->>>>>>> e0261060
       });
 
       it('should match json def', () => {
@@ -1021,7 +1017,6 @@
         expect(validateParam(node, control.json)).toBeTruthy();
       });
     });
-<<<<<<< HEAD
 
     describe('TensorListResize', () => {
       it('should match the size when reducing the size', async () => {
@@ -1062,7 +1057,5 @@
         expect(validateParam(node, control.json)).toBeTruthy();
       });
     });
-=======
->>>>>>> e0261060
   });
 });