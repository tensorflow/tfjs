--- conflicted
+++ resolved
@@ -22,12 +22,8 @@
 import {Node} from '../types';
 
 import {executeOp} from './normalization_executor';
-<<<<<<< HEAD
-import {createNumberAttr, createNumericArrayAttrFromIndex, createTensorAttr, validateParam} from './test_helper';
+import {createBoolAttr, createNumberAttr, createNumericArrayAttrFromIndex, createTensorAttr, validateParam} from './test_helper';
 import {spyOnAllFunctions, RecursiveSpy} from './spy_ops';
-=======
-import {createBoolAttr, createNumberAttr, createNumericArrayAttrFromIndex, createTensorAttr, validateParam} from './test_helper';
->>>>>>> 92065786
 
 describe('normalization', () => {
   let node: Node;
@@ -54,15 +50,14 @@
   describe('executeOp', () => {
     describe('EuclideanNorm', () => {
       it('should call tfOps.euclideanNorm', () => {
-        spyOn(tfOps, 'euclideanNorm');
         node.op = 'EuclideanNorm';
         node.inputParams['axis'] = createNumericArrayAttrFromIndex(1);
         node.attrParams.keepDims = createBoolAttr(false);
         node.inputNames = ['input1', 'input2'];
         const input2 = [tfOps.tensor1d([2])];
-        executeOp(node, {input1, input2}, context);
-
-        expect(tfOps.euclideanNorm).toHaveBeenCalledWith(input1[0], [2], false);
+        executeOp(node, {input1, input2}, context, spyOpsAsTfOps);
+
+        expect(spyOps.euclideanNorm).toHaveBeenCalledWith(input1[0], [2], false);
       });
       it('should match json def', () => {
         node.op = 'EuclideanNorm';
