--- conflicted
+++ resolved
@@ -586,11 +586,7 @@
         expect(handler.savedArtifacts.modelTopology).toEqual(CUSTOM_OP_MODEL);
         expect(handler.savedArtifacts.weightSpecs).toEqual(weightsManifest);
         tfc.test_util.expectArraysClose(
-<<<<<<< HEAD
-            new Int32Array(io.concatenateArrayBuffers(
-=======
             new Int32Array(io.CompositeArrayBuffer.join(
->>>>>>> db099a49
                 handler.savedArtifacts.weightData)), bias.dataSync());
       });
     });
@@ -621,13 +617,8 @@
         });
         expect(handler.savedArtifacts.weightSpecs).toEqual(weightsManifest);
         tfc.test_util.expectArraysClose(
-<<<<<<< HEAD
-          new Int32Array(io.concatenateArrayBuffers(
-            handler.savedArtifacts.weightData)), bias.dataSync());
-=======
             new Int32Array(io.CompositeArrayBuffer.join(
                 handler.savedArtifacts.weightData)), bias.dataSync());
->>>>>>> db099a49
       });
     });
 
@@ -915,13 +906,8 @@
         });
         expect(handler.savedArtifacts.weightSpecs).toEqual(weightsManifest);
         tfc.test_util.expectArraysClose(
-<<<<<<< HEAD
-          new Int32Array(io.concatenateArrayBuffers(handler.savedArtifacts
-            .weightData)), bias.dataSync());
-=======
             new Int32Array(io.CompositeArrayBuffer.join(handler.savedArtifacts
                 .weightData)), bias.dataSync());
->>>>>>> db099a49
       });
     });
 
