--- conflicted
+++ resolved
@@ -23,11 +23,7 @@
 import {GraphNode} from '../operations/types';
 
 import {GraphModel, loadGraphModel, loadGraphModelSync} from './graph_model';
-<<<<<<< HEAD
-import {RecursiveSpy, spyOnAllFunctions} from '../operations/executors/spy_ops';
-=======
 import {STRUCTURED_OUTPUTS_MODEL} from './test_data/structured_outputs_model_loader';
->>>>>>> 4e122a31
 
 const HOST = 'http://example.org';
 const MODEL_URL = `${HOST}/model.json`;
@@ -422,13 +418,7 @@
 
   it('Pass a fetchFunc', async () => {
     const fetchFunc = () => {};
-<<<<<<< HEAD
-    spyIo.getLoadHandlers.and.returnValue([
-      CUSTOM_HTTP_MODEL_LOADER
-    ]);
-=======
     spyIo.getLoadHandlers.and.returnValue([CUSTOM_HTTP_MODEL_LOADER]);
->>>>>>> 4e122a31
     await loadGraphModel(MODEL_URL, {fetchFunc}, spyIo);
     expect(spyIo.getLoadHandlers).toHaveBeenCalledWith(MODEL_URL, {fetchFunc});
   });
@@ -474,13 +464,7 @@
 
   describe('custom model', () => {
     beforeEach(() => {
-<<<<<<< HEAD
-      spyIo.getLoadHandlers.and.returnValue([
-        CUSTOM_HTTP_MODEL_LOADER
-      ]);
-=======
       spyIo.getLoadHandlers.and.returnValue([CUSTOM_HTTP_MODEL_LOADER]);
->>>>>>> 4e122a31
       registerOp('CustomOp', (nodeValue: GraphNode) => {
         const x = nodeValue.inputs[0];
         return [tfc.add(x, scalar(1, 'int32'))];
@@ -520,13 +504,7 @@
 
   describe('simple model', () => {
     beforeEach(() => {
-<<<<<<< HEAD
-      spyIo.getLoadHandlers.and.returnValue([
-        SIMPLE_HTTP_MODEL_LOADER
-      ]);
-=======
       spyIo.getLoadHandlers.and.returnValue([SIMPLE_HTTP_MODEL_LOADER]);
->>>>>>> 4e122a31
       spyIo.browserHTTPRequest.and.returnValue(SIMPLE_HTTP_MODEL_LOADER);
     });
     it('load', async () => {
@@ -787,13 +765,7 @@
 
   describe('control flow model', () => {
     beforeEach(() => {
-<<<<<<< HEAD
-      spyIo.getLoadHandlers.and.returnValue([
-        CONTROL_FLOW_HTTP_MODEL_LOADER
-      ]);
-=======
       spyIo.getLoadHandlers.and.returnValue([CONTROL_FLOW_HTTP_MODEL_LOADER]);
->>>>>>> 4e122a31
       spyIo.browserHTTPRequest.and.returnValue(CONTROL_FLOW_HTTP_MODEL_LOADER);
     });
 
@@ -881,13 +853,7 @@
   };
   describe('dynamic shape model', () => {
     beforeEach(() => {
-<<<<<<< HEAD
-      spyIo.getLoadHandlers.and.returnValue([
-        DYNAMIC_HTTP_MODEL_LOADER
-      ]);
-=======
       spyIo.getLoadHandlers.and.returnValue([DYNAMIC_HTTP_MODEL_LOADER]);
->>>>>>> 4e122a31
       spyIo.browserHTTPRequest.and.returnValue(DYNAMIC_HTTP_MODEL_LOADER);
     });
 
@@ -929,13 +895,7 @@
   });
   describe('dynamic shape model with metadata', () => {
     beforeEach(() => {
-<<<<<<< HEAD
-      spyIo.getLoadHandlers.and.returnValue([
-        DYNAMIC_HTTP_MODEL_NEW_LOADER
-      ]);
-=======
       spyIo.getLoadHandlers.and.returnValue([DYNAMIC_HTTP_MODEL_NEW_LOADER]);
->>>>>>> 4e122a31
       spyIo.browserHTTPRequest.and.returnValue(DYNAMIC_HTTP_MODEL_NEW_LOADER);
     });
 
@@ -958,13 +918,7 @@
 
   describe('Hashtable model', () => {
     beforeEach(() => {
-<<<<<<< HEAD
-      spyIo.getLoadHandlers.and.returnValue([
-        HASHTABLE_HTTP_MODEL_LOADER
-      ]);
-=======
       spyIo.getLoadHandlers.and.returnValue([HASHTABLE_HTTP_MODEL_LOADER]);
->>>>>>> 4e122a31
       spyIo.browserHTTPRequest.and.returnValue(HASHTABLE_HTTP_MODEL_LOADER);
     });
     it('should be successful if call executeAsync', async () => {
