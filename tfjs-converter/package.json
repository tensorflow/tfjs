--- conflicted
+++ resolved
@@ -31,12 +31,8 @@
     "opn": "~5.1.0",
     "protobufjs": "~6.11.3",
     "ts-node": "~8.8.2",
-<<<<<<< HEAD
     "typescript": "4.4.2",
     "yalc": "~1.0.0-pre.50"
-=======
-    "typescript": "3.5.3"
->>>>>>> 92065786
   },
   "scripts": {
     "build": "bazel build :tfjs-converter_pkg",
