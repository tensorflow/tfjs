# Copyright 2018 Google LLC
#
# Licensed under the Apache License, Version 2.0 (the "License");
# you may not use this file except in compliance with the License.
# You may obtain a copy of the License at
#
#     http://www.apache.org/licenses/LICENSE-2.0
#
# Unless required by applicable law or agreed to in writing, software
# distributed under the License is distributed on an "AS IS" BASIS,
# WITHOUT WARRANTIES OR CONDITIONS OF ANY KIND, either express or implied.
# See the License for the specific language governing permissions and
# limitations under the License.
# ==============================================================================
"""Artifact conversion to and from Python TensorFlow and tf.keras."""

from __future__ import absolute_import
from __future__ import division
from __future__ import print_function

import argparse
import json
import os
import shutil
import sys
import tempfile

import h5py
import tensorflow.compat.v1 as tf1
import tensorflow.compat.v2 as tf

from tensorflowjs import quantization
from tensorflowjs import version
from tensorflowjs.converters import common
from tensorflowjs.converters import keras_h5_conversion as conversion
from tensorflowjs.converters import keras_tfjs_loader
from tensorflowjs.converters import tf_saved_model_conversion_v2
from zipfile import ZipFile, is_zipfile


def dispatch_keras_h5_to_tfjs_layers_model_conversion(
    h5_path, output_dir=None, quantization_dtype_map=None,
    split_weights_by_layer=False,
    weight_shard_size_bytes=1024 * 1024 * 4,
    metadata=None):
  """Converts a Keras HDF5 saved-model file to TensorFlow.js format.

  Auto-detects saved_model versus weights-only and generates the correct
  json in either case. This function accepts Keras HDF5 files in two formats:
    - A weights-only HDF5 (e.g., generated with Keras Model's `save_weights()`
      method),
    - A topology+weights combined HDF5 (e.g., generated with
      `tf.keras.model.save_model`).

  Args:
    h5_path: path to an HDF5 file containing keras model data as a `str`.
    output_dir: Output directory to which the TensorFlow.js-format model JSON
      file and weights files will be written. If the directory does not exist,
      it will be created.
    quantization_dtype_map: A mapping from dtype (`uint8`, `uint16`, `float16`)
      to weights. The weight mapping supports wildcard substitution.
    split_weights_by_layer: Whether to split the weights into separate weight
      groups (corresponding to separate binary weight files) layer by layer
      (Default: `False`).
    weight_shard_size_bytes: Shard size (in bytes) of the weight files.
      The size of each weight file will be <= this value.
    metadata: User defined metadata map.

  Returns:
    (model_json, groups)
      model_json: a json dictionary (empty if unused) for model topology.
        If `h5_path` points to a weights-only HDF5 file, this return value
        will be `None`.
      groups: an array of weight_groups as defined in tfjs weights_writer.
  """
  if not os.path.exists(h5_path):
    raise ValueError('Nonexistent path to HDF5 file: %s' % h5_path)
  if os.path.isdir(h5_path):
    raise ValueError(
        'Expected path to point to an HDF5 file, but it points to a '
        'directory: %s' % h5_path)

  h5_file = h5py.File(h5_path, 'r')
  if 'layer_names' in h5_file.attrs:
    model_json = None
    groups = conversion.h5_weights_to_tfjs_format(
        h5_file, split_by_layer=split_weights_by_layer)
  else:
    model_json, groups = conversion.h5_merged_saved_model_to_tfjs_format(
        h5_file, split_by_layer=split_weights_by_layer)

  if output_dir:
    if os.path.isfile(output_dir):
      raise ValueError(
          'Output path "%s" already exists as a file' % output_dir)
    if not os.path.isdir(output_dir):
      os.makedirs(output_dir)
    conversion.write_artifacts(
        model_json, groups, output_dir, quantization_dtype_map,
        weight_shard_size_bytes=weight_shard_size_bytes, metadata=metadata)

  return model_json, groups

def dispatch_keras_keras_to_tfjs_layers_model_conversion(
    v3_path,
    output_dir=None,
    quantization_dtype_map=None,
    split_weights_by_layer=False,
    weight_shard_size_bytes=1024 * 1024 * 4,
    metadata=None,
):
  """Converts a Keras v3 .keras file to TensorFlow.js format.

  Args:
    v3_path: path to an .keras file containing keras model data as a `str`.
    output_dir: Output directory to which the TensorFlow.js-format model JSON
      file and weights files will be written. If the directory does not exist,
      it will be created.
    quantization_dtype_map: A mapping from dtype (`uint8`, `uint16`, `float16`)
      to weights. The weight mapping supports wildcard substitution.
    split_weights_by_layer: Whether to split the weights into separate weight
      groups (corresponding to separate binary weight files) layer by layer
      (Default: `False`).
    weight_shard_size_bytes: Shard size (in bytes) of the weight files.
      The size of each weight file will be <= this value.
    metadata: User defined metadata map.

  Returns:
    (model_json, groups)
      model_json: a json dictionary (empty if unused) for model topology.
      groups: an array of weight_groups as defined in tfjs weights_writer.
  """
  if not os.path.exists(v3_path):
      raise ValueError("Nonexistent path to .keras file: %s" % v3_path)
  if os.path.isdir(v3_path):
      raise ValueError(
          "Expected path to point to an .keras file, but it points to a "
          "directory: %s" % v3_path
      )
  file_path = str(v3_path)
  if not file_path.endswith(".keras"):
      raise ValueError(
          "Invalid `filepath` argument: expected a `.keras` extension. "
          f"Received: filepath={file_path}"
      )
  with ZipFile(v3_path, "r") as zip_file:
      zip_file.extractall(path=os.path.dirname(v3_path))
  dir_path = os.path.dirname(file_path)
<<<<<<< HEAD
  meta_data_json_path = (dir_path + "metadata.json") if not dir_path else dir_path + "/metadata.json"
  config_json_path = (dir_path + "config.json") if not dir_path else dir_path + "/config.json"
  model_weights_path = (dir_path + "model.weights.h5") if not dir_path else dir_path + "/model.weights.h5"

=======
  # meta_data_json_path = (dir_path + "metadata.json") if not dir_path else dir_path + "/metadata.json"
  # config_json_path = (dir_path + "config.json") if not dir_path else dir_path + "/config.json"
  # model_weights_path = (dir_path + "model.weights.h5") if not dir_path else dir_path + "/model.weights.h5"
  meta_data_json_path = os.path.join(dir_path, "metadata.json")
  config_json_path = os.path.join(dir_path, "config.json")
  model_weights_path = os.path.join(dir_path, "model.weights.h5")
>>>>>>> 1e87c208
  h5_file = h5py.File(model_weights_path, "r")
  with open(config_json_path, "rt") as conf:
      try:
          config_file = json.load(conf)
      except (ValueError, IOError):
          raise ValueError(
              "The input path is expected to contain valid JSON content, "
              "but cannot read valid JSON content from %s." % config_json_path
          )

  with open(meta_data_json_path, "rt") as meta_json:
      try:
          meta_file = json.load(meta_json)
      except (ValueError, IOError):
          raise ValueError(
              "The input path is expected to contain valid JSON content, "
              "but cannot read valid JSON content from %s." % meta_data_json_path
          )

  model_json, groups = conversion.h5_v3_merged_saved_model_to_tfjs_format(
      h5_file, meta_file, config_file, split_by_layer=split_weights_by_layer
  )

  if output_dir:
    if os.path.isfile(output_dir):
      raise ValueError(
          'Output path "%s" already exists as a file' % output_dir)
    if not os.path.isdir(output_dir):
      os.makedirs(output_dir)
    conversion.write_artifacts(
      model_json, groups, output_dir, quantization_dtype_map,
      weight_shard_size_bytes=weight_shard_size_bytes, metadata=metadata)

  return model_json, groups

def dispatch_keras_h5_to_tfjs_graph_model_conversion(
    h5_path, output_dir=None,
    quantization_dtype_map=None,
    skip_op_check=False,
    strip_debug_ops=False,
    use_structured_outputs_names=False,
    weight_shard_size_bytes=1024 * 1024 * 4,
    control_flow_v2=False,
    experiments=False,
    metadata=None):
  """
  Convert a keras HDF5-format model to tfjs GraphModel artifacts.

  Args:
    h5_path: Path to the HDF5-format file that contains the model saved from
      keras or tf.keras.
    output_dir: The destination to which the tfjs GraphModel artifacts will be
      written.
    quantization_dtype_map: A mapping from dtype (`uint8`, `uint16`, `float16`)
      to weights. The weight mapping supports wildcard substitution.
    skip_op_check: Bool whether to skip the op check.
    strip_debug_ops: Bool whether to allow unsupported debug ops.
    use_structured_outputs_names: Bool whether output of graph model will follow
      the structured_outputs format.
    weight_shard_size_bytes: Shard size (in bytes) of the weight files.
      The size of each weight file will be <= this value.
    control_flow_v2: Bool whether to enable control flow v2 ops.
    experiments: Bool enable experimental features.
    metadata: User defined metadata map.
  """

  if not os.path.exists(h5_path):
    raise ValueError('Nonexistent path to HDF5 file: %s' % h5_path)
  if os.path.isdir(h5_path):
    raise ValueError(
        'Expected path to point to an HDF5 file, but it points to a '
        'directory: %s' % h5_path)

  temp_savedmodel_dir = tempfile.mktemp(suffix='.savedmodel')
  model = tf.keras.models.load_model(h5_path, compile=False)
  model.save(temp_savedmodel_dir, include_optimizer=False, save_format='tf')

  # NOTE(cais): This cannot use `tf.compat.v1` because
  #   `convert_tf_saved_model()` works only in v2.
  tf_saved_model_conversion_v2.convert_tf_saved_model(
      temp_savedmodel_dir, output_dir,
      signature_def='serving_default',
      saved_model_tags='serve',
      quantization_dtype_map=quantization_dtype_map,
      skip_op_check=skip_op_check,
      strip_debug_ops=strip_debug_ops,
      use_structured_outputs_names=use_structured_outputs_names,
      weight_shard_size_bytes=weight_shard_size_bytes,
      control_flow_v2=control_flow_v2,
      experiments=experiments,
      metadata=metadata)

  # Clean up the temporary SavedModel directory.
  shutil.rmtree(temp_savedmodel_dir)


def dispatch_keras_saved_model_to_tensorflowjs_conversion(
    keras_saved_model_path, output_dir, quantization_dtype_map=None,
    split_weights_by_layer=False,
    weight_shard_size_bytes=1024 * 1024 * 4,
    metadata=None):
  """Converts keras model saved in the SavedModel format to tfjs format.

  Note that the SavedModel format exists in keras, but not in
  keras-team/tf.keras.

  Args:
    keras_saved_model_path: path to a folder in which the
      assets/saved_model.json can be found. This is usually a subfolder
      that is under the folder passed to
      `tf.keras.models.save_model()` and has a Unix epoch time
      as its name (e.g., 1542212752).
    output_dir: Output directory to which the TensorFlow.js-format model JSON
      file and weights files will be written. If the directory does not exist,
      it will be created.
    quantization_dtype_map: A mapping from dtype (`uint8`, `uint16`, `float16`)
      to weights. The weight mapping supports wildcard substitution.
    split_weights_by_layer: Whether to split the weights into separate weight
      groups (corresponding to separate binary weight files) layer by layer
      (Default: `False`).
    weight_shard_size_bytes: Shard size (in bytes) of the weight files.
      The size of each weight file will be <= this value.
    metadata: User defined metadata map.
  """
  with tf.Graph().as_default(), tf.compat.v1.Session():
    model = tf.keras.models.load_model(keras_saved_model_path)

    # Save model temporarily in HDF5 format.
    temp_h5_path = tempfile.mktemp(suffix='.h5')
    model.save(temp_h5_path, save_format='h5')
    assert os.path.isfile(temp_h5_path)

    dispatch_keras_h5_to_tfjs_layers_model_conversion(
        temp_h5_path,
        output_dir,
        quantization_dtype_map=quantization_dtype_map,
        split_weights_by_layer=split_weights_by_layer,
        weight_shard_size_bytes=weight_shard_size_bytes,
        metadata=metadata)

    # Delete temporary .h5 file.
    os.remove(temp_h5_path)

def dispatch_tensorflowjs_to_keras_h5_conversion(config_json_path, h5_path):
  """Converts a TensorFlow.js Layers model format to Keras H5.

  Args:
    config_json_path: Path to the JSON file that includes the model's
      topology and weights manifest, in tensorflowjs format.
    h5_path: Path for the to-be-created Keras HDF5 model file.

  Raises:
    ValueError, if `config_json_path` is not a path to a valid JSON
      file, or if h5_path points to an existing directory.
  """
  if os.path.isdir(config_json_path):
    raise ValueError(
        'For input_type=tfjs_layers_model & output_format=keras, '
        'the input path should be a model.json '
        'file, but received a directory.')
  if os.path.isdir(h5_path):
    raise ValueError(
        'For input_type=tfjs_layers_model & output_format=keras, '
        'the output path should be the path to an HDF5 file, '
        'but received an existing directory (%s).' % h5_path)

  # Verify that config_json_path points to a JSON file.
  with open(config_json_path, 'rt') as f:
    try:
      json.load(f)
    except (ValueError, IOError):
      raise ValueError(
          'For input_type=tfjs_layers_model & output_format=keras, '
          'the input path is expected to contain valid JSON content, '
          'but cannot read valid JSON content from %s.' % config_json_path)

  with tf.Graph().as_default(), tf.compat.v1.Session():
    model = keras_tfjs_loader.load_keras_model(config_json_path)
    model.save(h5_path)

def dispatch_tensorflowjs_to_keras_keras_conversion(config_json_path, v3_path):
  """Converts a TensorFlow.js Layers model format to Keras V3 format.

  Args:
    config_json_path: Path to the JSON file that includes the model's
      topology and weights manifest, in tensorflowjs format.
    v3_path: Path for the to-be-created Keras V3 model file.

  Raises:
    ValueError, if `config_json_path` is not a path to a valid JSON
      file.
  """
  if os.path.isdir(config_json_path):
    raise ValueError(
        'For input_type=tfjs_layers_model & output_format=keras_keras, '
        'the input path should be a model.json '
        'file, but received a directory.')
  if os.path.isdir(v3_path):
    raise ValueError(
        'For input_type=tfjs_layers_model & output_format=keras_keras, '
<<<<<<< HEAD
        'the output path should be the path to an .keras file, '
=======
        'the output path should be the path to a .keras file, '
>>>>>>> 1e87c208
        'but received an existing directory (%s).' % v3_path)

  # Verify that config_json_path points to a JSON file.
  with open(config_json_path, 'rt') as f:
    try:
      json.load(f)
    except (ValueError, IOError):
      raise ValueError(
          'For input_type=tfjs_layers_model & output_format=keras_keras, '
          'the input path is expected to contain valid JSON content, '
          'but cannot read valid JSON content from %s.' % config_json_path)

  model = keras_tfjs_loader.load_keras_keras_model(config_json_path)
  tf.keras.saving.save_model(model, v3_path, save_format="keras")


def dispatch_tensorflowjs_to_keras_saved_model_conversion(
    config_json_path, keras_saved_model_path):
  """Converts a TensorFlow.js Layers model format to a tf.keras SavedModel.

  Args:
    config_json_path: Path to the JSON file that includes the model's
      topology and weights manifest, in tensorflowjs format.
    keras_saved_model_path: Path for the to-be-created Keras SavedModel.

  Raises:
    ValueError, if `config_json_path` is not a path to a valid JSON
      file, or if h5_path points to an existing directory.
  """
  if os.path.isdir(config_json_path):
    raise ValueError(
        'For input_type=tfjs_layers_model & output_format=keras_saved_model, '
        'the input path should be a model.json '
        'file, but received a directory.')

  # Verify that config_json_path points to a JSON file.
  with open(config_json_path, 'rt') as f:
    try:
      json.load(f)
    except (ValueError, IOError):
      raise ValueError(
          'For input_type=tfjs_layers_model & output_format=keras, '
          'the input path is expected to contain valid JSON content, '
          'but cannot read valid JSON content from %s.' % config_json_path)

  with tf.Graph().as_default(), tf.compat.v1.Session():
    model = keras_tfjs_loader.load_keras_model(config_json_path)
    tf.keras.models.save_model(
        model, keras_saved_model_path, save_format='tf')


def dispatch_tensorflowjs_to_tensorflowjs_conversion(
    config_json_path,
    output_dir_path,
    quantization_dtype_map=None,
    weight_shard_size_bytes=1024 * 1024 * 4):
  """Converts a Keras Model from tensorflowjs format to H5.

  Args:
    config_json_path: Path to the JSON file that includes the model's
      topology and weights manifest, in tensorflowjs format.
    output_dir_path: Path to output directory in which the result of the
      conversion will be saved.
    quantization_dtype_map: A mapping from dtype (`uint8`, `uint16`, `float16`)
      to weights. The weight mapping supports wildcard substitution.
    weight_shard_size_bytes: Shard size (in bytes) of the weight files.
      The size of each weight file will be <= this value.

  Raises:
    ValueError, if `config_json_path` is not a path to a valid JSON
      file, or if h5_path points to an existing directory.
    ValueError, if `output_dir_path` exists and is a file (instead of
      a directory).
  """
  if os.path.isdir(config_json_path):
    raise ValueError(
        'For input_type=tfjs_layers_model, '
        'the input path should be a model.json '
        'file, but received a directory.')
  # TODO(cais): Assert output_dir_path doesn't exist or is the path to
  # a directory (not a file).

  # Verify that config_json_path points to a JSON file.
  with open(config_json_path, 'rt') as f:
    try:
      json.load(f)
    except (ValueError, IOError):
      raise ValueError(
          'For input_type=tfjs_layers_model, '
          'the input path is expected to contain valid JSON content, '
          'but cannot read valid JSON content from %s.' % config_json_path)

  temp_h5_path = tempfile.mktemp(suffix='.h5')
  with tf.Graph().as_default(), tf.compat.v1.Session():
    model = keras_tfjs_loader.load_keras_model(config_json_path)
    model.save(temp_h5_path)
    dispatch_tensorflowjs_to_keras_h5_conversion(config_json_path, temp_h5_path)

  with tf.Graph().as_default(), tf.compat.v1.Session():
    dispatch_keras_h5_to_tfjs_layers_model_conversion(
        temp_h5_path, output_dir_path,
        quantization_dtype_map=quantization_dtype_map,
        weight_shard_size_bytes=weight_shard_size_bytes)
    # TODO(cais): Support weight quantization.

  # Clean up the temporary H5 file.
  os.remove(temp_h5_path)


def dispatch_tfjs_layers_model_to_tfjs_graph_conversion(
    config_json_path,
    output_dir_path,
    quantization_dtype_map=None,
    skip_op_check=False,
    strip_debug_ops=False,
    weight_shard_size_bytes=1024 * 1024 * 4,
    control_flow_v2=False,
    experiments=False,
    metadata=None):
  """Converts a TensorFlow.js Layers Model to TensorFlow.js Graph Model.

  This conversion often benefits speed of inference, due to the graph
  optimization that goes into generating the Graph Model.

  Args:
    config_json_path: Path to the JSON file that includes the model's
      topology and weights manifest, in tensorflowjs format.
    output_dir_path: Path to output directory in which the result of the
      conversion will be saved.
    quantization_dtype_map: A mapping from dtype (`uint8`, `uint16`, `float16`)
      to weights. The weight mapping supports wildcard substitution.
    skip_op_check: Bool whether to skip the op check.
    strip_debug_ops: Bool whether to allow unsupported debug ops.
    weight_shard_size_bytes: Shard size (in bytes) of the weight files.
      The size of each weight file will be <= this value.
    control_flow_v2: Bool whether to enable control flow v2 ops.
    experiments: Bool enable experimental features.
    metadata: User defined metadata map.
  Raises:
    ValueError, if `config_json_path` is not a path to a valid JSON
      file, or if h5_path points to an existing directory.
    ValueError, if `output_dir_path` exists and is a file (instead of
      a directory).
  """
  if os.path.isdir(config_json_path):
    raise ValueError(
        'For input_type=tfjs_layers_model, '
        'the input path should be a model.json '
        'file, but received a directory.')
  # TODO(cais): Assert output_dir_path doesn't exist or is the path to
  # a directory (not a file).

  # Verify that config_json_path points to a JSON file.
  with open(config_json_path, 'rt') as f:
    try:
      json.load(f)
    except (ValueError, IOError):
      raise ValueError(
          'For input_type=tfjs_layers_model, '
          'the input path is expected to contain valid JSON content, '
          'but cannot read valid JSON content from %s.' % config_json_path)

  temp_h5_path = tempfile.mktemp(suffix='.h5')

  model = keras_tfjs_loader.load_keras_model(config_json_path)
  model.save(temp_h5_path)
  dispatch_keras_h5_to_tfjs_graph_model_conversion(
      temp_h5_path, output_dir_path,
      quantization_dtype_map=quantization_dtype_map,
      skip_op_check=skip_op_check,
      strip_debug_ops=strip_debug_ops,
      weight_shard_size_bytes=weight_shard_size_bytes,
      control_flow_v2=control_flow_v2,
      experiments=experiments,
      metadata=metadata)

  # Clean up temporary HDF5 file.
  os.remove(temp_h5_path)


def _standardize_input_output_formats(input_format, output_format):
  """Standardize input and output formats.

  Args:
    input_format: Input format as a string.
    output_format: Output format as a string.

  Returns:
    A `tuple` of two strings:
      (standardized_input_format, standardized_output_format).
  """
  input_format_is_keras = (
      input_format in [common.KERAS_MODEL, common.KERAS_SAVED_MODEL])
  input_format_is_tf = (
      input_format in [common.TF_SAVED_MODEL,
                       common.TF_FROZEN_MODEL, common.TF_HUB_MODEL])
  if output_format is None:
    # If no explicit output_format is provided, infer it from input format.
    if input_format_is_keras:
      output_format = common.TFJS_LAYERS_MODEL
    elif input_format_is_tf:
      output_format = common.TFJS_GRAPH_MODEL
    elif input_format == common.TFJS_LAYERS_MODEL:
      output_format = common.KERAS_MODEL

  return (input_format, output_format)

def _parse_quantization_dtype_map(float16, uint8, uint16, quantization_bytes):
  quantization_dtype_map = {}

  if quantization_bytes:
    print(
        'Warning: --quantization_bytes will be deprecated in a future release\n'
        'Please consider using --quantize_uint8, --quantize_uint16, '
        '--quantize_float16.', file=sys.stderr)
    if float16 is not None or uint8 is not None or uint16 is not None:
      raise ValueError(
          '--quantization_bytes cannot be used with the new quantization flags')

    dtype = quantization.QUANTIZATION_BYTES_TO_DTYPES[quantization_bytes]
    quantization_dtype_map[dtype] = True

  if float16 is not None:
    quantization_dtype_map[quantization.QUANTIZATION_DTYPE_FLOAT16] = \
      float16.split(',') if isinstance(float16, str) else float16
  if uint8 is not None:
    quantization_dtype_map[quantization.QUANTIZATION_DTYPE_UINT8] = \
      uint8.split(',') if isinstance(uint8, str) else uint8
  if uint16 is not None:
    quantization_dtype_map[quantization.QUANTIZATION_DTYPE_UINT16] = \
      uint16.split(',') if isinstance(uint16, str) else uint16

  return quantization_dtype_map

def _parse_metadata_map(metadata_arg):
  if metadata_arg:
    metadata_map = {}
    metadata_list = metadata_arg.split(',')
    for metadata in metadata_list:
      [key, path] = metadata.split(':')
      with open(path, 'rt') as f:
        try:
          metadata_json = json.load(f)
          metadata_map[key] = metadata_json
        except (ValueError, IOError):
          raise ValueError(
              'Loading metadata error: '
              'the path is expected to contain valid JSON content, '
              'but cannot read valid JSON content from %s.' % path)
    if not metadata_map:
      metadata_map = None
    return metadata_map

  return None

def _dispatch_converter(input_format,
                        output_format,
                        args,
                        quantization_dtype_map,
                        weight_shard_size_bytes,
                        metadata_map):
  # TODO(cais, piyu): More conversion logics can be added as additional
  #   branches below.
  if (input_format == common.KERAS_MODEL and
      output_format == common.TFJS_LAYERS_MODEL):
    dispatch_keras_h5_to_tfjs_layers_model_conversion(
        args.input_path, output_dir=args.output_path,
        quantization_dtype_map=quantization_dtype_map,
        split_weights_by_layer=args.split_weights_by_layer,
        weight_shard_size_bytes=weight_shard_size_bytes,
        metadata=metadata_map)
  elif (input_format == common.KERAS_KERAS_MODEL and
        output_format == common.TFJS_LAYERS_MODEL):
    dispatch_keras_keras_to_tfjs_layers_model_conversion(
        args.input_path, output_dir=args.output_path,
        quantization_dtype_map=quantization_dtype_map,
        split_weights_by_layer=args.split_weights_by_layer,
        weight_shard_size_bytes=weight_shard_size_bytes,
        metadata=metadata_map)
  elif (input_format == common.KERAS_MODEL and
        output_format == common.TFJS_GRAPH_MODEL):
    dispatch_keras_h5_to_tfjs_graph_model_conversion(
        args.input_path, output_dir=args.output_path,
        quantization_dtype_map=quantization_dtype_map,
        skip_op_check=args.skip_op_check,
        strip_debug_ops=args.strip_debug_ops,
        use_structured_outputs_names=args.use_structured_outputs_names,
        weight_shard_size_bytes=weight_shard_size_bytes,
        control_flow_v2=args.control_flow_v2,
        experiments=args.experiments,
        metadata=metadata_map)
  elif (input_format == common.KERAS_SAVED_MODEL and
        output_format == common.TFJS_LAYERS_MODEL):
    dispatch_keras_saved_model_to_tensorflowjs_conversion(
        args.input_path, args.output_path,
        quantization_dtype_map=quantization_dtype_map,
        split_weights_by_layer=args.split_weights_by_layer,
        weight_shard_size_bytes=weight_shard_size_bytes,
        metadata=metadata_map)
  elif (input_format == common.TF_SAVED_MODEL and
        output_format == common.TFJS_GRAPH_MODEL):
    tf_saved_model_conversion_v2.convert_tf_saved_model(
        args.input_path, args.output_path,
        signature_def=args.signature_name,
        saved_model_tags=args.saved_model_tags,
        quantization_dtype_map=quantization_dtype_map,
        skip_op_check=args.skip_op_check,
        strip_debug_ops=args.strip_debug_ops,
        use_structured_outputs_names=args.use_structured_outputs_names,
        weight_shard_size_bytes=weight_shard_size_bytes,
        control_flow_v2=args.control_flow_v2,
        experiments=args.experiments,
        metadata=metadata_map)
  elif (input_format == common.TF_HUB_MODEL and
        output_format == common.TFJS_GRAPH_MODEL):
    tf_saved_model_conversion_v2.convert_tf_hub_module(
        args.input_path, args.output_path,
        signature=args.signature_name,
        saved_model_tags=args.saved_model_tags,
        quantization_dtype_map=quantization_dtype_map,
        skip_op_check=args.skip_op_check,
        strip_debug_ops=args.strip_debug_ops,
        use_structured_outputs_names=args.use_structured_outputs_names,
        weight_shard_size_bytes=weight_shard_size_bytes,
        control_flow_v2=args.control_flow_v2,
        experiments=args.experiments,
        metadata=metadata_map)
  elif (input_format == common.TFJS_LAYERS_MODEL and
        output_format == common.KERAS_MODEL):
    dispatch_tensorflowjs_to_keras_h5_conversion(args.input_path,
                                                 args.output_path)
  elif (input_format == common.TFJS_LAYERS_MODEL and
        output_format == common.KERAS_KERAS_MODEL):
    dispatch_tensorflowjs_to_keras_keras_conversion(args.input_path,
                                                 args.output_path)
  elif (input_format == common.TFJS_LAYERS_MODEL and
        output_format == common.KERAS_SAVED_MODEL):
    dispatch_tensorflowjs_to_keras_saved_model_conversion(args.input_path,
                                                          args.output_path)
  elif (input_format == common.TFJS_LAYERS_MODEL and
        output_format == common.TFJS_LAYERS_MODEL):
    dispatch_tensorflowjs_to_tensorflowjs_conversion(
        args.input_path, args.output_path,
        quantization_dtype_map=quantization_dtype_map,
        weight_shard_size_bytes=weight_shard_size_bytes)
  elif (input_format == common.TFJS_LAYERS_MODEL and
        output_format == common.TFJS_GRAPH_MODEL):
    dispatch_tfjs_layers_model_to_tfjs_graph_conversion(
        args.input_path, args.output_path,
        quantization_dtype_map=quantization_dtype_map,
        skip_op_check=args.skip_op_check,
        strip_debug_ops=args.strip_debug_ops,
        weight_shard_size_bytes=weight_shard_size_bytes,
        control_flow_v2=args.control_flow_v2,
        experiments=args.experiments,
        metadata=metadata_map)
  elif (input_format == common.TF_FROZEN_MODEL and
        output_format == common.TFJS_GRAPH_MODEL):
    tf_saved_model_conversion_v2.convert_tf_frozen_model(
        args.input_path, args.output_node_names, args.output_path,
        quantization_dtype_map=quantization_dtype_map,
        skip_op_check=args.skip_op_check,
        strip_debug_ops=args.strip_debug_ops,
        weight_shard_size_bytes=weight_shard_size_bytes,
        experiments=args.experiments,
        metadata=metadata_map)
  else:
    raise ValueError(
        'Unsupported input_format - output_format pair: %s - %s' %
        (input_format, output_format))

def get_arg_parser():
  """
  Create the argument parser for the converter binary.
  """

  parser = argparse.ArgumentParser('TensorFlow.js model converters.')
  parser.add_argument(
      common.INPUT_PATH,
      nargs='?',
      type=str,
      help='Path to the input file or directory. For input format "keras", '
      'an HDF5 (.h5) file is expected. For input format "tensorflow", '
      'a SavedModel directory, frozen model file, '
      'or TF-Hub module is expected.')
  parser.add_argument(
      common.OUTPUT_PATH,
      nargs='?',
      type=str,
      help='Path for all output artifacts.')
  parser.add_argument(
      '--%s' % common.INPUT_FORMAT,
      type=str,
      required=False,
      default=common.TF_SAVED_MODEL,
      choices=set([common.KERAS_MODEL, common.KERAS_SAVED_MODEL, common.KERAS_KERAS_MODEL,
                   common.TF_SAVED_MODEL, common.TF_HUB_MODEL,
                   common.TFJS_LAYERS_MODEL, common.TF_FROZEN_MODEL]),
      help='Input format. '
      'For "keras", the input path can be one of the two following formats:\n'
      '  - A topology+weights combined HDF5 (e.g., generated with'
      '    `tf.keras.model.save_model()` method).\n'
      '  - A weights-only HDF5 (e.g., generated with Keras Model\'s '
      '    `save_weights()` method). \n'
      'For "keras_saved_model", the input_path must point to a subfolder '
      'under the saved model folder that is passed as the argument '
      'to tf.contrib.save_model.save_keras_model(). '
      'The subfolder is generated automatically by tensorflow when '
      'saving keras model in the SavedModel format. It is usually named '
      'as a Unix epoch time (e.g., 1542212752).\n'
      'For "tf" formats, a SavedModel, frozen model, '
      ' or TF-Hub module is expected.')
  parser.add_argument(
      '--%s' % common.OUTPUT_FORMAT,
      type=str,
      required=False,
      choices=set([common.KERAS_MODEL, common.KERAS_SAVED_MODEL,
                   common.TFJS_LAYERS_MODEL, common.TFJS_GRAPH_MODEL, common.KERAS_KERAS_MODEL]),
      help='Output format. Default: tfjs_graph_model.')
  parser.add_argument(
      '--%s' % common.SIGNATURE_NAME,
      type=str,
      default=None,
      help='Signature of the SavedModel Graph or TF-Hub module to load. '
      'Applicable only if input format is "tf_hub" or "tf_saved_model".')
  parser.add_argument(
      '--%s' % common.SAVED_MODEL_TAGS,
      type=str,
      default='serve',
      help='Tags of the MetaGraphDef to load, in comma separated string '
      'format. Defaults to "serve". Applicable only if input format is '
      '"tf_saved_model".')
  parser.add_argument(
      '--%s' % common.QUANTIZATION_TYPE_FLOAT16,
      type=str,
      default=None,
      const=True,
      nargs='?',
      help='Comma separated list of node names to apply float16 quantization. '
      'You can also use wildcard symbol (*) to apply quantization to multiple '
      'nodes (e.g., conv/*/weights). When the flag is provided without any '
      'nodes the default behavior will match all nodes.')
  parser.add_argument(
      '--%s' % common.QUANTIZATION_TYPE_UINT8,
      type=str,
      default=None,
      const=True,
      nargs='?',
      help='Comma separated list of node names to apply 1-byte affine '
      'quantization. You can also use wildcard symbol (*) to apply '
      'quantization to multiple nodes (e.g., conv/*/weights). When the flag is '
      'provided without any nodes the default behavior will match all nodes.')
  parser.add_argument(
      '--%s' % common.QUANTIZATION_TYPE_UINT16,
      type=str,
      default=None,
      const=True,
      nargs='?',
      help='Comma separated list of node names to apply 2-byte affine '
      'quantization. You can also use wildcard symbol (*) to apply '
      'quantization to multiple nodes (e.g., conv/*/weights). When the flag is '
      'provided without any nodes the default behavior will match all nodes.')
  parser.add_argument(
      '--%s' % common.QUANTIZATION_BYTES,
      type=int,
      choices=set(quantization.QUANTIZATION_BYTES_TO_DTYPES.keys()),
      help='(Deprecated) How many bytes to optionally quantize/compress the '
      'weights to. 1- and 2-byte quantizaton is supported. The default '
      '(unquantized) size is 4 bytes.')
  parser.add_argument(
      '--%s' % common.SPLIT_WEIGHTS_BY_LAYER,
      action='store_true',
      help='Applicable to keras input_format only: Whether the weights from '
      'different layers are to be stored in separate weight groups, '
      'corresponding to separate binary weight files. Default: False.')
  parser.add_argument(
      '--%s' % common.VERSION,
      '-v',
      dest='show_version',
      action='store_true',
      help='Show versions of tensorflowjs and its dependencies')
  parser.add_argument(
      '--%s' % common.SKIP_OP_CHECK,
      action='store_true',
      help='Skip op validation for TensorFlow model conversion.')
  parser.add_argument(
      '--%s' % common.STRIP_DEBUG_OPS,
      type=bool,
      default=True,
      help='Strip debug ops (Print, Assert, CheckNumerics) from graph.')
  parser.add_argument(
      '--%s' % common.USE_STRUCTURED_OUTPUTS_NAMES,
      type=bool,
      default=False,
      help='TFJS graph outputs become a tensor map with the same structure as '
      'the TF graph structured_outputs (only supported for structured_outputs '
      'of the form {key1: tensor1, key2: tensor2...})')
  parser.add_argument(
      '--%s' % common.WEIGHT_SHARD_SIZE_BYTES,
      type=int,
      default=None,
      help='Shard size (in bytes) of the weight files. Currently applicable '
      'only when output_format is tfjs_layers_model or tfjs_graph_model.')
  parser.add_argument(
      '--output_node_names',
      type=str,
      help='The names of the output nodes, separated by commas. E.g., '
      '"logits,activations". Applicable only if input format is '
      '"tf_frozen_model".')
  parser.add_argument(
      '--%s' % common.CONTROL_FLOW_V2,
      type=bool,
      default=False,
      help='Enable control flow v2 ops, this would improve inference '
      'performance on models with branches or loops.')
  parser.add_argument(
      '--%s' % common.EXPERIMENTS,
      type=bool,
      default=False,
      help='Enable experimental features, you should only enable this flag '
      'when using Python3 and TensorFlow nightly build.')
  parser.add_argument(
      '--%s' % common.METADATA,
      type=str,
      help='Attach user defined metadata in format key:path/metadata.json '
      'Separate multiple metadata files by comma.'
  )
  return parser

def convert(arguments):
  args = get_arg_parser().parse_args(arguments)

  if args.show_version:
    print('\ntensorflowjs %s\n' % version.version)
    print('Dependency versions:')
    print('  keras %s' % tf.keras.__version__)
    print('  tensorflow %s' % tf.__version__)
    return

  if not args.input_path:
    raise ValueError(
        'Missing input_path argument. For usage, use the --help flag.')
  if not args.output_path:
    raise ValueError(
        'Missing output_path argument. For usage, use the --help flag.')

  if args.input_path is None:
    raise ValueError(
        'Error: The input_path argument must be set. '
        'Run with --help flag for usage information.')

  input_format, output_format = _standardize_input_output_formats(
      args.input_format, args.output_format)

  weight_shard_size_bytes = 1024 * 1024 * 4
  if args.weight_shard_size_bytes is not None:
    if (output_format not in
        (common.TFJS_LAYERS_MODEL, common.TFJS_GRAPH_MODEL)):
      raise ValueError(
          'The --weight_shard_size_bytes flag is only supported when '
          'output_format is tfjs_layers_model or tfjs_graph_model.')

    if not (isinstance(args.weight_shard_size_bytes, int) and
            args.weight_shard_size_bytes > 0):
      raise ValueError(
          'Expected weight_shard_size_bytes to be a positive integer, '
          'but got %s' % args.weight_shard_size_bytes)
    weight_shard_size_bytes = args.weight_shard_size_bytes

  quantization_dtype_map = _parse_quantization_dtype_map(
      args.quantize_float16,
      args.quantize_uint8,
      args.quantize_uint16,
      args.quantization_bytes
  )

  if (not args.output_node_names and input_format == common.TF_FROZEN_MODEL):
    raise ValueError(
        'The --output_node_names flag is required for "tf_frozen_model"')

  if (args.signature_name and input_format not in
      (common.TF_SAVED_MODEL, common.TF_HUB_MODEL)):
    raise ValueError(
        'The --signature_name flag is applicable only to "tf_saved_model" and '
        '"tf_hub" input format, but the current input format is '
        '"%s".' % input_format)

  if (args.control_flow_v2 and output_format != common.TFJS_GRAPH_MODEL):
    raise ValueError(
        'The --control_flow_v2 flag is applicable only to "tfjs_graph_model" '
        'as output format, but the current  output format '
        'is "%s"' % input_format, output_format)

  metadata_map = _parse_metadata_map(args.metadata)

  _dispatch_converter(input_format, output_format, args, quantization_dtype_map,
                      weight_shard_size_bytes, metadata_map)

def pip_main():
  """Entry point for pip-packaged binary.

  Note that pip-packaged binary calls the entry method without
  any arguments, which is why this method is needed in addition to the
  `main` method below.
  """
  main([' '.join(sys.argv[1:])])


def main(argv):
  convert(argv[0].split(' '))


if __name__ == '__main__':
  tf1.app.run(main=main, argv=[' '.join(sys.argv[1:])])<|MERGE_RESOLUTION|>--- conflicted
+++ resolved
@@ -146,19 +146,12 @@
   with ZipFile(v3_path, "r") as zip_file:
       zip_file.extractall(path=os.path.dirname(v3_path))
   dir_path = os.path.dirname(file_path)
-<<<<<<< HEAD
-  meta_data_json_path = (dir_path + "metadata.json") if not dir_path else dir_path + "/metadata.json"
-  config_json_path = (dir_path + "config.json") if not dir_path else dir_path + "/config.json"
-  model_weights_path = (dir_path + "model.weights.h5") if not dir_path else dir_path + "/model.weights.h5"
-
-=======
   # meta_data_json_path = (dir_path + "metadata.json") if not dir_path else dir_path + "/metadata.json"
   # config_json_path = (dir_path + "config.json") if not dir_path else dir_path + "/config.json"
   # model_weights_path = (dir_path + "model.weights.h5") if not dir_path else dir_path + "/model.weights.h5"
   meta_data_json_path = os.path.join(dir_path, "metadata.json")
   config_json_path = os.path.join(dir_path, "config.json")
   model_weights_path = os.path.join(dir_path, "model.weights.h5")
->>>>>>> 1e87c208
   h5_file = h5py.File(model_weights_path, "r")
   with open(config_json_path, "rt") as conf:
       try:
@@ -359,11 +352,7 @@
   if os.path.isdir(v3_path):
     raise ValueError(
         'For input_type=tfjs_layers_model & output_format=keras_keras, '
-<<<<<<< HEAD
-        'the output path should be the path to an .keras file, '
-=======
         'the output path should be the path to a .keras file, '
->>>>>>> 1e87c208
         'but received an existing directory (%s).' % v3_path)
 
   # Verify that config_json_path points to a JSON file.
