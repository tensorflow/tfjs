--- conflicted
+++ resolved
@@ -168,15 +168,12 @@
   ]
 
   optimized_graph = _run_grappler(config, optimized_graph, graph, signature_def)
-<<<<<<< HEAD
   optimized_graph = _remove_unused_control_flow_inputs(optimized_graph)
-=======
 
   # Because TF break the Prelu op into 6 ops, for performance we are
   # fusing those ops into a single prelu
   optimized_graph = fuse_prelu.fuse_ops_for_prelu(optimized_graph)
 
->>>>>>> cfe85a33
   # Since the grappler remap optimizer doe snot support prelu as the activation
   # function for _FusedConv2D op, we are doing it manually here.
   optimized_graph = fuse_prelu.fuse_prelu_with_fused_conv2d(optimized_graph)
