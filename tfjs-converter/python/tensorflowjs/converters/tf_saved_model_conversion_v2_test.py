# Copyright 2018 Google LLC
#
# Licensed under the Apache License, Version 2.0 (the "License");
# you may not use this file except in compliance with the License.
# You may obtain a copy of the License at
#
#     http://www.apache.org/licenses/LICENSE-2.0
#
# Unless required by applicable law or agreed to in writing, software
# distributed under the License is distributed on an "AS IS" BASIS,
# WITHOUT WARRANTIES OR CONDITIONS OF ANY KIND, either express or implied.
# See the License for the specific language governing permissions and
# limitations under the License.
# ==============================================================================
"""Unit tests for artifact conversion to and from Tensorflow SavedModel v2."""

import base64
import glob
import json
import os
import shutil
import tempfile
import unittest

import tensorflow as tf
from tensorflow.contrib import lookup as contrib_lookup
from tensorflow.python.eager import def_function
from tensorflow.python.framework import constant_op
from tensorflow.python.framework import dtypes
from tensorflow.python.framework import tensor_spec
from tensorflow.python.ops import variables
from tensorflow.python.training.tracking import tracking
from tensorflow.python.tools import freeze_graph
from tensorflow.python.saved_model.save import save
import tensorflow_hub as hub
from tensorflowjs import version
from tensorflowjs.converters import tf_saved_model_conversion_v2

SAVED_MODEL_DIR = 'saved_model'
HUB_MODULE_DIR = 'hub_module'
FROZEN_MODEL_DIR = 'frozen_model'

class ConvertTest(tf.test.TestCase):
  def setUp(self):
    super(ConvertTest, self).setUp()
    self._tmp_dir = tempfile.mkdtemp()

  def tearDown(self):
    if os.path.isdir(self._tmp_dir):
      shutil.rmtree(self._tmp_dir)
    super(ConvertTest, self).tearDown()

  def _create_saved_model_v1(self):
    """Create a TensorFlow SavedModel for testing."""

    graph = tf.Graph()
    with graph.as_default():
      x = tf.compat.v1.constant([[37.0, -23.0], [1.0, 4.0]])
      w = tf.compat.v1.get_variable('w', shape=[2, 2])
      y = tf.compat.v1.matmul(x, w)
      output = tf.compat.v1.nn.softmax(y)
      init_op = w.initializer

      # Create a builder.
      save_dir = os.path.join(self._tmp_dir, SAVED_MODEL_DIR)
      builder = tf.compat.v1.saved_model.builder.SavedModelBuilder(save_dir)

      with tf.compat.v1.Session() as sess:
        # Run the initializer on `w`.
        sess.run(init_op)

        builder.add_meta_graph_and_variables(
            sess, [tf.compat.v1.saved_model.tag_constants.SERVING],
            signature_def_map={
                "serving_default":
                    tf.compat.v1.saved_model \
                        .signature_def_utils.predict_signature_def(
                            inputs={"x": x},
                            outputs={"output": output})
            },
            assets_collection=None)

      builder.save()

  def _create_saved_model_v1_with_hashtable(self):
    """Create a TensorFlow SavedModel V1 with unused hash table for testing."""

    graph = tf.Graph()
    with graph.as_default():
      x = tf.placeholder('float32', [2, 2])
      w = tf.compat.v1.get_variable('w', shape=[2, 2])
      output = tf.compat.v1.matmul(x, w)
      init_op = w.initializer

      # Add a hash table that is not used by the output.
      keys = tf.constant(['key'])
      values = tf.constant([1])
      initializer = contrib_lookup.KeyValueTensorInitializer(keys, values)
      table = contrib_lookup.HashTable(initializer, -1)

      # Create a builder.
      save_dir = os.path.join(self._tmp_dir, SAVED_MODEL_DIR)
      builder = tf.compat.v1.saved_model.builder.SavedModelBuilder(save_dir)

      with tf.compat.v1.Session() as sess:
        # Run the initializer on `w`.
        sess.run(init_op)
        table.init.run()

        builder.add_meta_graph_and_variables(
            sess, [tf.compat.v1.saved_model.tag_constants.SERVING],
            signature_def_map={
                "serving_default":
                    tf.compat.v1.saved_model \
                        .signature_def_utils.predict_signature_def(
                            inputs={"x": x},
                            outputs={"output": output})
            },
            assets_collection=None)

      builder.save()

  def _create_saved_model_with_fusable_conv2d(self):
    """Test a basic model with fusable conv2d."""
    layers = [
        tf.keras.layers.Conv2D(
            16, [3, 3], padding='same', use_bias=False),
        tf.keras.layers.BatchNormalization(),
        tf.keras.layers.ReLU()
    ]
    model = tf.keras.Sequential(layers)
    model.predict(tf.ones((1, 224, 224, 3)))
    tf.keras.backend.set_learning_phase(0)
    save_dir = os.path.join(self._tmp_dir, SAVED_MODEL_DIR)
    tf.saved_model.save(model, save_dir)

  def _create_saved_model_with_prelu(self):
    """Test a basic model with fusable conv2d."""
    layers = [
        tf.keras.layers.Conv2D(
            16, [3, 3], padding='same', use_bias=True,
            bias_initializer=tf.initializers.constant(0.25)),
        tf.keras.layers.PReLU(alpha_initializer=tf.initializers.constant(0.25))
    ]
    model = tf.keras.Sequential(layers)
    model.predict(tf.ones((1, 224, 224, 3)))
    tf.keras.backend.set_learning_phase(0)
    save_dir = os.path.join(self._tmp_dir, SAVED_MODEL_DIR)
    tf.saved_model.save(model, save_dir)

  def _create_saved_model_with_unfusable_prelu(self):
    """Test a basic model with unfusable prelu."""
    layers = [
        tf.keras.layers.ReLU(),
        tf.keras.layers.PReLU(alpha_initializer=tf.initializers.constant(0.25))
    ]
    model = tf.keras.Sequential(layers)
    model.predict(tf.ones((1, 224, 3)))
    tf.keras.backend.set_learning_phase(0)
    save_dir = os.path.join(self._tmp_dir, SAVED_MODEL_DIR)
    tf.saved_model.save(model, save_dir)

  def _create_saved_model(self):
    """Test a basic model with functions to make sure functions are inlined."""
    input_data = constant_op.constant(1., shape=[1])
    root = tracking.AutoTrackable()
    root.v1 = variables.Variable(3.)
    root.v2 = variables.Variable(2.)
    root.f = def_function.function(lambda x: root.v1 * root.v2 * x)
    to_save = root.f.get_concrete_function(input_data)

    save_dir = os.path.join(self._tmp_dir, SAVED_MODEL_DIR)
    save(root, save_dir, to_save)

  def _create_saved_model_with_control_flow(self):
    """Test a basic model with control flow to inlined."""
    @tf.function
    def find_next_odd(v):
      v1 = v + 1
      while tf.equal(v1 % 2, 0):
        v1 = v1 + 1
      return v1
    root = tracking.AutoTrackable()
    root.f = find_next_odd
    to_save = root.f.get_concrete_function(
        tensor_spec.TensorSpec([], dtypes.int32))

    save_dir = os.path.join(self._tmp_dir, SAVED_MODEL_DIR)
    save(root, save_dir, to_save)

  def _create_unsupported_saved_model(self):
    root = tracking.AutoTrackable()
    root.w = variables.Variable(tf.random.uniform([2, 2]))

    @def_function.function
    def exported_function(x):
      root.x = constant_op.constant([[37.0, -23.0], [1.0, 4.0]])
      root.y = tf.matmul(root.x, root.w)
      # unsupported op: linalg.diag
      root.z = tf.linalg.diag(root.y)
      return root.z * x

    root.f = exported_function
    to_save = root.f.get_concrete_function(
        tensor_spec.TensorSpec([], dtypes.float32))

    save_dir = os.path.join(self._tmp_dir, SAVED_MODEL_DIR)
    save(root, save_dir, to_save)

  def _create_saved_model_with_debug_ops(self):
    root = tracking.AutoTrackable()
    root.w = variables.Variable(tf.random.uniform([2, 2]))

    @def_function.function
    def exported_function(x):
      root.x = constant_op.constant([[37.0, -23.0], [1.0, 4.0]])
      root.y = tf.matmul(root.x, root.w)
      tf.compat.v1.Print(root.x, [root.x])
      tf.compat.v1.Assert(tf.greater(tf.reduce_max(root.x), 0), [root.x])
      tf.compat.v1.check_numerics(root.x, 'NaN found')
      return root.y * x

    root.f = exported_function
    to_save = root.f.get_concrete_function(
        tensor_spec.TensorSpec([], dtypes.float32))

    save_dir = os.path.join(self._tmp_dir, SAVED_MODEL_DIR)
    save(root, save_dir, to_save)

  def _create_hub_module(self):
    # Module function that doubles its input.
    def double_module_fn():
      w = tf.Variable([2.0, 4.0])
      x = tf.compat.v1.placeholder(dtype=tf.float32)
      hub.add_signature(inputs=x, outputs=x*w)
    graph = tf.Graph()
    with graph.as_default():
      spec = hub.create_module_spec(double_module_fn)
      m = hub.Module(spec)
    # Export the module.
    with tf.compat.v1.Session(graph=graph) as sess:
      sess.run(tf.compat.v1.global_variables_initializer())
      m.export(os.path.join(self._tmp_dir, HUB_MODULE_DIR), sess)

  def create_frozen_model(self):
    graph = tf.Graph()
    saved_model_dir = os.path.join(self._tmp_dir, FROZEN_MODEL_DIR)
    with graph.as_default():
      x = tf.constant([[37.0, -23.0], [1.0, 4.0]])
      w = tf.Variable(tf.random_uniform([2, 2]))
      y = tf.matmul(x, w)
      tf.nn.softmax(y)
      init_op = w.initializer

      # Create a builder
      builder = tf.saved_model.builder.SavedModelBuilder(saved_model_dir)

      with tf.Session() as sess:
        # Run the initializer on `w`.
        sess.run(init_op)

        builder.add_meta_graph_and_variables(
            sess, [tf.saved_model.tag_constants.SERVING],
            signature_def_map=None,
            assets_collection=None)

      builder.save()

    frozen_file = os.path.join(self._tmp_dir, FROZEN_MODEL_DIR, 'model.frozen')
    freeze_graph.freeze_graph(
        '',
        '',
        True,
        '',
        "Softmax",
        '',
        '',
        frozen_file,
        True,
        '',
        saved_model_tags=tf.saved_model.tag_constants.SERVING,
        input_saved_model_dir=saved_model_dir)

  def test_convert_saved_model_v1(self):
    self._create_saved_model_v1()

    input_dir = os.path.join(self._tmp_dir, SAVED_MODEL_DIR)
    output_dir = os.path.join(input_dir, 'js')
    tf_saved_model_conversion_v2.convert_tf_saved_model(
        input_dir,
        output_dir
    )

    tfjs_path = os.path.join(self._tmp_dir, SAVED_MODEL_DIR, 'js')
    # Check model.json and weights manifest.
    with open(os.path.join(tfjs_path, 'model.json'), 'rt') as f:
      model_json = json.load(f)
    self.assertTrue(model_json['modelTopology'])
<<<<<<< HEAD
    self.assertIsNot(model_json['modelTopology']['versions'], None)
=======
    self.assertTrue(model_json['modelTopology']['versions'] is not None)
>>>>>>> d55daa69
    weights_manifest = model_json['weightsManifest']
    self.assertCountEqual(weights_manifest[0]['paths'],
                          ['group1-shard1of1.bin'])
    self.assertIn('weights', weights_manifest[0])

    # Check meta-data in the artifact JSON.
    self.assertEqual(model_json['format'], 'graph-model')
    self.assertEqual(
        model_json['convertedBy'],
        'TensorFlow.js Converter v%s' % version.version)
    self.assertEqual(model_json['generatedBy'],
                     tf.__version__)
    self.assertTrue(glob.glob(os.path.join(output_dir, 'group*-*')))

  def test_convert_saved_model_v1_with_hashtable(self):
    self._create_saved_model_v1_with_hashtable()

    input_dir = os.path.join(self._tmp_dir, SAVED_MODEL_DIR)
    output_dir = os.path.join(input_dir, 'js')
    tf_saved_model_conversion_v2.convert_tf_saved_model(
        input_dir,
        output_dir
    )

    expected_weights_manifest = [{
        'paths': ['group1-shard1of1.bin'],
        'weights': [{'dtype': 'float32', 'name': 'w', 'shape': [2, 2]}]}]

    tfjs_path = os.path.join(self._tmp_dir, SAVED_MODEL_DIR, 'js')
    # Check model.json and weights manifest.
    with open(os.path.join(tfjs_path, 'model.json'), 'rt') as f:
      model_json = json.load(f)
    self.assertTrue(model_json['modelTopology'])
<<<<<<< HEAD
    self.assertIsNot(model_json['modelTopology']['versions'], None)
=======
    self.assertTrue(model_json['modelTopology']['versions'] is not None)
>>>>>>> d55daa69
    weights_manifest = model_json['weightsManifest']
    self.assertEqual(weights_manifest, expected_weights_manifest)
    # Check meta-data in the artifact JSON.
    self.assertEqual(model_json['format'], 'graph-model')
    self.assertEqual(
        model_json['convertedBy'],
        'TensorFlow.js Converter v%s' % version.version)
    self.assertEqual(model_json['generatedBy'],
                     tf.__version__)
    self.assertTrue(glob.glob(os.path.join(output_dir, 'group*-*')))

  def test_convert_saved_model(self):
    self._create_saved_model()

    tf_saved_model_conversion_v2.convert_tf_saved_model(
        os.path.join(self._tmp_dir, SAVED_MODEL_DIR),
        os.path.join(self._tmp_dir, SAVED_MODEL_DIR)
    )

    tfjs_path = os.path.join(self._tmp_dir, SAVED_MODEL_DIR)
    # Check model.json and weights manifest.
    with open(os.path.join(tfjs_path, 'model.json'), 'rt') as f:
      model_json = json.load(f)
    self.assertTrue(model_json['modelTopology'])
<<<<<<< HEAD
    self.assertIsNot(model_json['modelTopology']['versions'], None)
=======
    self.assertTrue(model_json['modelTopology']['versions'] is not None)
>>>>>>> d55daa69
    weights_manifest = model_json['weightsManifest']
    self.assertCountEqual(weights_manifest[0]['paths'],
                          ['group1-shard1of1.bin'])
    self.assertIn('weights', weights_manifest[0])

  def test_convert_saved_model_with_fused_conv2d(self):
    self._create_saved_model_with_fusable_conv2d()
    tf_saved_model_conversion_v2.convert_tf_saved_model(
        os.path.join(self._tmp_dir, SAVED_MODEL_DIR),
        os.path.join(self._tmp_dir, SAVED_MODEL_DIR)
    )

    tfjs_path = os.path.join(self._tmp_dir, SAVED_MODEL_DIR)
    # Check model.json and weights manifest.
    with open(os.path.join(tfjs_path, 'model.json'), 'rt') as f:
      model_json = json.load(f)
    self.assertTrue(model_json['modelTopology'])
<<<<<<< HEAD
    self.assertIsNot(model_json['modelTopology']['versions'], None)
=======
    self.assertTrue(model_json['modelTopology']['versions'] is not None)
>>>>>>> d55daa69
    nodes = model_json['modelTopology']['node']

    fusedOp = None
    for node in nodes:
      self.assertTrue(not 'BatchNorm' in node['op'])
      self.assertTrue(not 'Relu' in node['op'])
      self.assertTrue(not 'BiasAdd' in node['op'])
      if node['op'] == '_FusedConv2D':
        fusedOp = node
    self.assertTrue(fusedOp is not None)
    self.assertEqual(
        base64.b64decode(fusedOp['attr']['fused_ops']['list']['s'][0]),
        b'BiasAdd')
    self.assertEqual(
        base64.b64decode(fusedOp['attr']['fused_ops']['list']['s'][1]),
        b'Relu')

    # Check meta-data in the artifact JSON.
    self.assertEqual(model_json['format'], 'graph-model')
    self.assertEqual(
        model_json['convertedBy'],
        'TensorFlow.js Converter v%s' % version.version)
    self.assertEqual(model_json['generatedBy'],
                     tf.__version__)
    self.assertTrue(
        glob.glob(
            os.path.join(self._tmp_dir, SAVED_MODEL_DIR, 'group*-*')))

  def test_convert_saved_model_with_prelu(self):
    self._create_saved_model_with_prelu()
    tf_saved_model_conversion_v2.convert_tf_saved_model(
        os.path.join(self._tmp_dir, SAVED_MODEL_DIR),
        os.path.join(self._tmp_dir, SAVED_MODEL_DIR)
    )

    tfjs_path = os.path.join(self._tmp_dir, SAVED_MODEL_DIR)
    # Check model.json and weights manifest.
    with open(os.path.join(tfjs_path, 'model.json'), 'rt') as f:
      model_json = json.load(f)
    self.assertTrue(model_json['modelTopology'])
<<<<<<< HEAD
    self.assertIsNot(model_json['modelTopology']['versions'], None)
=======
    self.assertTrue(model_json['modelTopology']['versions'] is not None)
>>>>>>> d55daa69
    nodes = model_json['modelTopology']['node']

    prelu_op = None
    fused_op = None
    for node in nodes:
      if node['op'] == 'Prelu':
        prelu_op = node
      if node['op'] == '_FusedConv2D':
        fused_op = node
    self.assertTrue(prelu_op is None)
    self.assertTrue(fused_op is not None)

    fused_ops = list(map(base64.b64decode,
                         fused_op['attr']['fused_ops']['list']['s']))
    self.assertEqual(fused_ops, [b'BiasAdd', b'Prelu'])
    self.assertEqual(fused_op['attr']['num_args']['i'], '2')
    # Check meta-data in the artifact JSON.
    self.assertEqual(model_json['format'], 'graph-model')
    self.assertEqual(
        model_json['convertedBy'],
        'TensorFlow.js Converter v%s' % version.version)
    self.assertEqual(model_json['generatedBy'],
                     tf.__version__)
    self.assertTrue(
        glob.glob(
            os.path.join(self._tmp_dir, SAVED_MODEL_DIR, 'group*-*')))

  def test_convert_saved_model_with_unfusable_prelu(self):
    self._create_saved_model_with_unfusable_prelu()
    tf_saved_model_conversion_v2.convert_tf_saved_model(
        os.path.join(self._tmp_dir, SAVED_MODEL_DIR),
        os.path.join(self._tmp_dir, SAVED_MODEL_DIR)
    )

    tfjs_path = os.path.join(self._tmp_dir, SAVED_MODEL_DIR)
    # Check model.json and weights manifest.
    with open(os.path.join(tfjs_path, 'model.json'), 'rt') as f:
      model_json = json.load(f)
    self.assertTrue(model_json['modelTopology'])
<<<<<<< HEAD
    self.assertIsNot(model_json['modelTopology']['versions'], None)
=======
    self.assertTrue(model_json['modelTopology']['versions'] is not None)
>>>>>>> d55daa69
    nodes = model_json['modelTopology']['node']

    prelu_op = None
    for node in nodes:
      if node['op'] == 'Prelu':
        prelu_op = node
        break

    self.assertTrue(prelu_op)

    # Check meta-data in the artifact JSON.
    self.assertEqual(model_json['format'], 'graph-model')
    self.assertEqual(
        model_json['convertedBy'],
        'TensorFlow.js Converter v%s' % version.version)
    self.assertEqual(model_json['generatedBy'],
                     tf.__version__)
    self.assertTrue(
        glob.glob(
            os.path.join(self._tmp_dir, SAVED_MODEL_DIR, 'group*-*')))

  def test_convert_saved_model_with_control_flow(self):
    self._create_saved_model_with_control_flow()

    tf_saved_model_conversion_v2.convert_tf_saved_model(
        os.path.join(self._tmp_dir, SAVED_MODEL_DIR),
        os.path.join(self._tmp_dir, SAVED_MODEL_DIR)
    )

    tfjs_path = os.path.join(self._tmp_dir, SAVED_MODEL_DIR)
    # Check model.json and weights manifest.
    with open(os.path.join(tfjs_path, 'model.json'), 'rt') as f:
      model_json = json.load(f)
    self.assertTrue(model_json['modelTopology'])
<<<<<<< HEAD
    self.assertIsNot(model_json['modelTopology']['versions'], None)
=======
    self.assertTrue(model_json['modelTopology']['versions'] is not None)
>>>>>>> d55daa69
    weights_manifest = model_json['weightsManifest']
    self.assertCountEqual(weights_manifest[0]['paths'],
                          ['group1-shard1of1.bin'])
    self.assertIn('weights', weights_manifest[0])

    # Check meta-data in the artifact JSON.
    self.assertEqual(model_json['format'], 'graph-model')
    self.assertEqual(
        model_json['convertedBy'],
        'TensorFlow.js Converter v%s' % version.version)
    self.assertEqual(model_json['generatedBy'],
                     tf.__version__)
    self.assertTrue(
        glob.glob(
            os.path.join(self._tmp_dir, SAVED_MODEL_DIR, 'group*-*')))

  def test_optimizer_add_unsupported_op(self):
    self._create_unsupported_saved_model()
    with self.assertRaisesRegexp(  # pylint: disable=deprecated-method
        ValueError, r'^Unsupported Ops'):
      tf_saved_model_conversion_v2.convert_tf_saved_model(
          os.path.join(self._tmp_dir, SAVED_MODEL_DIR),
          os.path.join(self._tmp_dir, SAVED_MODEL_DIR)
      )

  def test_convert_saved_model_skip_op_check(self):
    self._create_unsupported_saved_model()

    tf_saved_model_conversion_v2.convert_tf_saved_model(
        os.path.join(self._tmp_dir, SAVED_MODEL_DIR),
        os.path.join(self._tmp_dir, SAVED_MODEL_DIR), skip_op_check=True
    )

    tfjs_path = os.path.join(self._tmp_dir, SAVED_MODEL_DIR)
    # Check model.json and weights manifest.
    with open(os.path.join(tfjs_path, 'model.json'), 'rt') as f:
      model_json = json.load(f)
    self.assertTrue(model_json['modelTopology'])
<<<<<<< HEAD
    self.assertIsNot(model_json['modelTopology']['versions'], None)
=======
    self.assertTrue(model_json['modelTopology']['versions'] is not None)
>>>>>>> d55daa69
    weights_manifest = model_json['weightsManifest']
    self.assertCountEqual(weights_manifest[0]['paths'],
                          ['group1-shard1of1.bin'])
    self.assertIn('weights', weights_manifest[0])
    self.assertTrue(
        glob.glob(
            os.path.join(self._tmp_dir, SAVED_MODEL_DIR, 'group*-*')))

  # (TODO: piyu) disable this test, need to change
  # convert_variables_to_constants_v2 to set function_optimization=aggressive.
  @unittest.skip('not supported')
  def test_convert_saved_model_strip_debug_ops(self):
    self._create_saved_model_with_debug_ops()

    tf_saved_model_conversion_v2.convert_tf_saved_model(
        os.path.join(self._tmp_dir, SAVED_MODEL_DIR),
        os.path.join(self._tmp_dir, SAVED_MODEL_DIR),
        strip_debug_ops=True)

    tfjs_path = os.path.join(self._tmp_dir, SAVED_MODEL_DIR)
    # Check model.json and weights manifest.
    with open(os.path.join(tfjs_path, 'model.json'), 'rt') as f:
      model_json = json.load(f)
    self.assertTrue(model_json['modelTopology'])
<<<<<<< HEAD
    self.assertIsNot(model_json['modelTopology']['versions'], None)
=======
    self.assertTrue(model_json['modelTopology']['versions'] is not None)
>>>>>>> d55daa69
    weights_manifest = model_json['weightsManifest']
    self.assertCountEqual(weights_manifest[0]['paths'],
                          ['group1-shard1of1.bin'])
    self.assertIn('weights', weights_manifest[0])
    self.assertTrue(
        glob.glob(
            os.path.join(self._tmp_dir, SAVED_MODEL_DIR, 'group*-*')))

  def test_convert_hub_module_v1(self):
    self._create_hub_module()
    module_path = os.path.join(self._tmp_dir, HUB_MODULE_DIR)
    tfjs_path = os.path.join(self._tmp_dir, SAVED_MODEL_DIR)

    tf_saved_model_conversion_v2.convert_tf_hub_module(module_path, tfjs_path)

    # Check model.json and weights manifest.
    with open(os.path.join(tfjs_path, 'model.json'), 'rt') as f:
      model_json = json.load(f)
    self.assertTrue(model_json['modelTopology'])
<<<<<<< HEAD
    self.assertIsNot(model_json['modelTopology']['versions'], None)
=======
    self.assertTrue(model_json['modelTopology']['versions'] is not None)
>>>>>>> d55daa69
    weights_manifest = model_json['weightsManifest']
    self.assertCountEqual(weights_manifest[0]['paths'],
                          ['group1-shard1of1.bin'])
    self.assertIn('weights', weights_manifest[0])

    self.assertTrue(
        glob.glob(
            os.path.join(self._tmp_dir, SAVED_MODEL_DIR, 'group*-*')))

  def test_convert_hub_module_v2(self):
    self._create_saved_model()
    module_path = os.path.join(self._tmp_dir, SAVED_MODEL_DIR)
    tfjs_path = os.path.join(self._tmp_dir, SAVED_MODEL_DIR)

    tf_saved_model_conversion_v2.convert_tf_hub_module(
        module_path, tfjs_path, "serving_default", "serve")

    # Check model.json and weights manifest.
    with open(os.path.join(tfjs_path, 'model.json'), 'rt') as f:
      model_json = json.load(f)
    self.assertTrue(model_json['modelTopology'])
<<<<<<< HEAD
    self.assertIsNot(model_json['modelTopology']['versions'], None)
=======
    self.assertTrue(model_json['modelTopology']['versions'] is not None)
>>>>>>> d55daa69
    weights_manifest = model_json['weightsManifest']
    self.assertCountEqual(weights_manifest[0]['paths'],
                          ['group1-shard1of1.bin'])
    self.assertIn('weights', weights_manifest[0])

    self.assertTrue(
        glob.glob(
            os.path.join(self._tmp_dir, SAVED_MODEL_DIR, 'group*-*')))

  def test_convert_frozen_model(self):
    self.create_frozen_model()
    print(glob.glob(
        os.path.join(self._tmp_dir, FROZEN_MODEL_DIR, '*')))

    tf_saved_model_conversion_v2.convert_tf_frozen_model(
        os.path.join(self._tmp_dir, FROZEN_MODEL_DIR, 'model.frozen'),
        'Softmax',
        os.path.join(self._tmp_dir, FROZEN_MODEL_DIR))

    tfjs_path = os.path.join(self._tmp_dir, FROZEN_MODEL_DIR)
    # Check model.json and weights manifest.
    with open(os.path.join(tfjs_path, 'model.json'), 'rt') as f:
      model_json = json.load(f)
    self.assertTrue(model_json['modelTopology'])
<<<<<<< HEAD
    self.assertIsNot(model_json['modelTopology']['versions'], None)
=======
    self.assertTrue(model_json['modelTopology']['versions'] is not None)
>>>>>>> d55daa69
    weights_manifest = model_json['weightsManifest']
    weights_manifest = model_json['weightsManifest']
    self.assertCountEqual(weights_manifest[0]['paths'],
                          ['group1-shard1of1.bin'])
    self.assertIn('weights', weights_manifest[0])
    self.assertTrue(
        glob.glob(
            os.path.join(self._tmp_dir, FROZEN_MODEL_DIR, 'group*-*')))

if __name__ == '__main__':
  tf.test.main()<|MERGE_RESOLUTION|>--- conflicted
+++ resolved
@@ -296,11 +296,7 @@
     with open(os.path.join(tfjs_path, 'model.json'), 'rt') as f:
       model_json = json.load(f)
     self.assertTrue(model_json['modelTopology'])
-<<<<<<< HEAD
-    self.assertIsNot(model_json['modelTopology']['versions'], None)
-=======
-    self.assertTrue(model_json['modelTopology']['versions'] is not None)
->>>>>>> d55daa69
+    self.assertIsNot(model_json['modelTopology']['versions'], None)
     weights_manifest = model_json['weightsManifest']
     self.assertCountEqual(weights_manifest[0]['paths'],
                           ['group1-shard1of1.bin'])
@@ -334,11 +330,7 @@
     with open(os.path.join(tfjs_path, 'model.json'), 'rt') as f:
       model_json = json.load(f)
     self.assertTrue(model_json['modelTopology'])
-<<<<<<< HEAD
-    self.assertIsNot(model_json['modelTopology']['versions'], None)
-=======
-    self.assertTrue(model_json['modelTopology']['versions'] is not None)
->>>>>>> d55daa69
+    self.assertIsNot(model_json['modelTopology']['versions'], None)
     weights_manifest = model_json['weightsManifest']
     self.assertEqual(weights_manifest, expected_weights_manifest)
     # Check meta-data in the artifact JSON.
@@ -363,11 +355,7 @@
     with open(os.path.join(tfjs_path, 'model.json'), 'rt') as f:
       model_json = json.load(f)
     self.assertTrue(model_json['modelTopology'])
-<<<<<<< HEAD
-    self.assertIsNot(model_json['modelTopology']['versions'], None)
-=======
-    self.assertTrue(model_json['modelTopology']['versions'] is not None)
->>>>>>> d55daa69
+    self.assertIsNot(model_json['modelTopology']['versions'], None)
     weights_manifest = model_json['weightsManifest']
     self.assertCountEqual(weights_manifest[0]['paths'],
                           ['group1-shard1of1.bin'])
@@ -385,11 +373,7 @@
     with open(os.path.join(tfjs_path, 'model.json'), 'rt') as f:
       model_json = json.load(f)
     self.assertTrue(model_json['modelTopology'])
-<<<<<<< HEAD
-    self.assertIsNot(model_json['modelTopology']['versions'], None)
-=======
-    self.assertTrue(model_json['modelTopology']['versions'] is not None)
->>>>>>> d55daa69
+    self.assertIsNot(model_json['modelTopology']['versions'], None)
     nodes = model_json['modelTopology']['node']
 
     fusedOp = None
@@ -430,11 +414,7 @@
     with open(os.path.join(tfjs_path, 'model.json'), 'rt') as f:
       model_json = json.load(f)
     self.assertTrue(model_json['modelTopology'])
-<<<<<<< HEAD
-    self.assertIsNot(model_json['modelTopology']['versions'], None)
-=======
-    self.assertTrue(model_json['modelTopology']['versions'] is not None)
->>>>>>> d55daa69
+    self.assertIsNot(model_json['modelTopology']['versions'], None)
     nodes = model_json['modelTopology']['node']
 
     prelu_op = None
@@ -474,11 +454,7 @@
     with open(os.path.join(tfjs_path, 'model.json'), 'rt') as f:
       model_json = json.load(f)
     self.assertTrue(model_json['modelTopology'])
-<<<<<<< HEAD
-    self.assertIsNot(model_json['modelTopology']['versions'], None)
-=======
-    self.assertTrue(model_json['modelTopology']['versions'] is not None)
->>>>>>> d55daa69
+    self.assertIsNot(model_json['modelTopology']['versions'], None)
     nodes = model_json['modelTopology']['node']
 
     prelu_op = None
@@ -513,11 +489,7 @@
     with open(os.path.join(tfjs_path, 'model.json'), 'rt') as f:
       model_json = json.load(f)
     self.assertTrue(model_json['modelTopology'])
-<<<<<<< HEAD
-    self.assertIsNot(model_json['modelTopology']['versions'], None)
-=======
-    self.assertTrue(model_json['modelTopology']['versions'] is not None)
->>>>>>> d55daa69
+    self.assertIsNot(model_json['modelTopology']['versions'], None)
     weights_manifest = model_json['weightsManifest']
     self.assertCountEqual(weights_manifest[0]['paths'],
                           ['group1-shard1of1.bin'])
@@ -556,11 +528,7 @@
     with open(os.path.join(tfjs_path, 'model.json'), 'rt') as f:
       model_json = json.load(f)
     self.assertTrue(model_json['modelTopology'])
-<<<<<<< HEAD
-    self.assertIsNot(model_json['modelTopology']['versions'], None)
-=======
-    self.assertTrue(model_json['modelTopology']['versions'] is not None)
->>>>>>> d55daa69
+    self.assertIsNot(model_json['modelTopology']['versions'], None)
     weights_manifest = model_json['weightsManifest']
     self.assertCountEqual(weights_manifest[0]['paths'],
                           ['group1-shard1of1.bin'])
@@ -585,11 +553,7 @@
     with open(os.path.join(tfjs_path, 'model.json'), 'rt') as f:
       model_json = json.load(f)
     self.assertTrue(model_json['modelTopology'])
-<<<<<<< HEAD
-    self.assertIsNot(model_json['modelTopology']['versions'], None)
-=======
-    self.assertTrue(model_json['modelTopology']['versions'] is not None)
->>>>>>> d55daa69
+    self.assertIsNot(model_json['modelTopology']['versions'], None)
     weights_manifest = model_json['weightsManifest']
     self.assertCountEqual(weights_manifest[0]['paths'],
                           ['group1-shard1of1.bin'])
@@ -609,11 +573,7 @@
     with open(os.path.join(tfjs_path, 'model.json'), 'rt') as f:
       model_json = json.load(f)
     self.assertTrue(model_json['modelTopology'])
-<<<<<<< HEAD
-    self.assertIsNot(model_json['modelTopology']['versions'], None)
-=======
-    self.assertTrue(model_json['modelTopology']['versions'] is not None)
->>>>>>> d55daa69
+    self.assertIsNot(model_json['modelTopology']['versions'], None)
     weights_manifest = model_json['weightsManifest']
     self.assertCountEqual(weights_manifest[0]['paths'],
                           ['group1-shard1of1.bin'])
@@ -635,11 +595,7 @@
     with open(os.path.join(tfjs_path, 'model.json'), 'rt') as f:
       model_json = json.load(f)
     self.assertTrue(model_json['modelTopology'])
-<<<<<<< HEAD
-    self.assertIsNot(model_json['modelTopology']['versions'], None)
-=======
-    self.assertTrue(model_json['modelTopology']['versions'] is not None)
->>>>>>> d55daa69
+    self.assertIsNot(model_json['modelTopology']['versions'], None)
     weights_manifest = model_json['weightsManifest']
     self.assertCountEqual(weights_manifest[0]['paths'],
                           ['group1-shard1of1.bin'])
@@ -664,12 +620,7 @@
     with open(os.path.join(tfjs_path, 'model.json'), 'rt') as f:
       model_json = json.load(f)
     self.assertTrue(model_json['modelTopology'])
-<<<<<<< HEAD
-    self.assertIsNot(model_json['modelTopology']['versions'], None)
-=======
-    self.assertTrue(model_json['modelTopology']['versions'] is not None)
->>>>>>> d55daa69
-    weights_manifest = model_json['weightsManifest']
+    self.assertIsNot(model_json['modelTopology']['versions'], None)
     weights_manifest = model_json['weightsManifest']
     self.assertCountEqual(weights_manifest[0]['paths'],
                           ['group1-shard1of1.bin'])
