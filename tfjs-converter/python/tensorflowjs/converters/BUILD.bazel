--- conflicted
+++ resolved
@@ -69,11 +69,8 @@
     srcs_version = "PY3",
     deps = [
         ":keras_h5_conversion",
-<<<<<<< HEAD
         "//tfjs-converter/python/tensorflowjs:expect_keras_nlp_installed",
-=======
         ":tf_module_mapper",
->>>>>>> 528bcddc
         "//tfjs-converter/python/tensorflowjs:expect_numpy_installed",
         "//tfjs-converter/python/tensorflowjs:read_weights",
     ],
