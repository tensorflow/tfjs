--- conflicted
+++ resolved
@@ -196,19 +196,13 @@
           accessibilityLabel='testInfo'
           style={styles.sectionContainer}>
           <Text style={styles.sectionTitle}>Info</Text>
-<<<<<<< HEAD
           <Text testID='backendName' accessibilityLabel='backendName'>
             backend={backendName}
           </Text>
           <Text testID='testComplete' accessibilityLabel='testComplete'>
             testsComplete={String(testsComplete)}
           </Text>
-          <Text>tf.ENV.platformName={tf.ENV.platformName}</Text>
-=======
-          <Text>backend={backendName}</Text>
-          <Text>testsComplete={String(testsComplete)}</Text>
           <Text>tf.env().platformName={tf.env().platformName}</Text>
->>>>>>> cfa6a90b
         </View>
         <View style={styles.sectionContainer}>
           <Text style={styles.sectionTitle}
