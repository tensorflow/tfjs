--- conflicted
+++ resolved
@@ -54,11 +54,7 @@
     karmaTypescriptConfig,
     reporters: ['progress', 'karma-typescript'],
     browsers: ['Chrome'],
-<<<<<<< HEAD
-    port: 9876,
-=======
     port: 9200,
->>>>>>> d42502e8
     browserStack: {
       username: process.env.BROWSERSTACK_USERNAME,
       accessKey: process.env.BROWSERSTACK_KEY,
