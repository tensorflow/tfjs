/**
 * @license
 * Copyright 2018 Google LLC. All Rights Reserved.
 * Licensed under the Apache License, Version 2.0 (the "License");
 * you may not use this file except in compliance with the License.
 * You may obtain a copy of the License at
 *
 * http://www.apache.org/licenses/LICENSE-2.0
 *
 * Unless required by applicable law or agreed to in writing, software
 * distributed under the License is distributed on an "AS IS" BASIS,
 * WITHOUT WARRANTIES OR CONDITIONS OF ANY KIND, either express or implied.
 * See the License for the specific language governing permissions and
 * limitations under the License.
 * =============================================================================
 */

// We import index.ts so that the Node backend gets registered.
import './index';
// tslint:disable-next-line: no-imports-from-dist
import '@tensorflow/tfjs-core/dist/public/chained_ops/register_all_chained_ops';
// tslint:disable-next-line: no-imports-from-dist
import '@tensorflow/tfjs-core/dist/register_all_gradients';

import * as tf from '@tensorflow/tfjs';
// tslint:disable-next-line:no-imports-from-dist
import * as jasmine_util from '@tensorflow/tfjs-core/dist/jasmine_util';
import {argv} from 'yargs';

import {NodeJSKernelBackend} from './nodejs_kernel_backend';

Error.stackTraceLimit = Infinity;

// tslint:disable-next-line:no-require-imports
const jasmineCtor = require('jasmine');
// tslint:disable-next-line:no-require-imports

process.on('unhandledRejection', e => {
  throw e;
});

jasmine_util.setTestEnvs([{
  name: 'test-tensorflow',
  backendName: 'tensorflow',
  flags: {},
  isDataSync: true
}]);

const IGNORE_LIST: string[] = [
  // Always ignore version tests:
  'version version',
  'unreliable is true due to both auto gc and string tensors',
  'unreliable is true due to auto gc',
  // See https://github.com/tensorflow/tfjs/issues/161
  'depthwiseConv2D',  // Requires space_to_batch() for dilation > 1.
  'separableConv2d',  // Requires space_to_batch() for dilation > 1.
  'complex64 memory',
  // See https://github.com/tensorflow/tfjs-core/pull/1270
  'depthToSpace test-tensorflow {} throws when blocksize < 2',
  // tslint:disable-next-line:max-line-length
  'depthToSpace test-tensorflow {} throws when CPU backend used with data format NCHW',
  // See https://github.com/tensorflow/tfjs/issues/806
  'scatterND test-tensorflow {} should work for 2d',
  'scatterND test-tensorflow {} should work for simple 1d',
  'scatterND test-tensorflow {} should work for multiple 1d',
  'scatterND test-tensorflow {} should sum the duplicated indices',
  'scatterND test-tensorflow {} should work for tensorLike input',
  // https://github.com/tensorflow/tfjs/issues/1077
  'maxPool test-tensorflow {} x=[2,2,3] f=[1,1] s=2 p=1 dimRoundingMode=floor',
  // Node backend which uses TF 2.4.0 doesn't support explicit padding
  'avgPool test-tensorflow {} x=[3,3,1] f=[3,3] s=1 p=explicit',
  'avgPool test-tensorflow {} x=[2,2,3] f=[1,1] s=2 p=1 dimRoundingMode=floor',
  // Node backend which uses TF 2.4.0 doesn't support explicit padding
  'avgPool test-tensorflow {} gradient x=[3,3,1] f=[3,3] s=1 p=explicit',
  // tslint:disable-next-line:max-line-length
  'avgPool3d test-tensorflow {} x=[1,2,2,2,1] f=[2,2,2] s=1 p=1 roundingMode=floor',
  // Node backend which uses TF 2.4.0 doesn't support explicit padding
  'maxPool test-tensorflow {} x=[3,3,1] f=[3,3] s=1 p=explicit',
  'maxPoolBackprop test-tensorflow {} gradient x=[3,3,1] f=3 s=1 p=explicit',
  // tslint:disable-next-line:max-line-length
  'maxPool3d test-tensorflow {} x=[1,2,2,2,1] f=[2,2,2] s=1 p=1 roundingMode=floor',
  // libtensorflow doesn't support 6D ArgMax yet.
  'argmax test-tensorflow {} 6D, axis=0', 'diag test-tensorflow {} complex',
  'diag test-tensorflow {} bool',
  // See https://github.com/tensorflow/tfjs/issues/1891
  'conv2d test-tensorflow {} x=[2,1,2,2] f=[1,1,1,1] s=1 d=1 p=0 NCHW',
  'conv2d test-tensorflow {} x=[1,2,2] f=[2,2,1,1] s=1 d=1 p=explicit NCHW',
  'conv2d test-tensorflow {} x=[1,2,2] f=[2,2,1,1] s=1 d=1 p=same NCHW',
  'conv2d test-tensorflow {} x=[2,2,2] f=[2,2,2,1] s=1 d=1 p=same NCHW',
  'conv2d test-tensorflow {} x=[2,1,2,2] f=[2,2,1,1] s=1 d=1 p=same NCHW',
  'conv2d test-tensorflow {} gradient x=[1,1,3,3] f=[2,2,1,1] s=1 p=0 NCHW',
  'conv2d test-tensorflow {} gradient x=[2,1,3,3] f=[2,2,1,1] s=1 p=0 NCHW',
  // Node backend which uses TF 2.4.0 doesn't support explicit padding
  'conv2dTranspose test-tensorflow {} input=3x3x1,d2=1,f=2,s=2,p=explicit',
  // tslint:disable-next-line:max-line-length
  'conv2dTranspose test-tensorflow {} gradient input=[1,3,3,1] f=[2,2,2,1] s=[1,1] p=explicit',
<<<<<<< HEAD
  'maxPoolWithArgmax', 'rotate', 'flipLeftRight', 'unique', 'grayscaleToRGB',
=======
  'maxPoolWithArgmax', 'rotate', 'unique',
>>>>>>> 9610a1a3
  // libtensorflow does not yet support tf.matmul with broadcast
  'broadcast with unequal batch dims', 'broadcast with unequal ranks',
  // Node backend which uses TF 2.4.0 doesn't support explicit padding
  'pool test-tensorflow {} max x=[3,3,1] f=[3,3] s=1 d=1 p=explicit',
  // tslint:disable-next-line:max-line-length
  'pool test-tensorflow {} max x=[2,2,3] f=[1,1] s=2 p=1 fractional outputs default rounding',
  // Node backend which uses TF 2.4.0 doesn't support explicit padding
  'pool test-tensorflow {} avg x=[3,3,1] f=[3,3] s=1 d=1 p=explicit',
  // tslint:disable-next-line:max-line-length
  'pool test-tensorflow {} avg x=[2,2,3] f=[1,1] s=2 p=1 fractional outputs default rounding',
  // not available in tf yet.
  'denseBincount',
  // only available in tf addon.
  'image.transform', 'sign test-tensorflow {} basic',
  'sign test-tensorflow {} does not propagate NaNs',
  'sign test-tensorflow {} accepts a tensor-like object',
  // Node kernel for einsum is yet to be implemented.
  // See: ttps://github.com/tensorflow/tfjs/issues/2349
  'einsum', 'sparseFillEmptyRows', 'sparseReshape', 'sparseSegmentMean',
  'sparseSegmentSum', 'stringNGrams', 'stringSplit', 'stringToHashBucketFast',
  'greaterEqual test-tensorflow {} should support string comparison',
  'greater test-tensorflow {} should support string comparison',
  'lessEqual test-tensorflow {} should support string comparison',
  'less test-tensorflow {} should support string comparison'
];

if (process.platform === 'win32') {
  // Ignore tensorboard on windows because tmp folder cleanup used in tests
  // fails with tmp folder cleanup:
  // https://github.com/tensorflow/tfjs/issues/1692
  IGNORE_LIST.push('tensorboard');
  IGNORE_LIST.push('tensorBoard');
  // Windows has two failing tests:
  // https://github.com/tensorflow/tfjs/issues/598
  IGNORE_LIST.push('clip test-tensorflow {} propagates NaNs');
  IGNORE_LIST.push(
      'maxPool test-tensorflow {} [x=[3,3,1] f=[2,2] s=1 ignores NaNs');
}

const runner = new jasmineCtor();
runner.loadConfig({spec_files: ['src/**/*_test.ts'], random: false});
// Also import tests from core.
// tslint:disable-next-line: no-imports-from-dist
import '@tensorflow/tfjs-core/dist/tests';

if (process.env.JASMINE_SEED) {
  runner.seed(process.env.JASMINE_SEED);
}

const env = jasmine.getEnv();

const grepRegex = new RegExp(argv.grep as string);

// Filter method that returns boolean, if a given test should return.
env.specFilter = spec => {
  // Filter based on the grep flag.
  if (!grepRegex.test(spec.getFullName())) {
    return false;
  }
  // Return false (skip the test) if the test is in the ignore list.
  for (let i = 0; i < IGNORE_LIST.length; ++i) {
    if (spec.getFullName().indexOf(IGNORE_LIST[i]) > -1) {
      return false;
    }
  }
  // Otherwise run the test.
  return true;
};

// TODO(kreeger): Consider moving to C-code.
console.log(`Running tests against TensorFlow: ${
    (tf.backend() as NodeJSKernelBackend).binding.TF_Version}`);
runner.execute();<|MERGE_RESOLUTION|>--- conflicted
+++ resolved
@@ -94,11 +94,7 @@
   'conv2dTranspose test-tensorflow {} input=3x3x1,d2=1,f=2,s=2,p=explicit',
   // tslint:disable-next-line:max-line-length
   'conv2dTranspose test-tensorflow {} gradient input=[1,3,3,1] f=[2,2,2,1] s=[1,1] p=explicit',
-<<<<<<< HEAD
-  'maxPoolWithArgmax', 'rotate', 'flipLeftRight', 'unique', 'grayscaleToRGB',
-=======
-  'maxPoolWithArgmax', 'rotate', 'unique',
->>>>>>> 9610a1a3
+  'maxPoolWithArgmax', 'rotate', 'unique', 'grayscaleToRGB',
   // libtensorflow does not yet support tf.matmul with broadcast
   'broadcast with unequal batch dims', 'broadcast with unequal ranks',
   // Node backend which uses TF 2.4.0 doesn't support explicit padding
