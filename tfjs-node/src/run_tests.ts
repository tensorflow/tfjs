/**
 * @license
 * Copyright 2018 Google LLC. All Rights Reserved.
 * Licensed under the Apache License, Version 2.0 (the "License");
 * you may not use this file except in compliance with the License.
 * You may obtain a copy of the License at
 *
 * http://www.apache.org/licenses/LICENSE-2.0
 *
 * Unless required by applicable law or agreed to in writing, software
 * distributed under the License is distributed on an "AS IS" BASIS,
 * WITHOUT WARRANTIES OR CONDITIONS OF ANY KIND, either express or implied.
 * See the License for the specific language governing permissions and
 * limitations under the License.
 * =============================================================================
 */

// We import index.ts so that the Node backend gets registered.
import './index';
// tslint:disable-next-line: no-imports-from-dist
import '@tensorflow/tfjs-core/dist/public/chained_ops/register_all_chained_ops';
// tslint:disable-next-line: no-imports-from-dist
import '@tensorflow/tfjs-core/dist/register_all_gradients';

import * as tf from '@tensorflow/tfjs';
// tslint:disable-next-line:no-imports-from-dist
import * as jasmine_util from '@tensorflow/tfjs-core/dist/jasmine_util';
import {argv} from 'yargs';

import {NodeJSKernelBackend} from './nodejs_kernel_backend';

Error.stackTraceLimit = Infinity;

// tslint:disable-next-line:no-require-imports
const jasmineCtor = require('jasmine');
// tslint:disable-next-line:no-require-imports

process.on('unhandledRejection', e => {
  throw e;
});

jasmine_util.setTestEnvs([{
  name: 'test-tensorflow',
  backendName: 'tensorflow',
  flags: {},
  isDataSync: true
}]);

const IGNORE_LIST: string[] = [
  // Always ignore version tests:
  'version version',
  'unreliable is true due to both auto gc and string tensors',
  'unreliable is true due to auto gc',
  // See https://github.com/tensorflow/tfjs/issues/161
  'depthwiseConv2D',  // Requires space_to_batch() for dilation > 1.
  'separableConv2d',  // Requires space_to_batch() for dilation > 1.
  'complex64 memory',
  // See https://github.com/tensorflow/tfjs-core/pull/1270
  'depthToSpace test-tensorflow {} throws when blocksize < 2',
  // tslint:disable-next-line:max-line-length
  'depthToSpace test-tensorflow {} throws when CPU backend used with data format NCHW',
  // See https://github.com/tensorflow/tfjs/issues/806
  'scatterND test-tensorflow {} should work for 2d',
  'scatterND test-tensorflow {} should work for simple 1d',
  'scatterND test-tensorflow {} should work for multiple 1d',
  'scatterND test-tensorflow {} should sum the duplicated indices',
  'scatterND test-tensorflow {} should work for tensorLike input',
  // https://github.com/tensorflow/tfjs/issues/1077
  'maxPool test-tensorflow {} x=[2,2,3] f=[1,1] s=2 p=1 dimRoundingMode=floor',
  'avgPool test-tensorflow {} x=[2,2,3] f=[1,1] s=2 p=1 dimRoundingMode=floor',
  // tslint:disable-next-line:max-line-length
  'avgPool3d test-tensorflow {} x=[1,2,2,2,1] f=[2,2,2] s=1 p=1 roundingMode=floor',
  // tslint:disable-next-line:max-line-length
  'maxPool3d test-tensorflow {} x=[1,2,2,2,1] f=[2,2,2] s=1 p=1 roundingMode=floor',
  // libtensorflow doesn't support 6D ArgMax yet.
  'argmax test-tensorflow {} 6D, axis=0', 'diag test-tensorflow {} complex',
  'diag test-tensorflow {} bool',
  // See https://github.com/tensorflow/tfjs/issues/1891
  'conv2d test-tensorflow {} x=[2,1,2,2] f=[1,1,1,1] s=1 d=1 p=0 NCHW',
  'conv2d test-tensorflow {} x=[1,2,2] f=[2,2,1,1] s=1 d=1 p=explicit NCHW',
  'conv2d test-tensorflow {} x=[1,2,2] f=[2,2,1,1] s=1 d=1 p=same NCHW',
  'conv2d test-tensorflow {} x=[2,2,2] f=[2,2,2,1] s=1 d=1 p=same NCHW',
  'conv2d test-tensorflow {} x=[2,1,2,2] f=[2,2,1,1] s=1 d=1 p=same NCHW',
  'conv2d test-tensorflow {} gradient x=[1,1,3,3] f=[2,2,1,1] s=1 p=0 NCHW',
  'conv2d test-tensorflow {} gradient x=[2,1,3,3] f=[2,2,1,1] s=1 p=0 NCHW',
  'maxPoolWithArgmax', 'rotate', 'flipLeftRight', 'unique',
  // libtensorflow does not yet support tf.matmul with broadcast
  'broadcast with unequal batch dims', 'broadcast with unequal ranks',
  // tslint:disable-next-line:max-line-length
  'pool test-tensorflow {} max x=[2,2,3] f=[1,1] s=2 p=1 fractional outputs default rounding',
  // tslint:disable-next-line:max-line-length
  'pool test-tensorflow {} avg x=[2,2,3] f=[1,1] s=2 p=1 fractional outputs default rounding',
  // not available in tf yet.
  'denseBincount',
  // only available in tf addon.
  'image.transform',
<<<<<<< HEAD
  // breaking change in NaN processing see https://github.com/tensorflow/tfjs/issues/4883
  'max test-tensorflow {} ignores NaNs',
  'min test-tensorflow {} ignores NaNs',
  'sign test-tensorflow {} basic',
  'sign test-tensorflow {} does not propagate NaNs',
  'sign test-tensorflow {} accepts a tensor-like object'
=======
  // Node kernel for einsum is yet to be implemented.
  // See: ttps://github.com/tensorflow/tfjs/issues/2349
  'einsum',
>>>>>>> b546b418
];

if (process.platform === 'win32') {
  // Ignore tensorboard on windows because tmp folder cleanup used in tests
  // fails with tmp folder cleanup:
  // https://github.com/tensorflow/tfjs/issues/1692
  IGNORE_LIST.push('tensorboard');
  IGNORE_LIST.push('tensorBoard');
  // Windows has two failing tests:
  // https://github.com/tensorflow/tfjs/issues/598
  IGNORE_LIST.push('clip test-tensorflow {} propagates NaNs');
  IGNORE_LIST.push(
      'maxPool test-tensorflow {} [x=[3,3,1] f=[2,2] s=1 ignores NaNs');
}

const runner = new jasmineCtor();
runner.loadConfig({spec_files: ['src/**/*_test.ts'], random: false});
// Also import tests from core.
// tslint:disable-next-line: no-imports-from-dist
import '@tensorflow/tfjs-core/dist/tests';

if (process.env.JASMINE_SEED) {
  runner.seed(process.env.JASMINE_SEED);
}

const env = jasmine.getEnv();

const grepRegex = new RegExp(argv.grep as string);

// Filter method that returns boolean, if a given test should return.
env.specFilter = spec => {
  // Filter based on the grep flag.
  if (!grepRegex.test(spec.getFullName())) {
    return false;
  }
  // Return false (skip the test) if the test is in the ignore list.
  for (let i = 0; i < IGNORE_LIST.length; ++i) {
    if (spec.getFullName().indexOf(IGNORE_LIST[i]) > -1) {
      return false;
    }
  }
  // Otherwise run the test.
  return true;
};

// TODO(kreeger): Consider moving to C-code.
console.log(`Running tests against TensorFlow: ${
    (tf.backend() as NodeJSKernelBackend).binding.TF_Version}`);
runner.execute();<|MERGE_RESOLUTION|>--- conflicted
+++ resolved
@@ -94,18 +94,16 @@
   'denseBincount',
   // only available in tf addon.
   'image.transform',
-<<<<<<< HEAD
-  // breaking change in NaN processing see https://github.com/tensorflow/tfjs/issues/4883
+  // Breaking change in NaN processing 
+  // See https://github.com/tensorflow/tfjs/issues/4883
   'max test-tensorflow {} ignores NaNs',
   'min test-tensorflow {} ignores NaNs',
   'sign test-tensorflow {} basic',
   'sign test-tensorflow {} does not propagate NaNs',
   'sign test-tensorflow {} accepts a tensor-like object'
-=======
   // Node kernel for einsum is yet to be implemented.
   // See: ttps://github.com/tensorflow/tfjs/issues/2349
   'einsum',
->>>>>>> b546b418
 ];
 
 if (process.platform === 'win32') {
