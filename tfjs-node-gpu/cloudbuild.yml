--- conflicted
+++ resolved
@@ -13,16 +13,6 @@
   args: ['install']
   waitFor: ['prep-gpu']
 
-<<<<<<< HEAD
-# Install dependencies.
-- name: 'node:10'
-  dir: 'tfjs-node-gpu'
-  id: 'yarn'
-  entrypoint: 'yarn'
-  args: ['install']
-  waitFor: ['yarn-common']
-
-=======
 # Install packages.
 - name: 'node:10'
   dir: 'tfjs-node-gpu'
@@ -63,18 +53,13 @@
   args: ['lint']
   waitFor: ['yarn', 'build-deps']
 
->>>>>>> 558e81ca
 # Unit tests.
 - name: 'node:10'
   dir: 'tfjs-node-gpu'
   entrypoint: 'yarn'
   id: 'test'
   args: ['test-ci']
-<<<<<<< HEAD
-  waitFor: ['yarn']
-=======
   waitFor: ['yarn', 'build-deps', 'lint']
->>>>>>> 558e81ca
 
 # Integration test.
 - name: 'node:10'
