{
  "name": "@tensorflow/tfjs-node-gpu",
  "version": "0.0.0",
  "main": "dist/index.js",
  "types": "dist/index.d.ts",
  "gypfile": true,
  "repository": {
    "type": "git",
    "url": "https://github.com/tensorflow/tfjs.git"
  },
  "engines": {
    "node": ">=8.11.0"
  },
  "scripts": {
    "build": "tsc && mkdir -p dist/proto && cp src/proto/api_pb.js dist/proto/api_pb.js",
    "build-ci": "tsc && mkdir -p dist/proto && cp src/proto/api_pb.js dist/proto/api_pb.js",
    "build-core": "cd ../tfjs-core && yarn && yarn build",
    "build-core-ci": "cd ../tfjs-core && yarn && yarn build-ci",
    "build-layers": "cd ../tfjs-layers && yarn && yarn build",
    "build-layers-ci": "cd ../tfjs-layers && yarn && yarn build-ci",
    "build-converter": "cd ../tfjs-converter && yarn && yarn build",
    "build-converter-ci": "cd ../tfjs-converter && yarn && yarn build-ci",
    "build-data": "cd ../tfjs-data && yarn && yarn build",
    "build-data-ci": "cd ../tfjs-data && yarn && yarn build-ci",
    "build-union": "cd ../tfjs && yarn && yarn build",
    "build-union-ci": "cd ../tfjs && yarn && yarn build-ci",
    "build-backend-cpu": "cd ../tfjs-backend-cpu && yarn && yarn build",
    "build-backend-cpu-ci": "cd ../tfjs-backend-cpu && yarn && yarn build-ci",
    "build-backend-webgl": "cd ../tfjs-backend-webgl && yarn && yarn build",
    "build-backend-webgl-ci": "cd ../tfjs-backend-webgl && yarn && yarn build-ci",
    "build-deps": "yarn build-core && yarn build-layers && yarn build-converter && yarn build-data && yarn build-union && yarn build-backend-cpu && yarn build-backend-webgl",
    "build-deps-ci": "yarn build-core-ci && yarn build-layers-ci && yarn build-converter-ci && yarn build-data-ci && yarn build-union-ci && yarn build-backend-cpu-ci && yarn build-backend-webgl-ci",
    "build-npm": "yarn prep-gpu && ./scripts/build-npm.sh",
    "build-addon": "./scripts/build-and-upload-addon.sh",
    "build-addon-from-source": "node-pre-gyp install --build-from-source",
    "clean-deps": "rm -rf deps && rm -rf lib",
    "coverage": "nyc ts-node src/run_tests.ts",
    "enable-gpu": "node scripts/install.js gpu download && yarn && yarn build-addon-from-source",
    "ensure-cpu-gpu-packages-align": "node scripts/ensure-cpu-gpu-packages-align.js",
    "format": "clang-format -i -style=Google binding/*.cc binding/*.h",
    "install": "node scripts/install.js gpu download",
    "install-from-source": "yarn clean-deps && yarn && yarn build-addon-from-source",
    "link-local": "yalc link",
    "lint": "tslint -p . -t verbose",
    "prep": "cd node_modules/@tensorflow/tfjs-core && yarn && yarn build",
    "prep-gpu": "./prep-gpu.sh",
    "prep-gpu-windows": "./prep-gpu-windows.bat",
    "publish-local": "yarn prep && yalc push",
    "publish-npm": "npm publish",
<<<<<<< HEAD
    "test": "yarn && yarn build-deps && yarn build && ts-node -P tsconfig.test.json src/run_tests.ts",
    "test-ci": "./scripts/test-ci.sh",
=======
    "test": "yarn && yarn build-deps && yarn build && ts-node src/run_tests.ts",
    "test-ci": "ts-node src/run_tests.ts",
>>>>>>> 558e81ca
    "test-ts-integration": "./scripts/test-ts-integration.sh",
    "upload-windows-addon": "prep-gpu-windows.bat && ./scripts/build-and-upload-windows-addon-gpu.bat"
  },
  "devDependencies": {
    "@types/jasmine": "~2.8.6",
    "@types/node": "^10.5.1",
    "@types/progress": "^2.0.1",
    "@types/rimraf": "~2.0.2",
    "@types/yargs": "^13.0.3",
    "clang-format": "~1.2.2",
    "jasmine": "~3.1.0",
    "node-fetch": "^2.3.0",
    "node-gyp": "~5.0.3",
    "nyc": "^13.3.0",
    "tmp": "^0.0.33",
    "ts-node": "^5.0.1",
    "tslint": "~5.9.1",
    "tslint-no-circular-imports": "^0.7.0",
    "typescript": "3.5.3",
    "yalc": "~1.0.0-pre.21",
    "yargs": "^14.2.0"
  },
  "dependencies": {
    "@tensorflow/tfjs": "link:../tfjs",
    "@tensorflow/tfjs-core": "link:../tfjs-core",
    "adm-zip": "^0.4.11",
    "google-protobuf": "^3.9.2",
    "https-proxy-agent": "^2.2.1",
    "node-pre-gyp": "0.14.0",
    "progress": "^2.0.0",
    "rimraf": "^2.6.2",
    "tar": "^4.4.6"
  },
  "binary": {
    "module_name": "tfjs_binding",
    "module_path": "./lib/napi-v{napi_build_version}",
    "host": "https://storage.googleapis.com/tf-builds/pre-built-binary",
    "remote_path": "./napi-v{napi_build_version}/{version}/",
    "napi_versions": [
      3,
      4,
      5
    ]
  }
}<|MERGE_RESOLUTION|>--- conflicted
+++ resolved
@@ -47,13 +47,8 @@
     "prep-gpu-windows": "./prep-gpu-windows.bat",
     "publish-local": "yarn prep && yalc push",
     "publish-npm": "npm publish",
-<<<<<<< HEAD
     "test": "yarn && yarn build-deps && yarn build && ts-node -P tsconfig.test.json src/run_tests.ts",
-    "test-ci": "./scripts/test-ci.sh",
-=======
-    "test": "yarn && yarn build-deps && yarn build && ts-node src/run_tests.ts",
-    "test-ci": "ts-node src/run_tests.ts",
->>>>>>> 558e81ca
+    "test-ci": "ts-node -P tsconfig.test.json src/run_tests.ts",
     "test-ts-integration": "./scripts/test-ts-integration.sh",
     "upload-windows-addon": "prep-gpu-windows.bat && ./scripts/build-and-upload-windows-addon-gpu.bat"
   },
