--- conflicted
+++ resolved
@@ -28,14 +28,6 @@
     setupFakeAudioStream();
   });
 
-<<<<<<< HEAD
-    it('gets tensor with default shape with no config', async () => {
-      const microphoneIterator = await tfd.microphone();
-      const result = await microphoneIterator.next();
-      expect(result.done).toBeFalsy();
-      expect((result.value).spectrogram.shape).toEqual([43, 1024, 1]);
-    });
-=======
   it('gets tensor with default shape with no config', async () => {
     const microphoneIterator = await tfd.microphone();
     const result = await microphoneIterator.next();
@@ -43,7 +35,6 @@
     // tslint:disable-next-line:no-any
     expect((result.value as any).spectrogram.shape).toEqual([43, 1024, 1]);
   });
->>>>>>> 4e122a31
 
   it('throws error when sample rate is not available', async () => {
     try {
@@ -66,14 +57,6 @@
        expect(microphoneIterator.getSampleRate()).toEqual(44100);
      });
 
-<<<<<<< HEAD
-    it('gets tensor in correct shape with fftSize', async () => {
-      const microphoneIterator = await tfd.microphone({fftSize: 16});
-      const result = await microphoneIterator.next();
-      expect(result.done).toBeFalsy();
-      expect((result.value).spectrogram.shape).toEqual([43, 16, 1]);
-    });
-=======
   it('gets tensor in correct shape with fftSize', async () => {
     const microphoneIterator = await tfd.microphone({fftSize: 16});
     const result = await microphoneIterator.next();
@@ -81,7 +64,6 @@
     // tslint:disable-next-line:no-any
     expect((result.value as any).spectrogram.shape).toEqual([43, 16, 1]);
   });
->>>>>>> 4e122a31
 
   it('throws error with invalid fftSize', async () => {
     try {
@@ -94,36 +76,6 @@
     }
   });
 
-<<<<<<< HEAD
-    it('gets tensor in correct shape with columnTruncateLength', async () => {
-      const microphoneIterator =
-          await tfd.microphone({columnTruncateLength: 232, fftSize: 128});
-      const result = await microphoneIterator.next();
-      expect(result.done).toBeFalsy();
-      expect((result.value).spectrogram.shape).toEqual([43, 232, 1]);
-    });
-
-    it('gets tensor in correct shape with numFramesPerSpectrogram',
-       async () => {
-         const microphoneIterator =
-             await tfd.microphone({numFramesPerSpectrogram: 3, fftSize: 16});
-         const result = await microphoneIterator.next();
-         expect(result.done).toBeFalsy();
-         expect((result.value).spectrogram.shape).toEqual([3, 16, 1]);
-       });
-
-    it('gets tensor in correct shape with full spectrogram config',
-       async () => {
-         const microphoneIterator = await tfd.microphone({
-           sampleRateHz: 44100,
-           fftSize: 16,
-           numFramesPerSpectrogram: 10,
-           columnTruncateLength: 10
-         });
-         const result = await microphoneIterator.next();
-         expect(result.done).toBeFalsy();
-         expect((result.value).spectrogram.shape).toEqual([10, 10, 1]);
-=======
   it('gets tensor in correct shape with columnTruncateLength', async () => {
     const microphoneIterator =
         await tfd.microphone({columnTruncateLength: 232, fftSize: 128});
@@ -150,7 +102,6 @@
          fftSize: 16,
          numFramesPerSpectrogram: 10,
          columnTruncateLength: 10
->>>>>>> 4e122a31
        });
        const result = await microphoneIterator.next();
        expect(result.done).toBeFalsy();
@@ -158,71 +109,6 @@
        expect((result.value as any).spectrogram.shape).toEqual([10, 10, 1]);
      });
 
-<<<<<<< HEAD
-    it('provides both spectrogram and waveform', async () => {
-      const microphoneIterator = await tfd.microphone(
-          {includeSpectrogram: true, includeWaveform: true, fftSize: 16});
-      const result = await microphoneIterator.next();
-      expect(result.done).toBeFalsy();
-      expect((result.value).spectrogram.shape).toEqual([43, 16, 1]);
-      expect((result.value).waveform.shape).toEqual([688, 1]);
-    });
-
-    it('stops and restarts microphone', async () => {
-      const microphoneIterator = await tfd.microphone({fftSize: 16});
-      const result1 = await microphoneIterator.next();
-      expect(result1.done).toBeFalsy();
-      expect((result1.value).spectrogram.shape).toEqual([43, 16, 1]);
-      microphoneIterator.stop();
-      const result2 = await microphoneIterator.next();
-      expect(result2.done).toBeTruthy();
-      expect(result2.value).toBeNull();
-      microphoneIterator.start();
-      expect(result1.done).toBeFalsy();
-      expect((result1.value).spectrogram.shape).toEqual([43, 16, 1]);
-    });
-
-    it('stops microphone multiple times', async () => {
-      const microphoneIterator =
-          await tfd.microphone({fftSize: 16, numFramesPerSpectrogram: 2});
-      const result1 = await microphoneIterator.next();
-      expect(result1.done).toBeFalsy();
-      expect((result1.value).spectrogram.shape).toEqual([2, 16, 1]);
-      microphoneIterator.stop();
-      const result2 = await microphoneIterator.next();
-      expect(result2.done).toBeTruthy();
-      expect(result2.value).toBeNull();
-      microphoneIterator.stop();
-      const result3 = await microphoneIterator.next();
-      expect(result3.done).toBeTruthy();
-      expect(result3.value).toBeNull();
-    });
-
-    it('gets spectrogram and waveform tensor with correct value', async () => {
-      const microphoneIterator = await tfd.microphone({
-        numFramesPerSpectrogram: 1,
-        fftSize: 16,
-        includeSpectrogram: true,
-        includeWaveform: true
-      });
-      const result = await microphoneIterator.next();
-      expect(result.done).toBeFalsy();
-      const value = result.value;
-      expect(value.spectrogram.shape).toEqual([1, 16, 1]);
-      test_util.expectArraysClose(
-          await value.spectrogram.array(),
-          await tensor3d([[
-            [0], [1], [2], [3], [4], [5], [6], [7], [8], [9], [10], [11], [12],
-            [13], [14], [15]
-          ]]).array());
-      expect(value.waveform.shape).toEqual([16, 1]);
-      test_util.expectArraysClose(
-          await value.waveform.array(),
-          await tensor2d([
-            [-16], [-17], [-18], [-19], [-20], [-21], [-22], [-23], [-24],
-            [-25], [-26], [-27], [-28], [-29], [-30], [-31]
-          ]).array());
-=======
   it('provides both spectrogram and waveform', async () => {
     const microphoneIterator = await tfd.microphone(
         {includeSpectrogram: true, includeWaveform: true, fftSize: 16});
@@ -273,7 +159,6 @@
       fftSize: 16,
       includeSpectrogram: true,
       includeWaveform: true
->>>>>>> 4e122a31
     });
     const result = await microphoneIterator.next();
     expect(result.done).toBeFalsy();
@@ -301,36 +186,6 @@
     const microphoneIterator = await tfd.microphone(
         {numFramesPerSpectrogram: 10, columnTruncateLength: 10, fftSize: 32});
 
-<<<<<<< HEAD
-      // This function will be called 3 times. Between each call there is a
-      // 200ms interval. The spectrogram tensor will be returned after 464ms.
-      /**
-       * The events happen in sequence are:
-       * call 1st at 0ms,    timesRun:1, tensorsReturned:0;
-       * call 2nd at 1ms,  timesRun:2, tensorsReturned:0;
-       * call 3rd at 2ms,  timesRun:3, tensorsReturned:0;
-       * tensor returned from 1st call at ~7ms, timesRun:3, tensorsReturned:1;
-       * tensor returned from 2nd call,  timesRun:3, tensorsReturned:2;
-       * tensor returned from 3rd call,  timesRun:3, tensorsReturned:3.
-       */
-      const getTensor = async () => {
-        // Clear the interval after it ran 3 times.
-        if (timesRun === 3) {
-          clearInterval(interval);
-        } else {
-          timesRun++;
-          expect(tensorsReturned).toBe(0);
-          const result = await microphoneIterator.next();
-          tensorsReturned++;
-          // When the first tensor got returned (~464ms), getTensor() function
-          // should have been called 3 times (at 400ms).
-          expect(timesRun).toBe(3);
-          expect(result.done).toBeFalsy();
-          const value = result.value;
-          expect(value.spectrogram.shape).toEqual([10, 10, 1]);
-        }
-      };
-=======
     // This function will be called 3 times. Between each call there is a
     // 200ms interval. The spectrogram tensor will be returned after 464ms.
     /**
@@ -360,52 +215,21 @@
         expect(value.spectrogram.shape).toEqual([10, 10, 1]);
       }
     };
->>>>>>> 4e122a31
 
     // Call iterator.next() every 200 milliseconds, stop after 3 times.
     const interval = setInterval(getTensor, 1);
 
-<<<<<<< HEAD
-      // Wait 3 seconds for the intervals to run.
-      await new Promise<void>(resolve => {
-        setTimeout(() => {
-          resolve();
-        }, 100);
-      });
-      // Assert the intervals run 3 times.
-      expect(timesRun).toBe(3);
-      expect(tensorsReturned).toBe(3);
-=======
     // Wait 3 seconds for the intervals to run.
-    await new Promise(resolve => {
+    await new Promise<void>(resolve => {
       setTimeout(() => {
         resolve();
       }, 100);
->>>>>>> 4e122a31
     });
     // Assert the intervals run 3 times.
     expect(timesRun).toBe(3);
     expect(tensorsReturned).toBe(3);
   });
 
-<<<<<<< HEAD
-    it('gets spectrogram from iterator.capture', async () => {
-      const microphoneIterator =
-          await tfd.microphone({fftSize: 16, numFramesPerSpectrogram: 1});
-      const result = await microphoneIterator.capture();
-      expect(result.spectrogram.shape).toEqual([1, 16, 1]);
-    });
-
-    it('gets waveform from iterator.capture', async () => {
-      const microphoneIterator = await tfd.microphone({
-        includeSpectrogram: false,
-        includeWaveform: true,
-        fftSize: 16,
-        numFramesPerSpectrogram: 1
-      });
-      const result = await microphoneIterator.capture();
-      expect(result.waveform.shape).toEqual([16, 1]);
-=======
   it('gets spectrogram from iterator.capture', async () => {
     const microphoneIterator =
         await tfd.microphone({fftSize: 16, numFramesPerSpectrogram: 1});
@@ -420,32 +244,18 @@
       includeWaveform: true,
       fftSize: 16,
       numFramesPerSpectrogram: 1
->>>>>>> 4e122a31
     });
     const result = await microphoneIterator.capture();
     // tslint:disable-next-line:no-any
     expect((result as any).waveform.shape).toEqual([16, 1]);
   });
 
-<<<<<<< HEAD
-    it('gets spectrogram and waveform from iterator.capture', async () => {
-      const microphoneIterator = await tfd.microphone({
-        includeSpectrogram: true,
-        includeWaveform: true,
-        fftSize: 16,
-        numFramesPerSpectrogram: 1
-      });
-      const result = await microphoneIterator.capture();
-      expect(result.spectrogram.shape).toEqual([1, 16, 1]);
-      expect(result.waveform.shape).toEqual([16, 1]);
-=======
   it('gets spectrogram and waveform from iterator.capture', async () => {
     const microphoneIterator = await tfd.microphone({
       includeSpectrogram: true,
       includeWaveform: true,
       fftSize: 16,
       numFramesPerSpectrogram: 1
->>>>>>> 4e122a31
     });
     const result = await microphoneIterator.capture();
     // tslint:disable-next-line:no-any
