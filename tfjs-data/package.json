--- conflicted
+++ resolved
@@ -18,38 +18,7 @@
   "license": "Apache-2.0",
   "devDependencies": {
     "@bazel/bazelisk": "^1.10.1",
-<<<<<<< HEAD
-    "@bazel/ibazel": "^0.15.10",
-    "@rollup/plugin-commonjs": "^11.0.2",
-    "@rollup/plugin-node-resolve": "^7.1.1",
-    "@rollup/plugin-typescript": "^3.0.0",
-    "@tensorflow/tfjs-backend-cpu": "link:../link-package/node_modules/@tensorflow/tfjs-backend-cpu",
-    "@tensorflow/tfjs-core": "link:../link-package/node_modules/@tensorflow/tfjs-core",
-    "@tensorflow/tfjs-layers": "link:../link-package/node_modules/@tensorflow/tfjs-layers",
-    "@types/jasmine": "~2.5.53",
-    "@types/seedrandom": "^2.4.27",
-    "@types/utf8": "~2.1.6",
-    "clang-format": "~1.2.2",
-    "http-server": "~0.12.3",
-    "jasmine": "3.1.0",
-    "jasmine-core": "~3.1.0",
-    "karma": "~6.3.1",
-    "karma-chrome-launcher": "~2.2.0",
-    "karma-firefox-launcher": "~1.1.0",
-    "karma-jasmine": "~1.1.1",
-    "karma-typescript": "~5.5.1",
-    "karma-typescript-es6-transform": "^5.0.2",
-    "nyc": "^15.1.0",
-    "rimraf": "~2.6.2",
-    "rollup": "~2.3.2",
-    "rollup-plugin-terser": "~7.0.2",
-    "rollup-plugin-visualizer": "~3.3.2",
-    "ts-node": "~7.0.0",
-    "typescript": "4.4.2",
-    "yalc": "^1.0.0-pre.50"
-=======
     "@bazel/ibazel": "^0.15.10"
->>>>>>> 92065786
   },
   "scripts": {
     "build": "bazel build :tfjs-data_pkg",
