
# Gallery

Welcome to the TensorFlow.js gallery! This is a collection of TensorFlow.js projects, tutorials, videos, and more.

Please reach out to us if you'd like to put your project on the list.

## Demos & Applications

- [HumanGPS: Dense Human Correspondences](https://feitongt.github.io/HumanGPS/#Live_demo) -  A deep learning framework that maps each pixel to a feature space, where the feature distances reflect the geodesic distances among pixels as if they were projected onto the surface of a 3D human scan.
- [Time Series Forecasting](https://jinglescode.github.io/time-series-forecasting-tensorflowjs/) - Pull stock prices from online API, train and perform predictions using Long Short Term Memory, and predict the next value. [[demo](https://jinglescode.github.io/time-series-forecasting-tensorflowjs/)][[repo](https://github.com/jinglescode/time-series-forecasting-tensorflowjs)]
- [Textual Similarity Analysis](https://jinglescode.github.io/textual-similarity-universal-sentence-encoder/) - Group similar sentences with universal sentence encoder word embeddings [[demo](https://jinglescode.github.io/textual-similarity-universal-sentence-encoder/)][[repo](https://github.com/jinglescode/textual-similarity-universal-sentence-encoder)]
- [PoseAnimator](https://github.com/yemount/pose-animator/) - Animate any SVG character using your own body live via your webcam. Uses posenet and facemesh to create some really unique animations.
- [3D Face Doodles](https://github.com/cyrildiagne/ar-facedoodle) - What if your face was a canvas and you could paint on it in real time? Check out this experiment that does just that in real time in the browser.
- [Shaderbooth](https://shaderbooth.com/?85daa) - Experiment with WebGL Shaders + TensorFlow.js to create stunning visual effects such as shooting lasers from your eyes and more!
- [Veremin](https://github.com/vabarbosa/veremin) - Play and create music in thin air with this digital take of a Theramin instrument. [Even better when hooked up to Tesla Coils](https://www.youtube.com/watch?v=ywbNLHydgzA)
- [Man of many faces](https://twitter.com/thespite/status/1263576045577555969) - Create 3D masks of any face which you can then wear yourself.
- [Confront yourself](https://yiwenl.github.io/Sketches/exps/66/) - An artistic peice that allows you to confront yourself in this beautiful WebGL experience.
- [Virtual Tailor](https://www.youtube.com/watch?v=kFtIddNLcuM) - Get an estimate of your clothing size measurements in less than 15 seconds.
- [Paper Doll](https://github.com/bengfarrell/paperdoll) - What if you could colour in a drawing of a character and then bring the drawing to life using your own body as the controller? Well now you can. Bring drawings to life with Paper Doll.
- [Invisibility Cloak](https://github.com/jasonmayes/Real-Time-Person-Removal) - Bring your scifi movie dreams to life with this real time person removal system that runs in the browser.
- [Bring magazines to life](https://twitter.com/AlexandreDevaux/status/1254719491755433985) - Scan a magazine of a person in it and bring that person to life right infront of you using WebGL and WebXR.
- [Music Generation using Hands](https://twitter.com/prenalys/status/1250509352458268673) - turn your hands into a musical instrument using handpose.
- [Posenet2Scratch](https://github.com/champierre/posenet2scratch) Use the popular posenet model within the Scratch environment - a great way to get younger folk or those interested in using visual based editors to take their first steps. Also see [Handpose2Scratch](https://github.com/champierre/handpose2scratch) and [FaceMesh2Scratch](https://github.com/champierre/facemesh2scratch).
- [MLBlock](http://mlblock.org) A very advanced visual based edtior to explore many TensorFlow.js models and more. Combine sensors with models and see results live in your browser as you chain items together creating complex apps in minutes.
- [Touch The Dot](http://touch-the-dot.herokuapp.com/) - A game created using PoseNet which the player must hit the colored dots with the correct hand and gain as many points as possible (A webcam is a must). [library](https://github.com/OmriGM/body-pose-beat-game) by [Omri Grossman](http://github.com/OmriGM)
- [Object Tracking JS](https://cp4ms.csb.app/) - Track any object as it moves through a video with no training required. [library](https://github.com/cloud-annotations/object-tracking-js) by [Nick Bourdakos](http://github.com/bourdakos1)
- [NSFW JS](https://nsfwjs.com/) - Client-side indecent content checker. [library](https://github.com/infinitered/nsfwjs) and [blogpost](https://shift.infinite.red/avoid-nightmares-nsfw-js-ab7b176978b1) by [Gant Laborde](http://gantlaborde.com/)
- [Honkling](https://castorini.github.io/honkling/) - An in-browser keyword spotting system by Jaejun Lee, Raphael Tang, Jimmy Lin
- [TensorSpace.js](https://github.com/tensorspace-team/tensorspace) - A 3D visualization framework for neural networks, featuring interactive and intuitive display of models in the browser. Supports pre-trained models from TensorFlow, Keras, and TensorFlow.js.
- [Magenta Studio](https://magenta.tensorflow.org/studio) - A collection of music plugins built on Magenta’s open source tools and models using cutting-edge machine learning techniques for music generation.
- [Move Mirror](https://experiments.withgoogle.com/collection/ai/move-mirror/view) - An AI Experiment with Pose Estimation in the Browser using TensorFlow.js
- [Emoji Scavenger Hunt](https://emojiscavengerhunt.withgoogle.com/) - Locate the emoji we show you in the real world with your phone’s camera.
- [Semi-Conductor](https://semiconductor.withgoogle.com/) - Conduct your own orchestra in the browser by moving your arms.
- [Metacar](https://www.metacar-project.com/) - A reinforcement learning environment for self-driving cars in the browser.
- [Evolution Simulator](https://github.com/adityathebe/evolutionSimulator) - Evolution Simulator using NeuroEvolution
- [Play pong with webcam](https://ml4a.github.io/demos/tfjs/regression-pong.html) by Gene Kogan
- [Make music with PoseNet](https://ml4a.github.io/demos/tfjs/posenet-music.html) by Gene Kogan
- [Neural drum machine](https://codepen.io/teropa/pen/JLjXGK) by Tero Parviainen
- [Pose Music](https://codepen.io/teropa/pen/QxLrMp) by Tero Parviainen
- [Neural Arpeggiator](https://codepen.io/teropa/pen/ddqEwj) by Tero Parviainen
- [Neural Melody Autocompletion](https://codepen.io/teropa/pen/gvwwZL) by Tero Parviainen
- [Deep Roll](https://codepen.io/teropa/pen/zpbLOj) by Tero Parviainen
- [Latent Cycles](https://codepen.io/teropa/pen/rdoPbG) by Tero Parviainen
- [PoseNet + Pts.js](https://github.com/williamngan/pts/tree/master/demo/more/tfjs_posenet) - Visualizing pose with pts.js
- [Falling balls + DQN](http://web.sfc.keio.ac.jp/~t15704yn/falling/index.html) - A demo of a DQN agent that learns to dodge falling balls by seann999
- [Tenori Off](https://tenori-off.glitch.me/) - An ML-powered music sequencer by Monica Dinculescu
- [Hello TensorFlow.js](https://hello-tensorflow.glitch.me/) - Polynomial Regression by Monica Dinculescu
- [Simple MNIST GAN](https://mwdchang.github.io/tfjs-gan/) by Daniel Chang
- [Complementary Color Prediction](http://stelling.cc/complementary-color-prediction/) by Roberto Stelling
- [Mars at Home](https://github.com/MarsAtHome/marsjs) - Mars@Home client for Firefox & Chrome - Labels image from Unsplash in browser
- [Nxt Word](https://github.com/rajveermalviya/language-modeling) - Next Word Predictor - by Rajveer Malviya
- [Interactive Classification](https://github.com/poloclub/interactive-classification) - Modify images and see how deep learning classifiers respond
- [Hidden Markov Model with Gaussian emissions](https://github.com/nearform/node-hidden-markov-model-tf) - A trainable Hidden Markov Model with Gaussian emissions using TensorFlow.js. Used in [Node Clinic](https://clinicjs.org/blog/clinic-doctor-just-got-more-advanced-with-tensorflow-js/)
- [Emotion Extractor](https://brendansudol.com/faces/) by Brendan Sudol
- [Aida](https://aida.dor.ai/) Named entity recognition and text classification pipeline for creating chatbots by Rodrigo Pimentel
- [GAN Lab](https://poloclub.github.io/ganlab/) - An Interactive Visualization Tool for Playing with Generative Adversarial Networks (GANs)!
- [Canvas Friends](https://www.y8.com/games/canvas_friends) - Half game, half experiment to see if software can improve the drawing and artistic skills of people.
- [High School Level Tensorflowjs](http://rocksetta.com/tensorflowjs/) - Greater than 40 demos that can be online edited made as simply as possible using single web pages. All examples use the [<script src="https://cdn.jsdelivr.net/npm/@tensorflow/tfjs">](https://cdn.jsdelivr.net/npm/@tensorflow/tfjs@latest/dist/tf.js) specific version tag so the pages always work and no installation is needed - By Jeremy Ellis.
- [Gboard Physical Handwriting Version](https://landing.google.co.jp/tegaki/) - You can input a character by drawing it on your keyboard.
- [AICAMCAM](https://aicamcam.github.io) - A browser-based webcam video recording service with people/dog/cat detection functionality.
- [trynottolaugh](http://trynottolaugh.net) - Try not to laugh game with face landmark detection if you laugh during video you lose!
- [Neuroglancer](https://github.com/google/neuroglancer) - A browser-based app for examining 3D volumetric neuroimaging data.
- [Chester Radiology Assistant](https://mlmed.org/tools/xray) - A web-based tool for diagnosing chest x-ray images.
- [Membrane](https://membrane.today) - An interactive audiovisual tone mirror that responds to nose movement, by Ashlin Aronin.
- [MedSeg](https://www.medseg.ai) - Online interactive segmentation tool for radiological images.
<<<<<<< HEAD
- [Arabic Font Classification](https://mhmoodlan.github.io/blog/arabic-font-classification) - Tackling the visual font recognition problem for Arabic fonts by synthesizing a [dataset](https://github.com/mhmoodlan/arabic-font-classification/releases/tag/v0.1.0) and addressing domain mismatch challenges, by [Mahmoud Aslan](https://mhmoodlan.github.io)

## Tutorials
=======
- [NSFW Filter](https://github.com/nsfw-filter/nsfw-filter) - A browser extension to block NSFW images.
- [MIRNet-TFJS](https://github.com/Rishit-dagli/MIRNet-TFJS) - Converts and runs the MIRNet Model on the web which is capable of enhancing low-light images upto a really great extent - By Rishit Dagli. [[demo](https://mirnet-tfjs.rishit.tech/)][[repo](https://github.com/Rishit-dagli/MIRNet-TFJS)]
- [Custom Object Detection on browser using TensorFlow.js](https://github.com/NSTiwari/TensorFlow.js-Custom-Object-Detection) - An E2E app for custom object detection on the browser using TensorFlow.js; by Nitin Tiwari & Rony Benny.
- [audiate](https://cjbayron.github.io/audiate/) - Ear training game using Pitch Transcription model in the browser - By CJ Bayron [[demo](https://www.youtube.com/watch?v=VZ3i4V7i7Iw&t=2s)][[repo](https://github.com/cjbayron/audiate)]
- [Plant AI](https://github.com/Rishit-dagli/Greenathon-Plant-AI) - This web app identifies diseases in plants across 38 healthy and unhealthy plant categories by species and diseases all in the browser - By Rishit Dagli, Rishabh Singh and Rucha Yagnik. [[demo](https://www.plant-ai.tech/)][[repo](https://github.com/Rishit-dagli/Greenathon-Plant-AI)]
- [Brainchop.org](https://neuroneural.github.io/brainchop/) - Brings automatic 3D MRI segmentation capability to neuroimaging by running a deep learning model in the web-browser on the user side - By Mohamed Masoud and Sergey Plis. [[demo](https://neuroneural.github.io/brainchop/)][[repo](https://github.com/neuroneural/brainchop)][[wiki](https://github.com/neuroneural/brainchop/wiki)]
- [chestxray.ai](https://github.com/jordimassaguerpla/chestxray.ai) - X-Ray image of you Chest, and predicts the probability of having any of these 4 diseases:Cardiomegaly,Mass,Pneumotorax,Edema - By Jordi Massaguer Pla. [[repo](https://github.com/jordimassaguerpla/chestxray.ai)]
  
## Tutorials / Codelabs
>>>>>>> d3a71480

These tutorials augment the [official tutorials](https://js.tensorflow.org/tutorials/).

- [Use Firebase Hosting to deploy and host a machine learning model at scale](https://codelabs.developers.google.com/codelabs/tensorflowjs-firebase-hosting-model/index.html?index=..%2F..index#0) by Jason Mayes
- [Using TensorFlow.js to train a "Rock-Paper-Scissors" model](https://heartbeat.fritz.ai/using-tensorflow-js-to-train-a-rock-paper-scissors-model-b5f393b548eb) by [Gant Laborde](http://gantlaborde.com/)
- [A gentle introduction to TensorFlow.js](https://medium.com/tensorflow/a-gentle-introduction-to-tensorflow-js-dba2e5257702) by Zaid Alyafeai
- [Train a model in tf.keras with Colab, and run it in the browser with TensorFlow.js](https://medium.com/tensorflow/train-on-google-colab-and-run-on-the-browser-a-case-study-8a45f9b1474e) by Zaid Alyafeai
- [Python Programming - Deep learning in the browser with TensorFlow.js](https://pythonprogramming.net/deep-learning-browser-introduction-tensorflowjs/) by Harrison Kinsley
- [Basic Tutorial with TensorFlow.js: Linear Regression](https://medium.com/@tristansokol/basic-tutorial-with-tensorflow-js-linear-regression-aa68b16e5b8e) by Tristan Sokol
- [Make a smart webcam in JavaScript with a pre-trained Machine Learning model](https://codelabs.developers.google.com/codelabs/tensorflowjs-object-detection/index.html?index=..%2F..index#8) by Jason Mayes
- [Time Series Forecasting with TensorFlow.js](https://jinglescode.github.io/2019/05/17/time-series-forecasting-with-tensorflow-js/) by [Jingles](https://github.com/jinglescode/)
- [Build Textual Similarity Analysis Web App](https://jinglescode.github.io/2020/02/10/build-textual-similarity-analysis-web-app/) by [Jingles](https://github.com/jinglescode/)
- [Train a Text Classifier on top of BERT within the Browser](https://alexfi.dev/blog/tensorflowjs-bert-train) by [Alexander Fischer](https://github.com/alexander-fischer/)

## Video tutorials

- [Beginning Machine Learning with TensorFlow.js](https://academy.infinite.red/p/beginning-machine-learning-with-tensorflow-js)
- [The Coding Train - TensorFlow.js Introduction](https://www.youtube.com/playlist?list=PLRqwX-V7Uu6YIeVA3dNxbR9PYj4wV31oQ)
- [The Coding Train - TensorFlow.js Color Classifier](https://www.youtube.com/playlist?list=PLRqwX-V7Uu6bmMRCIoTi72aNWHo7epX4L)
- [Siraj Raval - TensorFlow.js Explained](https://www.youtube.com/watch?v=Nc8kZABv-KE)
- [Siraj Raval - Financial Forecasting using TensorFlow.js](https://www.youtube.com/watch?v=5Uw1iSwvHH8)
- [Siraj Raval - Webcam tracking with TensorFlow.js](https://www.youtube.com/watch?v=9KqNk5keyCc)
- [Angular Firebase - TensorFlow.js Quickstart](https://www.youtube.com/watch?v=Y_XM3Bu-4yc)

## Talks

- [TensorFlow dev summit](https://www.youtube.com/watch?v=YB-kfeNIPCE) - Official TensorFlow.js launch
- [Google I/O, Node.js binding launch](https://www.youtube.com/watch?v=OmofOvMApTU) - Official TensorFlow.js + Node.js launch
- [Deep Learning in JS - Ashi Krishnan - JSConf EU 2018](https://www.youtube.com/watch?v=SV-cgdobtTA)

## Blog posts

- [Custom object detection in the browser using TensorFlow.js](https://blog.tensorflow.org/2021/01/custom-object-detection-in-browser.html) by Hugo Zanini
- [Move Mirror](https://medium.com/tensorflow/move-mirror-an-ai-experiment-with-pose-estimation-in-the-browser-using-tensorflow-js-2f7b769f9b23?linkId=54484629) - An AI Experiment with Pose Estimation in the Browser using TensorFlow.js
- [Abstract art with ML](https://janhuenermann.com/blog/abstract-art-with-ml) by Jan Huenermann
- [Deep Overwatch with TensorFlow.js](https://medium.com/@farzatv/deepoverwatch-combining-tensorflow-js-overwatch-computer-vision-and-music-1a84d4598bc0) -  combining TensorFlow.js, Overwatch, Computer Vision, and Music by Farza
- [Real-time Human Pose Estimation in the Browser with TensorFlow.js](https://medium.com/tensorflow/real-time-human-pose-estimation-in-the-browser-with-tensorflow-js-7dd0bc881cd5) by Dan Oved
- [Getting Started with TensorFlow.js](https://medium.com/tensorflow/getting-started-with-tensorflow-js-50f6783489b2) by Laurence Moroney
- [Introducing TensorFlow.js](https://medium.com/tensorflow/introducing-tensorflow-js-machine-learning-in-javascript-bf3eab376db) by Josh Gordon and Sara Robinson
- [Solving the Chrome T-Rex Game with Neural Networks, Genetic Algorithms and TensorFlow.js (Chinese: 前端人工智能？TensorFlow.js 学会游戏通关)](https://zhuanlan.zhihu.com/p/35451395) by [@MagicCube](https://github.com/MagicCube)
- [A look at how we built the Emoji Scavenger Hunt using TensorFlow.js](https://medium.com/tensorflow/a-look-at-how-we-built-the-emoji-scavenger-hunt-using-tensorflow-js-3d760a7ebfe6) by Jacques Bruwer, JK Kafalas, and Shuhei Iitsuka from Google Brand Studio
- [Read a tensorflow demo to get started with machine learning](https://mp.weixin.qq.com/s/sffUvod_KlmvtVI-W3PLEQ) by [EuryChen](https://github.com/netpi) (Chinese: 读懂一个Tensorflow Demo 入门机器学习)

## Books

- [Learning Tensorflow.js: Powerful Machine Learning in JavaScript](https://amzn.to/3dR3vpY) - In this guide, author [Gant Laborde](https://github.com/gantman) provides a hands-on, end-to-end approach to TensorFlow.js fundamentals for a broad technical audience that includes data scientists, engineers, web developers, students, and researchers.

## Notebooks

- [Introduction to TensorFlow.js](https://beta.observablehq.com/@nsthorat/introduction-to-deeplearn-js) by Nikhil Thorat
- [How to build a Teachable Machine](https://beta.observablehq.com/@nsthorat/how-to-build-a-teachable-machine-with-tensorflow-js) by Nikhil Thorat
- [Smoothgrad in TensorFlow.js](https://beta.observablehq.com/@aman-tiwari/smoothgrad-in-tensorflow-js?linkId=53020429) by Aman Tiwari
- [Visualizing training using TensorFlow.js + MLB data](https://beta.observablehq.com/@nkreeger/visualizing-ml-training-using-tensorflow-js-and-baseball-d) by Nick Kreeger
- [Animation CPPNs](https://beta.observablehq.com/@emilyreif/animation-with-cppns) -  by Emily Reif

## Libraries using TensorFlow.js

- [ML5](https://ml5js.org/) - Friendly machine learning for the web
- [magenta.js](https://magenta.tensorflow.org/js) - Music and Art Generation with Machine Intelligence in the Browser.
- [Handsfree.js](https://github.com/handsfreejs/handsfree) - A library for adding face-controlled pointers to your site.
- [Handtrack.js](https://github.com/victordibia/handtrack.js) - A library for real-time hand detection directly in the browser.
- [face-api.js](https://github.com/justadudewhohacks/face-api.js) - A JavaScript API for face detection and face recognition in the browser.
- [machinelearn.js](https://github.com/machinelearnjs/machinelearnjs) - A general machine learning library like ScikitLearn directly in the Browser and Node.
- [TensorFlow.js GPU-accelerated t-SNE](https://github.com/tensorflow/tfjs-tsne) - A linear t-SNE for the web.
- [Pipcook](https://github.com/alibaba/pipcook) - A front-end algorithm framework to create a ML pipeline based on tfjs-node, which is similar to TFX but in JS.
- [danfo.js](https://github.com/opensource9ja/danfojs) - A powerful JavaScript data analysis toolkit inspired by the Python PANDAS library.
- [NSFW JS](https://github.com/infinitered/nsfwjs) - Client-side indecent content checker.<|MERGE_RESOLUTION|>--- conflicted
+++ resolved
@@ -64,11 +64,7 @@
 - [Chester Radiology Assistant](https://mlmed.org/tools/xray) - A web-based tool for diagnosing chest x-ray images.
 - [Membrane](https://membrane.today) - An interactive audiovisual tone mirror that responds to nose movement, by Ashlin Aronin.
 - [MedSeg](https://www.medseg.ai) - Online interactive segmentation tool for radiological images.
-<<<<<<< HEAD
 - [Arabic Font Classification](https://mhmoodlan.github.io/blog/arabic-font-classification) - Tackling the visual font recognition problem for Arabic fonts by synthesizing a [dataset](https://github.com/mhmoodlan/arabic-font-classification/releases/tag/v0.1.0) and addressing domain mismatch challenges, by [Mahmoud Aslan](https://mhmoodlan.github.io)
-
-## Tutorials
-=======
 - [NSFW Filter](https://github.com/nsfw-filter/nsfw-filter) - A browser extension to block NSFW images.
 - [MIRNet-TFJS](https://github.com/Rishit-dagli/MIRNet-TFJS) - Converts and runs the MIRNet Model on the web which is capable of enhancing low-light images upto a really great extent - By Rishit Dagli. [[demo](https://mirnet-tfjs.rishit.tech/)][[repo](https://github.com/Rishit-dagli/MIRNet-TFJS)]
 - [Custom Object Detection on browser using TensorFlow.js](https://github.com/NSTiwari/TensorFlow.js-Custom-Object-Detection) - An E2E app for custom object detection on the browser using TensorFlow.js; by Nitin Tiwari & Rony Benny.
@@ -78,7 +74,6 @@
 - [chestxray.ai](https://github.com/jordimassaguerpla/chestxray.ai) - X-Ray image of you Chest, and predicts the probability of having any of these 4 diseases:Cardiomegaly,Mass,Pneumotorax,Edema - By Jordi Massaguer Pla. [[repo](https://github.com/jordimassaguerpla/chestxray.ai)]
   
 ## Tutorials / Codelabs
->>>>>>> d3a71480
 
 These tutorials augment the [official tutorials](https://js.tensorflow.org/tutorials/).
 
