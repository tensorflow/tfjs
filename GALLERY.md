# Gallery

Welcome to the TensorFlow.js gallery! This is a collection of TensorFlow.js projects, tutorials, videos, and more.

Please reach out to us if you'd like to put your project on the list.

## Demos & Applications

- [Honkling](https://castorini.github.io/honkling/) - An in-browser keyword spotting system by Jaejun Lee, Raphael Tang, Jimmy Lin
- [TensorSpace.js](https://github.com/tensorspace-team/tensorspace) - A 3D visualization framework for neural networks, featuring interactive and intuitive display of models in the browser. Supports pre-trained models from TensorFlow, Keras, and TensorFlow.js.
- [Magenta Studio](https://magenta.tensorflow.org/studio) - A collection of music plugins built on Magenta’s open source tools and models using cutting-edge machine learning techniques for music generation.
- [Move Mirror](https://experiments.withgoogle.com/collection/ai/move-mirror/view) - An AI Experiment with Pose Estimation in the Browser using TensorFlow.js
- [Emoji Scavenger Hunt](https://emojiscavengerhunt.withgoogle.com/) - Locate the emoji we show you in the real world with your phone’s camera.
- [Semi-Conductor](https://semiconductor.withgoogle.com/) - Conduct your own orchestra in the browser by moving your arms.
- [Metacar](https://www.metacar-project.com/) - A reinforcement learning environment for self-driving cars in the browser.
- [Evolution Simulator](https://github.com/adityathebe/evolutionSimulator) - Evolution Simulator using NeuroEvolution
- [Play pong with webcam](https://ml4a.github.io/demos/tfjs/regression-pong.html) by Gene Kogan
- [Make music with PoseNet](https://ml4a.github.io/demos/tfjs/posenet-music.html) by Gene Kogan
- [Neural drum machine](https://codepen.io/teropa/pen/JLjXGK) by Tero Parviainen
- [Pose Music](https://codepen.io/teropa/pen/QxLrMp) by Tero Parviainen
- [Neural Arpeggiator](https://codepen.io/teropa/pen/ddqEwj) by Tero Parviainen
- [Neural Melody Autocompletion](https://codepen.io/teropa/pen/gvwwZL) by Tero Parviainen
- [Deep Roll](https://codepen.io/teropa/pen/zpbLOj) by Tero Parviainen
- [Latent Cycles](https://codepen.io/teropa/pen/rdoPbG) by Tero Parviainen
- [PoseNet + Pts.js](https://github.com/williamngan/pts/tree/master/demo/more/tfjs_posenet) - Visualizing pose with pts.js
- [Falling balls + DQN](http://web.sfc.keio.ac.jp/~t15704yn/falling/index.html) - A demo of a DQN agent that learns to dodge falling balls by seann999
- [Tenori Off](https://tenori-off.glitch.me/) - An ML-powered music sequencer by Monica Dinculescu
- [Hello TensorFlow.js](https://hello-tensorflow.glitch.me/) - Polynomial Regression by Monica Dinculescu
- [Simple MNIST GAN](https://mwdchang.github.io/tfjs-gan/) by Daniel Chang
- [Complementary Color Prediction](http://stelling.cc/complementary-color-prediction/) by Roberto Stelling
- [Mars at Home](https://github.com/MarsAtHome/marsjs) - Mars@Home client for Firefox & Chrome - Labels image from Unsplash in browser
- [Nxt Word](https://github.com/rajveermalviya/language-modeling) - Next Word Predictor - by Rajveer Malviya
- [Interactive Classification](https://github.com/poloclub/interactive-classification) - Modify images and see how deep learning classifiers respond
- [Hidden Markov Model with Gaussian emissions](https://github.com/nearform/node-hidden-markov-model-tf) - A trainable Hidden Markov Model with Gaussian emissions using TensorFlow.js. Used in [Node Clinic](https://clinicjs.org/blog/clinic-doctor-just-got-more-advanced-with-tensorflow-js/)
- [Emotion Extractor](https://brendansudol.com/faces/) by Brendan Sudol
- [Aida](https://aida.dor.ai/) Named entity recognition and text classification pipeline for creating chatbots by Rodrigo Pimentel
- [GAN Lab](https://poloclub.github.io/ganlab/) - An Interactive Visualization Tool for Playing with Generative Adversarial Networks (GANs)!
- [Canvas Friends](https://www.y8.com/games/canvas_friends) - Half game, half experiment to see if software can improve the drawing and artistic skills of people.
- [High School Level Tensorflowjs](http://rocksetta.com/tensorflowjs/) - Greater than 40 demos that can be online edited made as simply as possible using single web pages. All examples use the [<script src="https://cdn.jsdelivr.net/npm/@tensorflow/tfjs">](https://cdn.jsdelivr.net/npm/@tensorflow/tfjs@latest/dist/tf.js) specific version tag so the pages always work and no installation is needed - By Jeremy Ellis.
- [Gboard Physical Handwriting Version](https://landing.google.co.jp/tegaki/) - You can input a character by drawing it on your keyboard.
- [AICAMCAM](https://aicamcam.github.io) - A browser-based webcam video recording service with people/dog/cat detection functionality.
- [trynottolaugh](http://trynottolaugh.net) - Try not to laugh game with face landmark detection if you laugh during video you lose!
- [Neuroglancer](https://github.com/google/neuroglancer) - A browser-based app for examining 3D volumetric neuroimaging data.
<<<<<<< HEAD
- [Membrane](https://membrane.today) - An interactive audiovisual tone mirror that responds to nose movement, by Ashlin Aronin.
=======
- [Chester Radiology Assistant](https://mlmed.org/tools/xray) - A web-based tool for diagnosing chest x-ray images.
>>>>>>> 439fbf50

## Tutorials

These tutorials augment the [official tutorials](https://js.tensorflow.org/tutorials/).

- [A gentle introduction to TensorFlow.js](https://medium.com/tensorflow/a-gentle-introduction-to-tensorflow-js-dba2e5257702) by Zaid Alyafeai
- [Train a model in tf.keras with Colab, and run it in the browser with TensorFlow.js](https://medium.com/tensorflow/train-on-google-colab-and-run-on-the-browser-a-case-study-8a45f9b1474e) by Zaid Alyafeai
- [Python Programming - Deep learning in the browser with TensorFlow.js](https://pythonprogramming.net/deep-learning-browser-introduction-tensorflowjs/) by Harrison Kinsley
- [Basic Tutorial with TensorFlow.js: Linear Regression](https://medium.com/@tristansokol/basic-tutorial-with-tensorflow-js-linear-regression-aa68b16e5b8e) by Tristan Sokol

## Video tutorials
- [The Coding Train - TensorFlow.js Introduction](https://www.youtube.com/playlist?list=PLRqwX-V7Uu6YIeVA3dNxbR9PYj4wV31oQ)
- [The Coding Train - TensorFlow.js Color Classifier](https://www.youtube.com/playlist?list=PLRqwX-V7Uu6bmMRCIoTi72aNWHo7epX4L)
- [Siraj Raval - TensorFlow.js Explained](https://www.youtube.com/watch?v=Nc8kZABv-KE)
- [Siraj Raval - Financial Forecasting using TensorFlow.js](https://www.youtube.com/watch?v=5Uw1iSwvHH8)
- [Siraj Raval - Webcam tracking with TensorFlow.js](https://www.youtube.com/watch?v=9KqNk5keyCc)
- [Angular Firebase - TensorFlow.js Quickstart](https://www.youtube.com/watch?v=Y_XM3Bu-4yc)

## Talks
- [TensorFlow dev summit](https://www.youtube.com/watch?v=YB-kfeNIPCE) - Official TensorFlow.js launch
- [Google I/O, Node.js binding launch](https://www.youtube.com/watch?v=OmofOvMApTU) - Official TensorFlow.js + Node.js launch
- [Deep Learning in JS - Ashi Krishnan - JSConf EU 2018](https://www.youtube.com/watch?v=SV-cgdobtTA)

## Blog posts
- [Move Mirror](https://medium.com/tensorflow/move-mirror-an-ai-experiment-with-pose-estimation-in-the-browser-using-tensorflow-js-2f7b769f9b23?linkId=54484629) - An AI Experiment with Pose Estimation in the Browser using TensorFlow.js
- [Abstract art with ML](https://janhuenermann.com/blog/abstract-art-with-ml) by Jan Huenermann
- [Deep Overwatch with TensorFlow.js](https://medium.com/@farzatv/deepoverwatch-combining-tensorflow-js-overwatch-computer-vision-and-music-1a84d4598bc0) -  combining TensorFlow.js, Overwatch, Computer Vision, and Music by Farza
- [Real-time Human Pose Estimation in the Browser with TensorFlow.js](https://medium.com/tensorflow/real-time-human-pose-estimation-in-the-browser-with-tensorflow-js-7dd0bc881cd5) by Dan Oved
- [Getting Started with TensorFlow.js](https://medium.com/tensorflow/getting-started-with-tensorflow-js-50f6783489b2) by Laurence Moroney
- [Introducing TensorFlow.js](https://medium.com/tensorflow/introducing-tensorflow-js-machine-learning-in-javascript-bf3eab376db) by Josh Gordon and Sara Robinson
- [Solving the Chrome T-Rex Game with Neural Networks, Genetic Algorithms and TensorFlow.js (Chinese: 前端人工智能？TensorFlow.js 学会游戏通关)](https://zhuanlan.zhihu.com/p/35451395) by [@MagicCube](https://github.com/MagicCube)
- [A look at how we built the Emoji Scavenger Hunt using TensorFlow.js](https://medium.com/tensorflow/a-look-at-how-we-built-the-emoji-scavenger-hunt-using-tensorflow-js-3d760a7ebfe6) by Jacques Bruwer, JK Kafalas, and Shuhei Iitsuka from Google Brand Studio

## Notebooks
- [Introduction to TensorFlow.js](https://beta.observablehq.com/@nsthorat/introduction-to-deeplearn-js) by Nikhil Thorat
- [How to build a Teachable Machine](https://beta.observablehq.com/@nsthorat/how-to-build-a-teachable-machine-with-tensorflow-js) by Nikhil Thorat
- [Smoothgrad in TensorFlow.js](https://beta.observablehq.com/@aman-tiwari/smoothgrad-in-tensorflow-js?linkId=53020429) by Aman Tiwari
- [Visualizing training using TensorFlow.js + MLB data](https://beta.observablehq.com/@nkreeger/visualizing-ml-training-using-tensorflow-js-and-baseball-d) by Nick Kreeger
- [Animation CPPNs](https://beta.observablehq.com/@emilyreif/animation-with-cppns) -  by Emily Reif

## Libraries using TensorFlow.js

- [ML5](https://ml5js.org/) - Friendly machine learning for the web
- [magenta.js](https://magenta.tensorflow.org/js) - Music and Art Generation with Machine Intelligence in the Browser.
- [Handsfree.js](https://github.com/handsfreejs/handsfree) - A library for adding face-controlled pointers to your site.
- [face-api.js](https://github.com/justadudewhohacks/face-api.js) - A JavaScript API for face detection and face recognition in the browser.
- [machinelearn.js](https://github.com/machinelearnjs/machinelearnjs) - A general machine learning library like ScikitLearn directly in the Browser and Node.
- [TensorFlow.js GPU-accelerated t-SNE](https://github.com/tensorflow/tfjs-tsne) - A linear t-SNE for the web.<|MERGE_RESOLUTION|>--- conflicted
+++ resolved
@@ -41,11 +41,8 @@
 - [AICAMCAM](https://aicamcam.github.io) - A browser-based webcam video recording service with people/dog/cat detection functionality.
 - [trynottolaugh](http://trynottolaugh.net) - Try not to laugh game with face landmark detection if you laugh during video you lose!
 - [Neuroglancer](https://github.com/google/neuroglancer) - A browser-based app for examining 3D volumetric neuroimaging data.
-<<<<<<< HEAD
+- [Chester Radiology Assistant](https://mlmed.org/tools/xray) - A web-based tool for diagnosing chest x-ray images.
 - [Membrane](https://membrane.today) - An interactive audiovisual tone mirror that responds to nose movement, by Ashlin Aronin.
-=======
-- [Chester Radiology Assistant](https://mlmed.org/tools/xray) - A web-based tool for diagnosing chest x-ray images.
->>>>>>> 439fbf50
 
 ## Tutorials
 
