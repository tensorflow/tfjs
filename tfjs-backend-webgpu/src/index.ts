/**
 * @license
 * Copyright 2019 Google LLC. All Rights Reserved.
 * Licensed under the Apache License, Version 2.0 (the "License");
 * you may not use this file except in compliance with the License.
 * You may obtain a copy of the License at
 *
 * http://www.apache.org/licenses/LICENSE-2.0
 *
 * Unless required by applicable law or agreed to in writing, software
 * distributed under the License is distributed on an "AS IS" BASIS,
 * WITHOUT WARRANTIES OR CONDITIONS OF ANY KIND, either express or implied.
 * See the License for the specific language governing permissions and
 * limitations under the License.
 * =============================================================================
 */

import './flags_webgpu';
import './register_all_kernels';

import {env, registerBackend} from '@tensorflow/tfjs-core';

import {WebGPUBackend} from './backend_webgpu';
import * as webgpu from './webgpu';
import {isWebGPUSupported} from './webgpu_util';

if (isWebGPUSupported()) {
  registerBackend('webgpu', async () => {
    // Remove it once we figure out how to correctly read the tensor data
    // before the tensor is disposed in profiling mode.
    env().set('CHECK_COMPUTATION_FOR_ERRORS', false);

    const gpuDescriptor: GPURequestAdapterOptions = {
      powerPreference: env().get('WEBGPU_USE_LOW_POWER_GPU') ?
          'low-power' :
          'high-performance'
    };

    const adapter = await navigator.gpu.requestAdapter(gpuDescriptor);
<<<<<<< HEAD
    let deviceDescriptor: GPUDeviceDescriptor = {};
    const supportTimeQuery = adapter.features.has('timestamp-query');

    if (supportTimeQuery) {
      deviceDescriptor = {requiredFeatures: ['timestamp-query' as const]};
=======
    const adapterLimits = adapter.limits;
    const deviceDescriptor: GPUDeviceDescriptor = {};
    const supportTimeQuery = adapter.features.has('timestamp-query');
    deviceDescriptor.requiredLimits = {
      'maxComputeWorkgroupStorageSize':
          adapterLimits.maxComputeWorkgroupStorageSize,
      'maxComputeWorkgroupsPerDimension':
          adapterLimits.maxComputeWorkgroupsPerDimension,
    };

    if (supportTimeQuery) {
      deviceDescriptor.requiredFeatures = ['timestamp-query' as const];
>>>>>>> 7494b73e
    } else {
      console.warn(
          `This device doesn't support timestamp-query extension. ` +
          `Start Chrome browser with flag ` +
          `--disable-dawn-features=disallow_unsafe_apis then try again. ` +
          `Or zero will shown for the kernel time when profiling mode is` +
          `enabled. Using performance.now is not workable for webgpu since` +
          `it doesn't support synchronously to read data from GPU.`);
    }
    const device: GPUDevice = await adapter.requestDevice(deviceDescriptor);
    return new WebGPUBackend(device, supportTimeQuery);
  }, 3 /*priority*/);
}

export {webgpu};<|MERGE_RESOLUTION|>--- conflicted
+++ resolved
@@ -15,60 +15,57 @@
  * =============================================================================
  */
 
-import './flags_webgpu';
-import './register_all_kernels';
+import "./flags_webgpu";
+import "./register_all_kernels";
 
-import {env, registerBackend} from '@tensorflow/tfjs-core';
+import { env, registerBackend } from "@tensorflow/tfjs-core";
 
-import {WebGPUBackend} from './backend_webgpu';
-import * as webgpu from './webgpu';
-import {isWebGPUSupported} from './webgpu_util';
+import { WebGPUBackend } from "./backend_webgpu";
+import * as webgpu from "./webgpu";
+import { isWebGPUSupported } from "./webgpu_util";
 
 if (isWebGPUSupported()) {
-  registerBackend('webgpu', async () => {
-    // Remove it once we figure out how to correctly read the tensor data
-    // before the tensor is disposed in profiling mode.
-    env().set('CHECK_COMPUTATION_FOR_ERRORS', false);
+  registerBackend(
+    "webgpu",
+    async () => {
+      // Remove it once we figure out how to correctly read the tensor data
+      // before the tensor is disposed in profiling mode.
+      env().set("CHECK_COMPUTATION_FOR_ERRORS", false);
 
-    const gpuDescriptor: GPURequestAdapterOptions = {
-      powerPreference: env().get('WEBGPU_USE_LOW_POWER_GPU') ?
-          'low-power' :
-          'high-performance'
-    };
+      const gpuDescriptor: GPURequestAdapterOptions = {
+        powerPreference: env().get("WEBGPU_USE_LOW_POWER_GPU")
+          ? "low-power"
+          : "high-performance",
+      };
 
-    const adapter = await navigator.gpu.requestAdapter(gpuDescriptor);
-<<<<<<< HEAD
-    let deviceDescriptor: GPUDeviceDescriptor = {};
-    const supportTimeQuery = adapter.features.has('timestamp-query');
+      const adapter = await navigator.gpu.requestAdapter(gpuDescriptor);
+      const adapterLimits = adapter.limits;
+      const deviceDescriptor: GPUDeviceDescriptor = {};
+      const supportTimeQuery = adapter.features.has("timestamp-query");
+      deviceDescriptor.requiredLimits = {
+        maxComputeWorkgroupStorageSize:
+          adapterLimits.maxComputeWorkgroupStorageSize,
+        maxComputeWorkgroupsPerDimension:
+          adapterLimits.maxComputeWorkgroupsPerDimension,
+      };
 
-    if (supportTimeQuery) {
-      deviceDescriptor = {requiredFeatures: ['timestamp-query' as const]};
-=======
-    const adapterLimits = adapter.limits;
-    const deviceDescriptor: GPUDeviceDescriptor = {};
-    const supportTimeQuery = adapter.features.has('timestamp-query');
-    deviceDescriptor.requiredLimits = {
-      'maxComputeWorkgroupStorageSize':
-          adapterLimits.maxComputeWorkgroupStorageSize,
-      'maxComputeWorkgroupsPerDimension':
-          adapterLimits.maxComputeWorkgroupsPerDimension,
-    };
-
-    if (supportTimeQuery) {
-      deviceDescriptor.requiredFeatures = ['timestamp-query' as const];
->>>>>>> 7494b73e
-    } else {
-      console.warn(
+      if (supportTimeQuery) {
+        deviceDescriptor.requiredFeatures = ["timestamp-query" as const];
+      } else {
+        console.warn(
           `This device doesn't support timestamp-query extension. ` +
-          `Start Chrome browser with flag ` +
-          `--disable-dawn-features=disallow_unsafe_apis then try again. ` +
-          `Or zero will shown for the kernel time when profiling mode is` +
-          `enabled. Using performance.now is not workable for webgpu since` +
-          `it doesn't support synchronously to read data from GPU.`);
-    }
-    const device: GPUDevice = await adapter.requestDevice(deviceDescriptor);
-    return new WebGPUBackend(device, supportTimeQuery);
-  }, 3 /*priority*/);
+            `Start Chrome browser with flag ` +
+            `--disable-dawn-features=disallow_unsafe_apis then try again. ` +
+            `Or zero will shown for the kernel time when profiling mode is` +
+            `enabled. Using performance.now is not workable for webgpu since` +
+            `it doesn't support synchronously to read data from GPU.`
+        );
+      }
+      const device: GPUDevice = await adapter.requestDevice(deviceDescriptor);
+      return new WebGPUBackend(device, supportTimeQuery);
+    },
+    3 /*priority*/
+  );
 }
 
-export {webgpu};+export { webgpu };