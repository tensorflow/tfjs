--- conflicted
+++ resolved
@@ -41,19 +41,10 @@
   const adapter = await navigator.gpu.requestAdapter(gpuDescriptor);
   let deviceDescriptor: GPUDeviceDescriptor = {};
   const supportTimeQuery =
-<<<<<<< HEAD
-    adapter.extensions.includes('timestamp-query' as GPUExtensionName);
-
-  if (supportTimeQuery) {
-    deviceDescriptor = {
-      extensions: ['timestamp-query' as const]
-    };
-=======
       adapter.extensions.includes('timestamp-query' as GPUExtensionName);
 
   if (supportTimeQuery) {
     deviceDescriptor = {extensions: ['timestamp-query' as const ]};
->>>>>>> ecece1eb
   }
   const device: GPUDevice = await adapter.requestDevice(deviceDescriptor);
   return new WebGPUBackend(device, glslang, supportTimeQuery);
