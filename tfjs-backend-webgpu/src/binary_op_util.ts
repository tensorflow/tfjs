/**
 * @license
 * Copyright 2021 Google LLC. All Rights Reserved.
 * Licensed under the Apache License, Version 2.0 (the "License");
 * you may not use this file except in compliance with the License.
 * You may obtain a copy of the License at
 *
 * http://www.apache.org/licenses/LICENSE-2.0
 *
 * Unless required by applicable law or agreed to in writing, software
 * distributed under the License is distributed on an "AS IS" BASIS,
 * WITHOUT WARRANTIES OR CONDITIONS OF ANY KIND, either express or implied.
 * See the License for the specific language governing permissions and
 * limitations under the License.
 * =============================================================================
 */

export enum BinaryOpType {
  ADD,
  ATAN2,
  COMPLEX_MULTIPLY_IMAG,
  COMPLEX_MULTIPLY_REAL,
  DIV,
  ELU_DER,
  EQUAL,
  GREATER,
  GREATER_EQUAL,
  INT_DIV,
  LESS,
  LESS_EQUAL,
  LOGICAL_AND,
  LOGICAL_OR,
  MAX,
  MIN,
  MOD,
  MUL,
  NOT_EQUAL,
  POW,
  PRELU,
  SQUARED_DIFFERENCE,
  SUB
}

const ADD = 'let resultTemp = a + b;';
<<<<<<< HEAD
const ATAN2 = 'var resultTemp = atan2(a, b);';
=======
const ATAN2 = 'let resultTemp = atan2(a, b);';
>>>>>>> cbe0946f
// (Ar + Ai)(Br + Bi) =
// ArBr + ArBi + AiBr + AiBi = ArBr - AB + ArBi + AiBr
// Yr = ArBr - AB
// Yi = ArBi + AiBr
const COMPLEX_MULTIPLY_REAL = 'let resultTemp = areal * breal - aimag * bimag;';
const COMPLEX_MULTIPLY_IMAG = 'let resultTemp = areal * bimag + aimag * breal;';
const DIV = 'let resultTemp = a / b;';
<<<<<<< HEAD
const ELU_DER = 'return select(a * (b + 1.0), a, b >= 0.);';
const ELU_DER_VEC4 =
    'return select(a * (b + vec4<f32>(1.0)), a, b >= vec4<f32>(0.));';
=======
const ELU_DER = 'let resultTemp = select(a * (b + 1.0), a, b >= b - b);';
>>>>>>> cbe0946f
const EQUAL = 'return f32(a == b);';
const EQUAL_VEC4 = 'return vec4<f32>(a == b);';
const GREATER = 'return f32(a > b);';
const GREATER_VEC4 = 'return vec4<f32>(a > b);';
const GREATER_EQUAL = 'return f32(a >= b);';
const GREATER_EQUAL_VEC4 = 'return vec4<f32>(a >= b);';

const INT_DIV = `
  let s = sign(a) * sign(b);
  let ia = i32(round(a));
  let ib = i32(round(b));
  return f32(idiv(ia, ib, s));
`;
const INT_DIV_VEC4 = `
  let ia = vec4<i32>(round(a));
  let ib = vec4<i32>(round(b));
  let cond = ib != vec4<i32>(0);
  var resultTemp = vec4<i32>(0);
  let s = sign(a) * sign(b);

  // Windows (D3D) wants guaranteed non-zero int division at compile-time.
  if (cond[0]) {
    resultTemp[0] = idiv(ia[0], ib[0], s[0]);
  }
  if (cond[1]) {
    resultTemp[1] = idiv(ia[1], ib[1], s[1]);
  }
  if (cond[2]) {
    resultTemp[2] = idiv(ia[2], ib[2], s[2]);
  }
  if (cond[3]) {
    resultTemp[3] = idiv(ia[3], ib[3], s[3]);
  }
  return vec4<f32>(resultTemp);
`;

const LESS = 'return f32(a < b);';
const LESS_VEC4 = 'return vec4<f32>(a < b);';
const LESS_EQUAL = 'return f32(a <= b);';
const LESS_EQUAL_VEC4 = 'return vec4<f32>(a <= b);';
const LOGICAL_AND = 'return f32(a >= 1.0 && b >= 1.0);';
const LOGICAL_AND_VEC4 = `return (vec4<f32>(a >= vec4<f32>(1.0)) *
  vec4<f32>(b >= vec4<f32>(1.0)));`;
const LOGICAL_OR = 'return f32(a >= 1.0 || b >= 1.0);';
const LOGICAL_OR_VEC4 = `return min(vec4<f32>(a >= vec4<f32>(1.0)) +
  vec4<f32>(b >= vec4<f32>(1.0)), vec4<f32>(1.0));`;
const MAX = 'let resultTemp = max(a, b);';
const MIN = 'let resultTemp = min(a, b);';
const MOD = `
  let isNaN = b == 0.;
  var resultTemp = a % b;
  resultTemp = select((resultTemp + b) % b, resultTemp,
      (a < 0. && b < 0.) || (a >= 0. && b > 0.));
`;
const MOD_VEC4 = `
  let isNaN = !vec4<bool>(b);
  var resultTemp = vec4<f32>(a % b);
  if (!((a[0] < 0. && b[0] < 0.) || (a[0] >= 0. && b[0] > 0.))) {
    resultTemp[0] = (resultTemp[0] + b[0]) % b[0];
  }
  if (!((a[1] < 0. && b[1] < 0.) || (a[1] >= 0. && b[1] > 0.))) {
    resultTemp[1] = (resultTemp[1] + b[1]) % b[1];
  }
  if (!((a[2] < 0. && b[2] < 0.) || (a[2] >= 0. && b[2] > 0.))) {
    resultTemp[2] = (resultTemp[2] + b[2]) % b[2];
  }
  if (!((a[3] < 0. && b[3] < 0.) || (a[3] >= 0. && b[3] > 0.))) {
    resultTemp[3] = (resultTemp[3] + b[3]) % b[3];
  }
`;
const MUL = 'let resultTemp = a * b;';
const NOT_EQUAL = `
  var resultTemp = f32(a != b);
  let valueForNaN = 1.0;
`;
const NOT_EQUAL_VEC4 = `
  var resultTemp = vec4<f32>(a != b);
  let valueForNaN = 1.0;
`;

const POW = `
  let isNaN = a < 0.0 && floor(b) < b;
  if (b == 0.0) {
    return 1.0;
  }
  var resultTemp = select(sign(a) * pow(abs(a), b), pow(abs(a), b),
      round(abs(b) % 2.0) != 1.0);
`;
const POW_VEC4 = `
  let isModRound1Bool = vec4<i32>(round(abs(b) % vec4<f32>(2.0))) == vec4<i32>(1);
  let isModRound1 = vec4<f32>(isModRound1Bool);
  let multiplier = sign(a) * isModRound1 + (vec4<f32>(1.0) - isModRound1);
  var resultTemp = multiplier * pow(abs(a), b);

  // Ensure that a^0 = 1, including 0^0 = 1 as this correspond to TF and JS
  let isExpZero = b == vec4<f32>(0.0);
  if (isExpZero.r) {
    resultTemp.r = 1.0;
  }
  if (isExpZero.g) {
    resultTemp.g = 1.0;
  }
  if (isExpZero.b) {
    resultTemp.b = 1.0;
  }
  if (isExpZero.a) {
    resultTemp.a = 1.0;
  }
  let isNaN = (a < vec4<f32>(0.0)) & (floor(b) < b);
`;

const PRELU = `if (a < 0.0) { return b * a; }  return a;`;
const PRELU_VEC4 = `
  let aLessThanZero = vec4<f32>(a < vec4<f32>(0.0));
  return (aLessThanZero * (b * a)) + ((vec4<f32>(1.0) - aLessThanZero) * a);
`;
const SQUARED_DIFFERENCE = 'let resultTemp = (a - b) * (a - b);';
const SUB = 'let resultTemp = a - b;';

export function getBinaryOpString(
    type: BinaryOpType, useVec4?: boolean): string {
  let doOpSnippet: string;

  // Ops with NaN check
  do {
    switch (type) {
      case BinaryOpType.ATAN2:
        doOpSnippet = ATAN2;
        break;
      case BinaryOpType.MAX:
        doOpSnippet = MAX;
        break;
      case BinaryOpType.MIN:
        doOpSnippet = MIN;
        break;
      case BinaryOpType.MOD:
        doOpSnippet = useVec4 ? MOD_VEC4 : MOD;
        break;
      case BinaryOpType.NOT_EQUAL:
        doOpSnippet = useVec4 ? NOT_EQUAL_VEC4 : NOT_EQUAL;
        break;
      case BinaryOpType.POW:
        doOpSnippet = useVec4 ? POW_VEC4 : POW;
        break;
      default:
        continue;
    }

    let isNaN: string;
    let dTypeN: string;
    let boolN: string;
    if (useVec4) {
      isNaN = 'isnanVec4';
      dTypeN = 'vec4<f32>';
      boolN = 'vec4<bool>';
    } else {
      isNaN = 'isnan';
      dTypeN = 'f32';
      boolN = 'bool';
    }

    return `
      let aIsNaN = ${isNaN}(a);
      let aPostLegalization = select(a, ${dTypeN}(42), aIsNaN);
      let bIsNaN = ${isNaN}(b);
      let bPostLegalization = select(b, ${dTypeN}(42), bIsNaN);
      let isNaN = false;
      let valueForNaN = uniforms.NAN;
      {
        let a = aPostLegalization;
        let b = bPostLegalization;
        ${doOpSnippet}
        return select(
            resultTemp, ${dTypeN}(valueForNaN),
            ${boolN}(isNaN) | aIsNaN | bIsNaN);
      }
    `;
  } while (false);

  // Ops without NaN check
  switch (type) {
    case BinaryOpType.ADD:
      doOpSnippet = ADD;
      break;
    case BinaryOpType.COMPLEX_MULTIPLY_IMAG:
      doOpSnippet = COMPLEX_MULTIPLY_IMAG;
      break;
    case BinaryOpType.COMPLEX_MULTIPLY_REAL:
      doOpSnippet = COMPLEX_MULTIPLY_REAL;
      break;
    case BinaryOpType.DIV:
      doOpSnippet = DIV;
      break;
    case BinaryOpType.ELU_DER:
      doOpSnippet = ELU_DER;
      break;
    case BinaryOpType.EQUAL:
      return useVec4 ? EQUAL_VEC4 : EQUAL;
    case BinaryOpType.GREATER:
      return useVec4 ? GREATER_VEC4 : GREATER;
    case BinaryOpType.GREATER_EQUAL:
      return useVec4 ? GREATER_EQUAL_VEC4 : GREATER_EQUAL;
    case BinaryOpType.INT_DIV:
      return useVec4 ? INT_DIV_VEC4 : INT_DIV;
    case BinaryOpType.LESS:
      return useVec4 ? LESS_VEC4 : LESS;
    case BinaryOpType.LESS_EQUAL:
      return useVec4 ? LESS_EQUAL_VEC4 : LESS_EQUAL;
    case BinaryOpType.LOGICAL_AND:
      return useVec4 ? LOGICAL_AND_VEC4 : LOGICAL_AND;
    case BinaryOpType.LOGICAL_OR:
      return useVec4 ? LOGICAL_OR_VEC4 : LOGICAL_OR;
    case BinaryOpType.MUL:
      doOpSnippet = MUL;
      break;
    case BinaryOpType.PRELU:
      return useVec4 ? PRELU_VEC4 : PRELU;
    case BinaryOpType.SQUARED_DIFFERENCE:
      doOpSnippet = SQUARED_DIFFERENCE;
      break;
    case BinaryOpType.SUB:
      doOpSnippet = SUB;
      break;
    default:
      // throw new Error(`BinaryType ${type} is not implemented!`);
  }
  return `
    ${doOpSnippet}
    return resultTemp;
  `;
}<|MERGE_RESOLUTION|>--- conflicted
+++ resolved
@@ -42,11 +42,7 @@
 }
 
 const ADD = 'let resultTemp = a + b;';
-<<<<<<< HEAD
-const ATAN2 = 'var resultTemp = atan2(a, b);';
-=======
 const ATAN2 = 'let resultTemp = atan2(a, b);';
->>>>>>> cbe0946f
 // (Ar + Ai)(Br + Bi) =
 // ArBr + ArBi + AiBr + AiBi = ArBr - AB + ArBi + AiBr
 // Yr = ArBr - AB
@@ -54,13 +50,7 @@
 const COMPLEX_MULTIPLY_REAL = 'let resultTemp = areal * breal - aimag * bimag;';
 const COMPLEX_MULTIPLY_IMAG = 'let resultTemp = areal * bimag + aimag * breal;';
 const DIV = 'let resultTemp = a / b;';
-<<<<<<< HEAD
-const ELU_DER = 'return select(a * (b + 1.0), a, b >= 0.);';
-const ELU_DER_VEC4 =
-    'return select(a * (b + vec4<f32>(1.0)), a, b >= vec4<f32>(0.));';
-=======
 const ELU_DER = 'let resultTemp = select(a * (b + 1.0), a, b >= b - b);';
->>>>>>> cbe0946f
 const EQUAL = 'return f32(a == b);';
 const EQUAL_VEC4 = 'return vec4<f32>(a == b);';
 const GREATER = 'return f32(a > b);';
