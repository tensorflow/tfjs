--- conflicted
+++ resolved
@@ -804,8 +804,7 @@
 
     const hasBias = bias != null;
     const hasPreluActivationWeights = preluActivationWeights != null;
-<<<<<<< HEAD
-    let program: Conv2DMMProgram|Conv2DNaiveProgram;
+    let program: Conv2DMMProgram|Conv2DNaiveProgram|Conv2DMMVec4Program;
 
     const workPerThread = env().get('WEBGPU_CONV2D_WORK_PER_THREAD') as number;
 
@@ -816,19 +815,6 @@
         this.mapActivationToShaderProgram(activation, packed) :
         null;
 
-=======
-    let program: Conv2DMMProgram|Conv2DNaiveProgram|Conv2DMMVec4Program;
-
-    const workPerThread = env().get('WEBGPU_CONV2D_WORK_PER_THREAD') as number;
-
-    const useVec4 =
-        convInfo.inChannels % 4 === 0 && convInfo.outChannels % 4 === 0;
-    const packed = (workPerThread !== -1) && useVec4;
-    const fusedActivation = activation ?
-        this.mapActivationToShaderProgram(activation, packed) :
-        null;
-
->>>>>>> 54c3f4db
     if (workPerThread === -1) {
       // TODO(kainino0x): This may be obsolete, but is kept for reference.
       program = new Conv2DNaiveProgram(
