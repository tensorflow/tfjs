/**
 * @license
 * Copyright 2019 Google LLC. All Rights Reserved.
 * Licensed under the Apache License, Version 2.0 (the "License");
 * you may not use this file except in compliance with the License.
 * You may obtain a copy of the License at
 *
 * http://www.apache.org/licenses/LICENSE-2.0
 *
 * Unless required by applicable law or agreed to in writing, software
 * distributed under the License is distributed on an "AS IS" BASIS,
 * WITHOUT WARRANTIES OR CONDITIONS OF ANY KIND, either express or implied.
 * See the License for the specific language governing permissions and
 * limitations under the License.
 * =============================================================================
 */

/// <reference types="@webgpu/types" />

import './flags_webgpu';

import {backend_util, DataStorage, DataType, engine, env, findBackend, KernelBackend, Rank, RecursiveArray, ShapeMap, Tensor, Tensor2D, Tensor3D, Tensor4D, TimingInfo, util} from '@tensorflow/tfjs-core';
import {Glslang} from '@webgpu/glslang/dist/web-devel/glslang.onefile';

import {BufferManager} from './buffer_manager';
import {ArgMinMaxProgram} from './kernels/argminmax_webgpu';
import * as binary_op from './kernels/binary_op_webgpu';
import {BinaryOpProgram} from './kernels/binary_op_webgpu';
import {ClipProgram} from './kernels/clip_webgpu';
import {ConcatProgram} from './kernels/concat_webgpu';
import {Conv2DMMProgram} from './kernels/conv2d_mm_webgpu';
import {Conv2DNaiveProgram} from './kernels/conv2d_naive_webgpu';
import {DepthwiseConv2DProgram} from './kernels/depthwise_conv2d_webgpu';
<<<<<<< HEAD
import {Im2ColProgram} from './kernels/im2col_webgpu';
=======
import {FillProgram} from './kernels/fill_webgpu';
>>>>>>> 32d69e88
import {MatMulPackedProgram} from './kernels/matmul_packed_webgpu';
import {MatMulProgram} from './kernels/matmul_webgpu';
import {MaxPoolProgram} from './kernels/maxpool_webgpu';
import {PadProgram} from './kernels/pad_webgpu';
import {ResizeBilinearProgram} from './kernels/resize_bilinear_webgpu';
import {SelectProgram} from './kernels/select_webgpu';
import {SliceProgram} from './kernels/slice_webgpu';
import {TransposeProgram} from './kernels/transpose_webgpu';
import * as unary_op from './kernels/unary_op_webgpu';
import {UnaryOpProgram} from './kernels/unary_op_webgpu';
import * as webgpu_program from './kernels/webgpu_program';
import {WebGPUBinary} from './kernels/webgpu_program';
import * as webgpu_util from './webgpu_util';

export interface WebGPUMemoryInfo extends backend_util.MemoryInfo {
  numBytesInGPU: number;
  unreliable: boolean;
}

type BufferInfo = {
  byteSize: number,
  usage: GPUBufferUsage,
  buffer?: GPUBuffer
};

type TensorInfo = {
  values: backend_util.BackendValues,
  dtype: DataType,
  bufferInfo: BufferInfo
};

interface DataId {}

export interface CPUTimerQuery {
  startMs: number;
  endMs: number;
}

export type WebGPUKernelInfo = {
  name: string; query: Promise<number>;
};

export type TimerNode = RecursiveArray<WebGPUKernelInfo>|WebGPUKernelInfo;

export interface WebGPUTimingInfo extends TimingInfo {
  uploadWaitMs: number;
  downloadWaitMs: number;
}

// Empirically determined constant used to determine size threshold for handing
// off execution to the CPU.
const CPU_HANDOFF_SIZE_THRESHOLD = 128;

const DEFAULT_GPUBUFFER_USAGE =
    GPUBufferUsage.STORAGE | GPUBufferUsage.COPY_SRC | GPUBufferUsage.COPY_DST;

export class WebGPUBackend extends KernelBackend {
  device: GPUDevice;
  queue: GPUQueue;
  glslang: Glslang;
  commandQueue: GPUCommandEncoder[];

  private commandQueueOwnedIds = new WeakSet<DataId>();
  private binaryCache: {[key: string]: WebGPUBinary};
  private fromPixels2DContext: CanvasRenderingContext2D;
  private bufferManager: BufferManager;
  private tensorMap: DataStorage<TensorInfo>;

  private tensorDisposalQueue: DataId[] = [];
  private uniformDisposalQueue: BufferInfo[] = [];

  private disposed = false;

  private programTimersStack: TimerNode[];
  private activeTimers: TimerNode[];
  private uploadWaitMs = 0;
  private downloadWaitMs = 0;
  private cpuBackend: KernelBackend;

  constructor(device: GPUDevice, glslang: Glslang) {
    super();
    this.binaryCache = {};
    this.device = device;
    this.queue = device.defaultQueue;
    this.commandQueue = [];
    this.glslang = glslang;

    this.bufferManager = new BufferManager(this.device);
    this.tensorMap = new DataStorage(this, engine());
  }

  floatPrecision(): 32 {
    return 32;
  }

  flushDisposalQueue() {
    this.tensorDisposalQueue.forEach(d => {
      this.maybeReleaseBuffer(d);
      this.tensorMap.delete(d);
    });
    this.uniformDisposalQueue.forEach(
        d => this.bufferManager.releaseBuffer(d.buffer, d.byteSize, d.usage));

    this.tensorDisposalQueue = [];
    this.uniformDisposalQueue = [];
  }

  disposeData(dataId: DataId): void {
    if (!this.tensorMap.has(dataId)) {
      throw new Error(`Tensor ${dataId} was not registered!`);
    }

    if (this.commandQueueOwnedIds.has(dataId)) {
      this.tensorDisposalQueue.push(dataId);
      return;
    } else {
      this.maybeReleaseBuffer(dataId);
    }

    this.tensorMap.delete(dataId);
  }

  memory(): WebGPUMemoryInfo {
    return {
      numBytesInGPU: this.bufferManager.numBytesUsed,
      unreliable: false
    } as WebGPUMemoryInfo;
  }

  getBufferManager(): BufferManager {
    return this.bufferManager;
  }

  private acquireBuffer(
      byteSize: number, usage: GPUBufferUsage = DEFAULT_GPUBUFFER_USAGE) {
    return this.bufferManager.acquireBuffer(byteSize, usage);
  }

  private maybeReleaseBuffer(dataId: DataId) {
    const info = this.tensorMap.get(dataId);
    if (info != null && info.bufferInfo.buffer != null) {
      this.bufferManager.releaseBuffer(
          info.bufferInfo.buffer, info.bufferInfo.byteSize,
          info.bufferInfo.usage);
      info.bufferInfo.buffer = null;
    }
  }

  write(values: backend_util.BackendValues, shape: number[], dtype: DataType):
      DataId {
    const dataId = {};
    const byteSize =
        util.sizeFromShape(shape) * webgpu_util.GPUBytesPerElement(dtype);

    this.tensorMap.set(dataId, {
      dtype,
      values,
      bufferInfo: {byteSize, usage: DEFAULT_GPUBUFFER_USAGE}
    });
    return dataId;
  }

  move(
      dataId: DataId, values: backend_util.BackendValues, shape: number[],
      dtype: DataType): void {
    const byteSize =
        util.sizeFromShape(shape) * webgpu_util.GPUBytesPerElement(dtype);

    this.tensorMap.set(dataId, {
      dtype,
      values,
      bufferInfo: {byteSize, usage: DEFAULT_GPUBUFFER_USAGE}
    });
  }

  private submitQueue() {
    this.queue.submit(this.commandQueue.map(enc => enc.finish()));
    this.commandQueue = [];

    this.commandQueueOwnedIds = new WeakSet<DataId>();

    this.flushDisposalQueue();
  }

  getBuffer(dataId: DataId) {
    this.uploadToGPU(dataId);
    return this.tensorMap.get(dataId).bufferInfo.buffer;
  }

  private async getBufferData(info: TensorInfo):
      Promise<backend_util.BackendValues> {
    if (info.values != null) {
      // Data is on the CPU.
      return info.values;
    }
    const staging = this.acquireBuffer(
        info.bufferInfo.byteSize,
        GPUBufferUsage.COPY_DST | GPUBufferUsage.MAP_READ);
    const encoder = this.device.createCommandEncoder({});
    encoder.copyBufferToBuffer(
        info.bufferInfo.buffer, 0, staging, 0, info.bufferInfo.byteSize);
    this.commandQueue.push(encoder);
    this.submitQueue();

    const mapped: ArrayBuffer = await staging.mapReadAsync();
    const values = mapped.slice(0);

    staging.unmap();
    if (staging != null) {
      this.bufferManager.releaseBuffer(
          staging, info.bufferInfo.byteSize,
          GPUBufferUsage.COPY_DST | GPUBufferUsage.MAP_READ);
    }

    return values as backend_util.BackendValues;
  }

  private convertAndCacheOnCPU(dataId: DataId, data: backend_util.TypedArray):
      backend_util.TypedArray {
    const info = this.tensorMap.get(dataId);

    this.maybeReleaseBuffer(dataId);

    info.values = data;
    return info.values;
  }

  // TODO: Remove once this is fixed:
  // https://github.com/tensorflow/tfjs/issues/1595
  readSync(dataId: object): backend_util.BackendValues {
    const texData = this.tensorMap.get(dataId);
    const {values} = texData;

    if (values == null) {
      throw new Error(
          'WebGPU readSync is only available for CPU-resident tensors.');
    }

    return values;
  }

  async read(dataId: object): Promise<backend_util.BackendValues> {
    if (!this.tensorMap.has(dataId)) {
      throw new Error(`Tensor ${dataId} was not registered!`);
    }
    const info = this.tensorMap.get(dataId);
    const data = await this.getBufferData(info);

    const dataAsTypedArray =
        webgpu_util.ArrayBufferToTypedArray(data as ArrayBuffer, info.dtype);
    this.convertAndCacheOnCPU(dataId, dataAsTypedArray);

    return dataAsTypedArray;
  }

  async time(f: () => void): Promise<WebGPUTimingInfo> {
    const oldActiveTimers = this.activeTimers;
    const newActiveTimers: TimerNode[] = [];

    let outerMostTime = false;
    if (this.programTimersStack == null) {
      this.programTimersStack = newActiveTimers;
      outerMostTime = true;
    } else {
      this.activeTimers.push(newActiveTimers);
    }
    this.activeTimers = newActiveTimers;

    f();

    const flattenedActiveTimerQueries =
        util.flatten(this.activeTimers.map((d: WebGPUKernelInfo) => d.query))
            .filter(d => d != null);
    const flattenedActiveTimerNames =
        util.flatten(this.activeTimers.map((d: WebGPUKernelInfo) => d.name))
            .filter(d => d != null);

    this.activeTimers = oldActiveTimers;

    if (outerMostTime) {
      this.programTimersStack = null;
    }

    const kernelMs = await Promise.all(flattenedActiveTimerQueries);

    const res: WebGPUTimingInfo = {
      uploadWaitMs: this.uploadWaitMs,
      downloadWaitMs: this.downloadWaitMs,
      kernelMs: util.sum(kernelMs),
      getExtraProfileInfo: () =>
          kernelMs.map((d, i) => ({name: flattenedActiveTimerNames[i], ms: d}))
              .map(d => `${d.name}: ${d.ms}`)
              .join(', '),
      wallMs: null
    };
    this.uploadWaitMs = 0;
    this.downloadWaitMs = 0;
    return res;
  }

  private getAndSavePipeline(
      key: string, getBinary: () => webgpu_program.WebGPUBinary) {
    if (!(key in this.binaryCache)) {
      this.binaryCache[key] = getBinary();
    }
    return this.binaryCache[key];
  }

  private makeOutputArray<T extends Tensor>(shape: number[], dtype: DataType):
      T {
    const dataId = this.write(null /* values */, shape, dtype);

    return engine().makeTensorFromDataId(dataId, shape, dtype, this) as T;
  }

  private tensorToBinding(tensor?: Tensor): webgpu_program.BindingInfo {
    if (!tensor) {
      return null;
    }

    const tensorData = this.tensorMap.get(tensor.dataId);

    return {
      resource: {
        offset: 0,
        size: tensor.size * util.bytesPerElement(tensor.dtype),
        buffer: tensorData.bufferInfo.buffer
      }
    };
  }

  startTimer() {
    return {startMs: util.now(), endMs: 0};
  }

  endTimer(query: CPUTimerQuery) {
    query.endMs = util.now();
    return query;
  }

  async getQueryTime(query: CPUTimerQuery): Promise<number> {
    const timerQuery = query;
    return timerQuery.endMs - timerQuery.startMs;
  }

  private uploadToGPU(dataId: DataId): void {
    const info = this.tensorMap.get(dataId);

    if (info.bufferInfo.buffer != null) {
      // Already on the GPU.
      return;
    }

    info.bufferInfo.buffer = this.acquireBuffer(info.bufferInfo.byteSize);

    if (info.values) {
      info.bufferInfo.buffer.setSubData(0, info.values as ArrayBufferView);
      info.values = null;
    }
  }

  private compileAndRun<
      K extends {dtype: DataType, size: number, dataId: {}, shape: number[]}>(
      program: webgpu_program.WebGPUProgram, inputs: Tensor[], output?: Tensor,
      programUniforms?: number[]): K {
    if (output == null) {
      output = this.makeOutputArray(program.outputShape, inputs[0].dtype);
    }
    let dimUniforms: number[] = [];
    const bufferShapes = inputs.concat(output).map(d => d.shape);
    let currentOffset = 0;
    bufferShapes.forEach((d, i) => {
      // Uniforms.
      if (d.length === 0) {
        d = [1];
      }
      // Complete std140 layout rules are documented here:
      // tslint:disable-next-line:max-line-length
      // https://www.khronos.org/registry/OpenGL/specs/gl/glspec45.core.pdf#page=159
      let baseAlignment: number;
      switch (d.length) {
        case 0:
          baseAlignment = 1;
          break;
        case 1:
          baseAlignment = 1;
          break;
        case 2:
          baseAlignment = 2;
          break;
        case 3:
          baseAlignment = 4;
          break;
        case 4:
          baseAlignment = 4;
          break;
        default:
          util.assert(false, () => `Unsupported ${d.length}D shape`);
      }

      const padding = Math.ceil(currentOffset / baseAlignment) * baseAlignment -
          currentOffset;
      for (let p = 0; p < padding; ++p) {
        dimUniforms.push(0);
      }
      dimUniforms.push(...d);
      currentOffset += d.length + padding;
    });

    // TODO: handle padding of program-specific uniforms
    if (programUniforms) {
      dimUniforms = dimUniforms.concat(programUniforms);
    }

    const uniformData = new Int32Array(dimUniforms);
    const uniforms = this.makeUniforms(uniformData);

    const key =
        webgpu_program.makeShaderKey(program, bufferShapes.map(d => d.length));
    const inputsData = inputs.map((input: Tensor, i: number) => {
      this.uploadToGPU(input.dataId);

      return {
        // Returning dtype from tensorMap because it reflects dtype
        // of underlying buffer, rather than abstract dtype.
        dtype: this.tensorMap.get(input.dataId).dtype,
        shape: input.shape,
        name: program.variableNames[i]
      };
    });
    this.uploadToGPU(output.dataId);
    const {bindGroupLayout, pipeline} = this.getAndSavePipeline(key, () => {
      return webgpu_program.compileProgram(
          this.glslang, this.device, program, inputsData, output, uniforms);
    });

    const shouldTimeProgram = this.activeTimers != null;
    let query: CPUTimerQuery;
    if (shouldTimeProgram) {
      query = this.startTimer();
    }

    // Creating bind groups on the fly should never be a bottleneck.
    const bg = webgpu_program.makeBindGroup(
        this.device, bindGroupLayout, inputs.map(t => this.tensorToBinding(t)),
        this.tensorToBinding(output), uniforms);

    const encoder = this.device.createCommandEncoder({});
    const pass = encoder.beginComputePass();
    pass.setPipeline(pipeline);
    pass.setBindGroup(0, bg);
    pass.dispatch(
        program.dispatch[0], program.dispatch[1], program.dispatch[2]);
    pass.endPass();
    this.commandQueue.push(encoder);

    inputs.forEach(input => {
      this.commandQueueOwnedIds.add(input.dataId);
    });
    this.commandQueueOwnedIds.add(output.dataId);

    const uniformInfo = {
      byteSize: uniformData.byteLength,
      usage: GPUBufferUsage.COPY_DST | GPUBufferUsage.UNIFORM,
      buffer: uniforms.resource.buffer
    };
    this.uniformDisposalQueue.push(uniformInfo);

    if (env().get('WEBGPU_IMMEDIATE_EXECUTION_ENABLED')) {
      this.submitQueue();
    }

    if (shouldTimeProgram) {
      query = this.endTimer(query);
      this.activeTimers.push(
          {name: program.constructor.name, query: this.getQueryTime(query)});
    }
    return output as {} as K;
  }

  private makeUniforms(data: Uint32Array|
                       Int32Array): webgpu_program.BindingInfo {
    const dimensionsBuffer = this.acquireBuffer(
        data.byteLength, GPUBufferUsage.COPY_DST | GPUBufferUsage.UNIFORM);
    dimensionsBuffer.setSubData(0, data);

    return {
      resource: {offset: 0, size: data.byteLength, buffer: dimensionsBuffer}
    };
  }

  private getCPUBackend(): KernelBackend|null {
    if (!env().getBool('WEBGPU_CPU_FORWARD')) {
      return null;
    }

    if (this.cpuBackend == null) {
      this.cpuBackend = findBackend('cpu');
    }

    return this.cpuBackend;
  }

  private shouldExecuteOnCPU(
      inputs: Tensor[], sizeThreshold = CPU_HANDOFF_SIZE_THRESHOLD): boolean {
    return this.getCPUBackend() != null &&
        inputs.every(
            input =>
                this.tensorMap.get(input.dataId).bufferInfo.buffer == null &&
                input.size < sizeThreshold);
  }

  pad<T extends Tensor>(
      x: T, paddings: Array<[number, number]>, constantValue: number): T {
    const program = new PadProgram(x.shape, paddings, constantValue);
    const output = this.makeOutputArray(program.outputShape, x.dtype);
    return this.compileAndRun(program, [x], output);
  }

  maxPool(x: Tensor4D, convInfo: backend_util.Conv2DInfo): Tensor4D {
    const program = new MaxPoolProgram(convInfo);

    const output = this.makeOutputArray(program.outputShape, x.dtype);

    const dimensions = [
      convInfo.padInfo.left, convInfo.padInfo.top,      // Padding.
      convInfo.strideWidth, convInfo.strideHeight,      // Stride.
      convInfo.dilationWidth, convInfo.dilationHeight,  // Dilation.
      convInfo.inWidth, convInfo.inHeight,              // Conv dims.
      convInfo.effectiveFilterWidth,
      convInfo.effectiveFilterHeight  // Filter dims.
    ];

    return this.compileAndRun(program, [x], output, dimensions);
  }

  private binaryOp(a: Tensor, b: Tensor, op: string): Tensor {
    const dtype = backend_util.upcastType(a.dtype, b.dtype);
    const program = new BinaryOpProgram(op, a.shape, b.shape);

    const dataId = this.write(null /*values*/, program.outputShape, dtype);
    const output =
        engine().makeTensorFromDataId(dataId, program.outputShape, dtype, this);

    return this.compileAndRun(program, [a, b], output);
  }

  add(a: Tensor, b: Tensor): Tensor {
    if (this.shouldExecuteOnCPU([a, b])) {
      return this.cpuBackend.add(a, b);
    }
    return this.binaryOp(a, b, binary_op.ADD);
  }

  subtract(a: Tensor, b: Tensor): Tensor {
    if (this.shouldExecuteOnCPU([a, b])) {
      return this.cpuBackend.subtract(a, b);
    }
    return this.binaryOp(a, b, binary_op.SUB);
  }

  private binaryCompareOp(a: Tensor, b: Tensor, op: string): Tensor {
    const program = new BinaryOpProgram(op, a.shape, b.shape);
    const dataId = this.write(null /*values*/, program.outputShape, 'bool');
    const output = engine().makeTensorFromDataId(
        dataId, program.outputShape, 'bool', this);

    return this.compileAndRun(program, [a, b], output);
  }

  less(a: Tensor, b: Tensor): Tensor {
    return this.binaryCompareOp(a, b, binary_op.LESS);
  }

  lessEqual(a: Tensor, b: Tensor): Tensor {
    return this.binaryCompareOp(a, b, binary_op.LESS_EQUAL);
  }

  greater(a: Tensor, b: Tensor): Tensor {
    if (this.shouldExecuteOnCPU([a, b])) {
      return this.cpuBackend.greater(a, b);
    }
    return this.binaryCompareOp(a, b, binary_op.GREATER);
  }

  greaterEqual(a: Tensor, b: Tensor): Tensor {
    if (this.shouldExecuteOnCPU([a, b])) {
      return this.cpuBackend.greaterEqual(a, b);
    }
    return this.binaryCompareOp(a, b, binary_op.GREATER_EQUAL);
  }

<<<<<<< HEAD
  private conv2dWithIm2Col(
      x: Tensor4D, filter: Tensor4D,
      convInfo: backend_util.Conv2DInfo): Tensor4D {
    const {
      filterWidth,
      filterHeight,
      inChannels,
      outWidth,
      outHeight,
      dataFormat
    } = convInfo;

    const sharedDim = filterWidth * filterHeight * inChannels;
    const numCols = outHeight * outWidth;
    const x2ColShape = [sharedDim, numCols];

    const xSqueezed = x.squeeze([0]);
    const w2Row = filter.reshape([1, sharedDim, -1]);

    const im2ColProgram =
        new Im2ColProgram(x2ColShape, xSqueezed.shape, convInfo);
    const im2Col =
        (this.compileAndRun(im2ColProgram, [xSqueezed]) as Tensor).reshape([
          1, x2ColShape[0], x2ColShape[1]
        ]);

    const transposeA = true;
    const transposeB = false;

    const matMulProgram = new MatMulPackedProgram(
        [1, numCols, convInfo.outChannels],
        env().get('WEBGPU_MATMUL_WORK_PER_THREAD') as number, transposeA,
        transposeB);
    const result: Tensor = this.compileAndRun(matMulProgram, [im2Col, w2Row]);
    const isChannelsLast = dataFormat === 'channelsLast';
    if (isChannelsLast) {
      return result.reshape([1, outHeight, outWidth, convInfo.outChannels]);
    }
    return result.reshape([1, convInfo.outChannels, outHeight, outWidth]);
=======
  private conv2dByMatMul(
      x: Tensor4D, filter: Tensor4D,
      convInfo: backend_util.Conv2DInfo): Tensor4D {
    const xShape = x.shape;
    const isChannelsLast = convInfo.dataFormat === 'channelsLast';
    const transposeA = false;
    const transposeB = false;

    const targetShape = isChannelsLast ? xShape[0] * xShape[1] * xShape[2] :
                                         xShape[0] * xShape[2] * xShape[3];
    const xReshaped = this.reshape(x, [1, targetShape, convInfo.inChannels]);
    const filterReshaped =
        this.reshape(filter, [1, convInfo.inChannels, convInfo.outChannels]);

    return this.reshape(
        this.batchMatMul(
            xReshaped as Tensor3D, filterReshaped as Tensor3D, transposeA,
            transposeB),
        convInfo.outShape);
>>>>>>> 32d69e88
  }

  conv2d(x: Tensor4D, filter: Tensor4D, convInfo: backend_util.Conv2DInfo):
      Tensor4D {
<<<<<<< HEAD
    if (x.shape[0] === 1) {
      return this.conv2dWithIm2Col(x, filter, convInfo);
    }

    const output = Tensor.make(convInfo.outShape, {}, x.dtype, this);
=======
    if (convInfo.filterHeight === 1 && convInfo.filterWidth === 1 &&
        convInfo.dilationHeight === 1 && convInfo.dilationWidth === 1 &&
        convInfo.strideHeight === 1 && convInfo.strideWidth === 1 &&
        (convInfo.padInfo.type === 'SAME' ||
         convInfo.padInfo.type === 'VALID')) {
      return this.conv2dByMatMul(x, filter, convInfo);
    }

    const dataId = this.write(null /*values*/, convInfo.outShape, x.dtype);
    const output =
        engine().makeTensorFromDataId(dataId, convInfo.outShape, x.dtype, this);
>>>>>>> 32d69e88
    let program: Conv2DMMProgram|Conv2DNaiveProgram;

    const workPerThread = env().get('WEBGPU_CONV2D_WORK_PER_THREAD') as number;
    if (workPerThread === -1) {
      // TODO(kainino0x): This may be obsolete, but is kept for reference.
      program = new Conv2DNaiveProgram(convInfo);
    } else {
      program = new Conv2DMMProgram(convInfo, workPerThread);
    }

    const pad = convInfo.padInfo.type === 'VALID' ?
        [0, 0] :
        convInfo.padInfo.type === 'SAME' ?
        [
          -Math.floor((convInfo.filterShape[0] - 1) / 2),
          -Math.floor((convInfo.filterShape[1] - 1) / 2)
        ] :
        [convInfo.padInfo.top, convInfo.padInfo.left];

    const dimensions = [
      convInfo.filterHeight, convInfo.filterWidth, ...pad,
      convInfo.strideHeight, convInfo.strideWidth, convInfo.dilationHeight,
      convInfo.dilationWidth
    ];

    return this.compileAndRun(program, [x, filter], output, dimensions);
  }

  depthwiseConv2D(
      x: Tensor4D, filter: Tensor4D,
      convInfo: backend_util.Conv2DInfo): Tensor4D {
    const program = new DepthwiseConv2DProgram(convInfo);
    const dimensions = [
      convInfo.filterHeight, convInfo.filterWidth, convInfo.padInfo.top,
      convInfo.padInfo.left, convInfo.strideHeight, convInfo.strideWidth,
      convInfo.dilationHeight, convInfo.dilationWidth, convInfo.inHeight,
      convInfo.inWidth
    ];
    return this.compileAndRun(program, [x, filter], null, dimensions);
  }

  private argMinMaxReduce(x: Tensor, axis: number, reduceType: 'min'|'max'):
      Tensor {
    const program = new ArgMinMaxProgram(x.shape, axis, reduceType);
    const output = this.makeOutputArray(program.outputShape, 'int32');
    return this.compileAndRun(program, [x], output, [axis]);
  }

  argMin(x: Tensor, axis: number): Tensor {
    return this.argMinMaxReduce(x, axis, 'min');
  }

  argMax(x: Tensor, axis: number): Tensor {
    return this.argMinMaxReduce(x, axis, 'max');
  }

  clip<T extends Tensor>(x: T, min: number, max: number): T {
    const program = new ClipProgram(x.shape, min, max);
    return this.compileAndRun(program, [x]);
  }

  slice<T extends Tensor>(x: T, begin: number[], size: number[]): T {
    if (this.shouldExecuteOnCPU([x])) {
      return this.cpuBackend.slice(x, begin, size);
    }
    // Short-circuit computation if the slice is zero-sized.
    if (util.sizeFromShape(size) === 0) {
      return engine().makeTensor([], size, x.dtype, this) as T;
    }
    // TODO(xing.xu): Add shadow slice support.
    const program = new SliceProgram(begin, size);
    return this.compileAndRun(program, [x], null);
  }

  concat(tensors: Tensor[], axis: number): Tensor {
    if (this.shouldExecuteOnCPU(tensors)) {
      return this.cpuBackend.concat(tensors, axis);
    }

    if (tensors.length === 1) {
      return tensors[0];
    }
    // Is there a maximum number of buffers that can be uploaded to a WebGPU
    // program?
    // if (tensors.length > MAX_SSBOS_FOR_WEBGPU_PROGRAM) {
    //   const midIndex = Math.floor(tensors.length / 2);
    //   const leftSide = this.concat(tensors.slice(0, midIndex), axis);
    //   const rightSide = this.concat(tensors.slice(midIndex), axis);
    //   return this.concat([leftSide, rightSide], axis);
    // }
    const outShape =
        backend_util.computeOutShape(tensors.map(t => t.shape), axis);
    const tensors2D: Tensor2D[] = tensors.map(t => t.reshape([
      util.sizeFromShape(t.shape.slice(0, axis)),
      util.sizeFromShape(t.shape.slice(axis))
    ]));
    const program = new ConcatProgram(tensors2D.map(t => t.shape));
    const res: Tensor = this.compileAndRun(program, tensors2D);
    return res.reshape(outShape);
  }

  multiply(a: Tensor, b: Tensor): Tensor {
    if (this.shouldExecuteOnCPU([a, b])) {
      return this.cpuBackend.multiply(a, b);
    }
    return this.binaryOp(a, b, binary_op.MUL);
  }

  realDivide(a: Tensor, b: Tensor): Tensor {
    return this.binaryOp(a, b, binary_op.DIV);
  }

  floorDiv(a: Tensor, b: Tensor): Tensor {
    return this.binaryOp(a, b, binary_op.INT_DIV);
  }

  sigmoid<T extends Tensor>(x: T): T {
    const program = new UnaryOpProgram(x.shape, unary_op.SIGMOID);
    return this.compileAndRun(program, [x]);
  }

  relu<T extends Tensor>(x: T): T {
    const program = new UnaryOpProgram(x.shape, unary_op.RELU);
    return this.compileAndRun(program, [x]);
  }

  relu6<T extends Tensor>(x: T): T {
    const program = new UnaryOpProgram(x.shape, unary_op.RELU6);
    return this.compileAndRun(program, [x]);
  }

  prelu<T extends Tensor>(x: T, alpha: T): T {
    const program = new BinaryOpProgram(binary_op.PRELU, x.shape, alpha.shape);
    return this.compileAndRun(program, [x, alpha]);
  }

  select(condition: Tensor, a: Tensor, b: Tensor): Tensor {
    const program = new SelectProgram(condition.rank, a.shape, a.rank);
    const dtype = backend_util.upcastType(a.dtype, b.dtype);
    const dataId = this.write(null /*values*/, program.outputShape, dtype);
    const output =
        engine().makeTensorFromDataId(dataId, program.outputShape, dtype, this);
    return this.compileAndRun(program, [condition, a, b], output);
  }

  fill<R extends Rank>(
      shape: ShapeMap[R], value: number|string, dtype?: DataType): Tensor<R> {
    dtype = dtype || util.inferDtype(value);

    if (dtype === 'string') {
      // String type should be handled in CPU memory.
      const values = util.getArrayFromDType(dtype, util.sizeFromShape(shape));
      values.fill(value as string);
      return engine().makeTensor(values, shape, dtype, this) as Tensor<R>;
    } else {
      const program = new FillProgram(shape, value as number);
      const dataId = this.write(null /*values*/, program.outputShape, dtype);
      const output = engine().makeTensorFromDataId(
          dataId, program.outputShape, dtype, this);
      return this.compileAndRun(program, [], output);
    }
  }

  zerosLike<R extends Rank>(x: Tensor<R>): Tensor<R> {
    return this.fill(x.shape, x.dtype === 'string' ? '' : 0, x.dtype);
  }

  resizeBilinear(
      x: Tensor4D, newHeight: number, newWidth: number,
      alignCorners: boolean): Tensor4D {
    const program =
        new ResizeBilinearProgram(x.shape, newHeight, newWidth, alignCorners);

    const output: Tensor4D = this.makeOutputArray(program.outputShape, x.dtype);

    return this.compileAndRun(program, [x], output);
  }

  reshape<R extends Rank>(x: Tensor, shape: ShapeMap[R]): Tensor<R> {
    return engine().makeTensorFromDataId(x.dataId, shape, x.dtype, this) as
        Tensor<R>;
  }

  cast<T extends Tensor>(x: T, dtype: DataType): T {
    return backend_util.castTensor(x, dtype, this);
  }

  transpose<T extends Tensor>(x: T, perm: number[]): T {
    if (this.shouldExecuteOnCPU([x])) {
      return this.cpuBackend.transpose(x, perm);
    }
    const program = new TransposeProgram(x.shape, perm);
    return this.compileAndRun(program, [x]);
  }

  batchMatMul(
      a: Tensor3D, b: Tensor3D, transposeA: boolean,
      transposeB: boolean): Tensor3D {
    // TODO: Support transposed inputs.
    // const outerShapeA = transposeA ? a.shape[2] : a.shape[1];
    // const outerShapeB = transposeB ? b.shape[1] : b.shape[2];
    const outerShapeA = a.shape[1];
    const outerShapeB = b.shape[2];
    const [batch, , ] = a.shape;

    const dataId =
        this.write(null /*values*/, [batch, outerShapeA, outerShapeB], a.dtype);
    const output = engine().makeTensorFromDataId(
        dataId, [batch, outerShapeA, outerShapeB], a.dtype, this);

    let program: MatMulProgram|MatMulPackedProgram;
    // TODO: We should eventually use the blocked version, but keeping around
    // the old version while we try to understand conditions under which blocked
    // is faster.
    if (env().get('WEBGPU_MATMUL_WORK_PER_THREAD') === 0) {
      program =
          new MatMulProgram(a.shape, output.shape as [number, number, number]);
    } else {
      program = new MatMulPackedProgram(
          a.shape, output.shape as [number, number, number],
          env().get('WEBGPU_MATMUL_WORK_PER_THREAD') as number);
    }

    return this.compileAndRun(program, [a, b], output);
  }

  fromPixels(
      pixels: backend_util.PixelData|ImageData|HTMLImageElement|
      HTMLCanvasElement|HTMLVideoElement,
      numChannels: number): Tensor3D {
    if (pixels == null) {
      throw new Error(
          'pixels passed to tf.browser.fromPixels() can not be null');
    }

    const outShape = [pixels.height, pixels.width, numChannels];
    let imageData = (pixels as ImageData | backend_util.PixelData).data;

    if (env().getBool('IS_BROWSER')) {
      if (!(pixels instanceof HTMLVideoElement) &&
          !(pixels instanceof HTMLImageElement) &&
          !(pixels instanceof HTMLCanvasElement) &&
          !(pixels instanceof ImageData) &&
          !(pixels.data instanceof Uint8Array)) {
        throw new Error(
            'pixels passed to tf.browser.fromPixels() must be either an ' +
            `HTMLVideoElement, HTMLImageElement, HTMLCanvasElement, ImageData` +
            ` or {data: Uint32Array, width: number, height: number}, ` +
            `but was ${(pixels as {}).constructor.name}`);
      }
      if (pixels instanceof HTMLVideoElement ||
          pixels instanceof HTMLImageElement ||
          pixels instanceof HTMLCanvasElement) {
        if (this.fromPixels2DContext == null) {
          this.fromPixels2DContext =
              document.createElement('canvas').getContext('2d');
        }
        this.fromPixels2DContext.canvas.width = pixels.width;
        this.fromPixels2DContext.canvas.height = pixels.height;
        this.fromPixels2DContext.drawImage(
            pixels, 0, 0, pixels.width, pixels.height);
        pixels = this.fromPixels2DContext.canvas;
      }

      // TODO: Remove this once we figure out how to upload textures directly to
      // WebGPU.
      const imageDataLivesOnGPU = pixels instanceof HTMLVideoElement ||
          pixels instanceof HTMLImageElement ||
          pixels instanceof HTMLCanvasElement;
      if (imageDataLivesOnGPU) {
        imageData = this.fromPixels2DContext
                        .getImageData(0, 0, pixels.width, pixels.height)
                        .data;
      }
    }

    // TODO: Encoding should happen on GPU once we no longer have to download
    // image data to the CPU.
    let pixelArray = imageData;
    if (numChannels != null && numChannels !== 4) {
      pixelArray = new Uint8Array(pixels.width * pixels.height * numChannels);

      const dataLength = imageData.length;
      for (let i = 0; i < dataLength; i++) {
        if (i % 4 < numChannels) {
          const pixelIndex = Math.floor(i / 4);
          pixelArray[pixelIndex * numChannels + i % 4] = imageData[i];
        }
      }
    }

    const output = this.makeOutputArray(outShape, 'int32');

    const info = this.tensorMap.get(output.dataId);
    info.values = new Int32Array(pixelArray);
    this.maybeReleaseBuffer(output.dataId);

    this.uploadToGPU(output.dataId);
    return output as Tensor3D;
  }

  numDataIds() {
    return this.tensorMap.numDataIds();
  }

  dispose() {
    if (this.disposed) {
      return;
    }
    this.bufferManager.dispose();
    this.disposed = true;
  }
}<|MERGE_RESOLUTION|>--- conflicted
+++ resolved
@@ -31,11 +31,8 @@
 import {Conv2DMMProgram} from './kernels/conv2d_mm_webgpu';
 import {Conv2DNaiveProgram} from './kernels/conv2d_naive_webgpu';
 import {DepthwiseConv2DProgram} from './kernels/depthwise_conv2d_webgpu';
-<<<<<<< HEAD
+import {FillProgram} from './kernels/fill_webgpu';
 import {Im2ColProgram} from './kernels/im2col_webgpu';
-=======
-import {FillProgram} from './kernels/fill_webgpu';
->>>>>>> 32d69e88
 import {MatMulPackedProgram} from './kernels/matmul_packed_webgpu';
 import {MatMulProgram} from './kernels/matmul_webgpu';
 import {MaxPoolProgram} from './kernels/maxpool_webgpu';
@@ -628,7 +625,6 @@
     return this.binaryCompareOp(a, b, binary_op.GREATER_EQUAL);
   }
 
-<<<<<<< HEAD
   private conv2dWithIm2Col(
       x: Tensor4D, filter: Tensor4D,
       convInfo: backend_util.Conv2DInfo): Tensor4D {
@@ -659,7 +655,7 @@
     const transposeB = false;
 
     const matMulProgram = new MatMulPackedProgram(
-        [1, numCols, convInfo.outChannels],
+        [1, x2ColShape[0], x2ColShape[1]], [1, numCols, convInfo.outChannels],
         env().get('WEBGPU_MATMUL_WORK_PER_THREAD') as number, transposeA,
         transposeB);
     const result: Tensor = this.compileAndRun(matMulProgram, [im2Col, w2Row]);
@@ -668,7 +664,8 @@
       return result.reshape([1, outHeight, outWidth, convInfo.outChannels]);
     }
     return result.reshape([1, convInfo.outChannels, outHeight, outWidth]);
-=======
+  }
+
   private conv2dByMatMul(
       x: Tensor4D, filter: Tensor4D,
       convInfo: backend_util.Conv2DInfo): Tensor4D {
@@ -688,18 +685,14 @@
             xReshaped as Tensor3D, filterReshaped as Tensor3D, transposeA,
             transposeB),
         convInfo.outShape);
->>>>>>> 32d69e88
   }
 
   conv2d(x: Tensor4D, filter: Tensor4D, convInfo: backend_util.Conv2DInfo):
       Tensor4D {
-<<<<<<< HEAD
     if (x.shape[0] === 1) {
       return this.conv2dWithIm2Col(x, filter, convInfo);
     }
 
-    const output = Tensor.make(convInfo.outShape, {}, x.dtype, this);
-=======
     if (convInfo.filterHeight === 1 && convInfo.filterWidth === 1 &&
         convInfo.dilationHeight === 1 && convInfo.dilationWidth === 1 &&
         convInfo.strideHeight === 1 && convInfo.strideWidth === 1 &&
@@ -711,7 +704,6 @@
     const dataId = this.write(null /*values*/, convInfo.outShape, x.dtype);
     const output =
         engine().makeTensorFromDataId(dataId, convInfo.outShape, x.dtype, this);
->>>>>>> 32d69e88
     let program: Conv2DMMProgram|Conv2DNaiveProgram;
 
     const workPerThread = env().get('WEBGPU_CONV2D_WORK_PER_THREAD') as number;
