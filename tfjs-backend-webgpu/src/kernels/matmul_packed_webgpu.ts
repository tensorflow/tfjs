/**
 * @license
 * Copyright 2019 Google LLC. All Rights Reserved.
 * Licensed under the Apache License, Version 2.0 (the "License");
 * you may not use this file except in compliance with the License.
 * You may obtain a copy of the License at
 *
 * http://www.apache.org/licenses/LICENSE-2.0
 *
 * Unless required by applicable law or agreed to in writing, software
 * distributed under the License is distributed on an "AS IS" BASIS,
 * WITHOUT WARRANTIES OR CONDITIONS OF ANY KIND, either express or implied.
 * See the License for the specific language governing permissions and
 * limitations under the License.
 * =============================================================================
 */

import {computeDispatch, tilesFitEvenlyIntoShape} from '../webgpu_util';

import {matMulHeader} from './matmul_webgpu';
import {WebGPUProgram} from './webgpu_program';

export function makeMatMulPackedSource(workPerThread: number[]): string {
  return `
    ${matMulHeader}

    const int RowPerThread = ${workPerThread[1]};
    const int ColPerThread = ${workPerThread[0]};
    const int TileAOuter = int(gl_WorkGroupSize.y) * RowPerThread;
    const int TileBOuter = int(gl_WorkGroupSize.x) * ColPerThread;
    const int TileInner = TileBOuter;

    shared float mm_Asub[TileAOuter][TileInner];
    shared float mm_Bsub[TileInner][TileBOuter];

    void mm_matMul(int dimAOuter, int dimInner, int dimBOuter) {
      int tileRow = int(gl_LocalInvocationID.y) * RowPerThread;
      int tileCol = int(gl_LocalInvocationID.x) * ColPerThread;

      int globalRow = int(gl_GlobalInvocationID.y) * RowPerThread;
      int globalCol = int(gl_GlobalInvocationID.x) * ColPerThread;

      int numTiles = (dimInner - 1) / TileInner + 1;

      float acc[RowPerThread][ColPerThread];
      float ACached;
      float BCached[ColPerThread];

      // Without this initialization strange values show up in acc.
      for (int innerRow = 0; innerRow < RowPerThread; innerRow++) {
        for (int innerCol = 0; innerCol < ColPerThread; innerCol++) {
          acc[innerRow][innerCol] = 0.0;
        }
      }

      const int RowPerThreadB = TileInner / int(gl_WorkGroupSize.y);
      int tileRowB = int(gl_LocalInvocationID.y) * RowPerThreadB;

      // Loop over shared dimension.
      for (int t = 0; t < numTiles; t++) {
        // Load one tile of A into local memory.
        for (int innerRow = 0; innerRow < RowPerThread; innerRow++) {
          for (int innerCol = 0; innerCol < ColPerThread; innerCol++) {
            int inputRow = tileRow + innerRow;
            int inputCol = tileCol + innerCol;

            mm_Asub[inputRow][inputCol] = mm_readA(
                globalRow + innerRow,
                t * TileInner + inputCol);
          }
        }
        // Load one tile of B into local memory.
        for (int innerRow = 0; innerRow < RowPerThreadB; innerRow++) {
          for (int innerCol = 0; innerCol < ColPerThread; innerCol++) {
            int inputRow = tileRowB + innerRow;
            int inputCol = tileCol + innerCol;

            mm_Bsub[inputRow][inputCol] = mm_readB(
              t * TileInner + inputRow,
              globalCol + innerCol);;
          }
        }

        barrier();

        // Compute acc values for a single thread.
        for (int k = 0; k < TileInner; k++) {
          for (int inner = 0; inner < ColPerThread; inner++) {
            BCached[inner] = mm_Bsub[k][tileCol + inner];
          }

          for (int innerRow = 0; innerRow < RowPerThread; innerRow++) {
            ACached = mm_Asub[tileRow + innerRow][k];
            for (int innerCol = 0; innerCol < ColPerThread; innerCol++) {
              acc[innerRow][innerCol] += ACached * BCached[innerCol];
            }
          }
        }

        barrier();
      }

      for (int innerRow = 0; innerRow < RowPerThread; innerRow++) {
        for (int innerCol = 0; innerCol < ColPerThread; innerCol++) {

          if ((globalCol + innerCol) < dimBOuter &&
              (globalRow + innerRow) < dimAOuter) {
            mm_write(globalRow + innerRow,
                     globalCol + innerCol,
                     acc[innerRow][innerCol]);
          }
        }
      }
    }
  `;
}

export class MatMulPackedProgram implements WebGPUProgram {
  outputShape: number[];
  shaderKey: string;
  userCode: string;
  dispatchLayout: {x: number[], y: number[], z: number[]};
  dispatch: [number, number, number];
  workPerThread: number;
  variableNames = ['A', 'B'];
  workGroupSize: [number, number, number] = [16, 16, 1];

  constructor(
<<<<<<< HEAD
      outputShape: [number, number, number], workPerThread: number,
      transposeA = false, transposeB = false) {
=======
      aShape: [number, number, number], outputShape: [number, number, number],
      workPerThread: number) {
    const bShape = [outputShape[0], aShape[2], outputShape[2]];
>>>>>>> 32d69e88
    this.outputShape = outputShape;
    this.workPerThread = workPerThread;
    const tileAOuter = this.workGroupSize[1] * workPerThread;
    const tileBOuter = this.workGroupSize[0] * workPerThread;
    const tileInner = tileBOuter;
    const tileSizeA = [tileAOuter, tileInner];
    const tileSizeB = [tileInner, tileBOuter];
    const fitA = tilesFitEvenlyIntoShape(tileSizeA, aShape.slice(1));
    const sampleA = fitA ?
        `A[row * dimInner + col]` :
        `coordsInBounds(ivec2(row, col), ivec2(dimAOuter, dimInner)) ?
          A[row * dimInner + col] : 0`;
    const fitB = tilesFitEvenlyIntoShape(tileSizeB, bShape.slice(1));
    const sampleB = fitB ?
        `B[row * dimBOuter + col]` :
        `coordsInBounds(ivec2(row, col), ivec2(dimInner, dimBOuter)) ?
          B[row * dimBOuter + col] : 0`;

    this.dispatchLayout = {x: [2], y: [1], z: [0]};
    this.dispatch = computeDispatch(
        this.dispatchLayout, this.outputShape, this.workGroupSize,
        [workPerThread, workPerThread, 1]);
    this.userCode = `
<<<<<<< HEAD
      int dimAOuter = ${transposeA === true ? `aShape[2]` : `aShape[1]`};
      int dimInner = ${transposeA === true ? `aShape[1]` : `aShape[2]`};
      int dimBOuter = ${transposeB === true ? `bShape[1]` : `bShape[2]`};

      ${makeMatMulPackedSource(workPerThread)}

=======
      int dimAOuter = aShape[1];
      int dimInner = aShape[2];
      int dimBOuter = bShape[2];
      ${makeMatMulPackedSource([
      workPerThread, workPerThread, 1
    ])}
>>>>>>> 32d69e88
      float mm_readA(int row, int col) {
        return ${sampleA};
      }

      float mm_readB(int row, int col) {
        return ${sampleB};
      }

      void mm_write(int row, int col, float value) {
        setOutput(row * dimBOuter + col, value);
      }

      void main() {
        mm_matMul(dimAOuter, dimInner, dimBOuter);
      }
    `;
    this.shaderKey = `matmulpacked${this.workPerThread}${fitA}${fitB}`;
  }
}<|MERGE_RESOLUTION|>--- conflicted
+++ resolved
@@ -126,14 +126,9 @@
   workGroupSize: [number, number, number] = [16, 16, 1];
 
   constructor(
-<<<<<<< HEAD
-      outputShape: [number, number, number], workPerThread: number,
-      transposeA = false, transposeB = false) {
-=======
       aShape: [number, number, number], outputShape: [number, number, number],
-      workPerThread: number) {
+      workPerThread: number, transposeA = false, transposeB = false) {
     const bShape = [outputShape[0], aShape[2], outputShape[2]];
->>>>>>> 32d69e88
     this.outputShape = outputShape;
     this.workPerThread = workPerThread;
     const tileAOuter = this.workGroupSize[1] * workPerThread;
@@ -157,21 +152,13 @@
         this.dispatchLayout, this.outputShape, this.workGroupSize,
         [workPerThread, workPerThread, 1]);
     this.userCode = `
-<<<<<<< HEAD
       int dimAOuter = ${transposeA === true ? `aShape[2]` : `aShape[1]`};
       int dimInner = ${transposeA === true ? `aShape[1]` : `aShape[2]`};
       int dimBOuter = ${transposeB === true ? `bShape[1]` : `bShape[2]`};
 
-      ${makeMatMulPackedSource(workPerThread)}
-
-=======
-      int dimAOuter = aShape[1];
-      int dimInner = aShape[2];
-      int dimBOuter = bShape[2];
       ${makeMatMulPackedSource([
       workPerThread, workPerThread, 1
     ])}
->>>>>>> 32d69e88
       float mm_readA(int row, int col) {
         return ${sampleA};
       }
