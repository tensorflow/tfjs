/**
 * @license
 * Copyright 2019 Google LLC. All Rights Reserved.
 * Licensed under the Apache License, Version 2.0 (the "License");
 * you may not use this file except in compliance with the License.
 * You may obtain a copy of the License at
 *
 * http://www.apache.org/licenses/LICENSE-2.0
 *
 * Unless required by applicable law or agreed to in writing, software
 * distributed under the License is distributed on an "AS IS" BASIS,
 * WITHOUT WARRANTIES OR CONDITIONS OF ANY KIND, either express or implied.
 * See the License for the specific language governing permissions and
 * limitations under the License.
 * =============================================================================
 */

const karmaTypescriptConfig = {
  tsconfig: 'tsconfig.test.json',
  // Disable coverage reports and instrumentation by default for tests
  coverageOptions: {instrumentation: false},
  reports: {},
  bundlerOptions: {
    transforms: [
      require('karma-typescript-es6-transform')()
    ],
    // worker_node_test in tfjs-core contains a conditional require statement
    // that confuses the bundler of karma-typescript.
    ignore: ['./worker_node_test']
  }
};

const devConfig = {
  frameworks: ['jasmine', 'karma-typescript'],
  files: [
    'src/setup_test.ts',
    {pattern: 'src/**/*.ts', type: "module"},
  ],
  preprocessors: {'src/**/*.ts': ['karma-typescript']},
  karmaTypescriptConfig,
  reporters: ['dots', 'karma-typescript']
};

module.exports = function(config) {
  const args = [];
  if (config.grep) {
    args.push('--grep', config.grep);
  }
  if (config.flags) {
    args.push('--flags', config.flags);
  }
  let exclude = [];
  if (config.excludeTest != null) {
    exclude = exclude.concat(config.excludeTest.split(','));
  }

  config.set({
    basePath: '',
    ...devConfig,
    exclude,
<<<<<<< HEAD
    preprocessors: {'**/*.ts': ['karma-typescript']},
    karmaTypescriptConfig,
    browserNoActivityTimeout: 3000000,
    reporters: ['progress', 'karma-typescript'],
=======
>>>>>>> d7dd959c
    port: 9876,
    colors: true,
    autoWatch: false,
    browsers: ['Chrome', 'chrome_webgpu'],
    singleRun: true,
    customLaunchers: {
      chrome_webgpu: {
        base: 'Chrome',
        flags: ['--enable-unsafe-webgpu'],
      }
    },
    client: {jasmine: {random: false}, args: args}
  })
}<|MERGE_RESOLUTION|>--- conflicted
+++ resolved
@@ -58,13 +58,7 @@
     basePath: '',
     ...devConfig,
     exclude,
-<<<<<<< HEAD
-    preprocessors: {'**/*.ts': ['karma-typescript']},
-    karmaTypescriptConfig,
     browserNoActivityTimeout: 3000000,
-    reporters: ['progress', 'karma-typescript'],
-=======
->>>>>>> d7dd959c
     port: 9876,
     colors: true,
     autoWatch: false,
