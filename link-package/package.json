{
  "name": "link-package",
  "version": "1.0.0",
  "description": "A package to help resolve npm link dependencies during the Bazel transition. Other packages link to the packages installed in its node_modules directory. Should never be published.",
  "license": "Apache 2.0",
  "private": true,
  "scripts": {
<<<<<<< HEAD
    "build": "yarn build-link-package-core && yarn build-tflite && yarn reinstall",
    "build-link-package-core": "cd ../link-package-core && yarn build",
    "build-tflite": "cd ../tfjs-tflite && yarn && yarn build",
=======
    "build": "yarn build-link-package-core && yarn build-converter && yarn reinstall",
    "build-link-package-core": "cd ../link-package-core && yarn build",
    "build-converter": "cd ../tfjs-converter && yarn && yarn build",
>>>>>>> 2b8b61b9
    "reinstall-link-package-core": "cd ../link-package-core && yarn reinstall",
    "reinstall": "yarn && yarn reinstall-link-package-core && yarn cache clean @tensorflow/tfjs-tflite && rimraf node_modules && yarn"
  },
  "devDependencies": {
    "@tensorflow/tfjs-backend-cpu": "link:../link-package-core/node_modules/@tensorflow/tfjs-backend-cpu",
    "@tensorflow/tfjs-core": "link:../link-package-core/node_modules/@tensorflow/tfjs-core",
<<<<<<< HEAD
    "@tensorflow/tfjs-tflite": "link:../dist/bin/tfjs-tflite/tfjs-tflite_pkg",
=======
    "@tensorflow/tfjs-converter": "file:../dist/bin/tfjs-converter/tfjs-converter_pkg",
>>>>>>> 2b8b61b9
    "rimraf": "^3.0.2"
  }
}<|MERGE_RESOLUTION|>--- conflicted
+++ resolved
@@ -5,26 +5,18 @@
   "license": "Apache 2.0",
   "private": true,
   "scripts": {
-<<<<<<< HEAD
-    "build": "yarn build-link-package-core && yarn build-tflite && yarn reinstall",
-    "build-link-package-core": "cd ../link-package-core && yarn build",
-    "build-tflite": "cd ../tfjs-tflite && yarn && yarn build",
-=======
-    "build": "yarn build-link-package-core && yarn build-converter && yarn reinstall",
+    "build": "yarn build-link-package-core && yarn build-converter && yarn build-tflite && yarn reinstall",
     "build-link-package-core": "cd ../link-package-core && yarn build",
     "build-converter": "cd ../tfjs-converter && yarn && yarn build",
->>>>>>> 2b8b61b9
+    "build-tflite": "cd ../tfjs-tflite && yarn && yarn build",
     "reinstall-link-package-core": "cd ../link-package-core && yarn reinstall",
     "reinstall": "yarn && yarn reinstall-link-package-core && yarn cache clean @tensorflow/tfjs-tflite && rimraf node_modules && yarn"
   },
   "devDependencies": {
     "@tensorflow/tfjs-backend-cpu": "link:../link-package-core/node_modules/@tensorflow/tfjs-backend-cpu",
     "@tensorflow/tfjs-core": "link:../link-package-core/node_modules/@tensorflow/tfjs-core",
-<<<<<<< HEAD
     "@tensorflow/tfjs-tflite": "link:../dist/bin/tfjs-tflite/tfjs-tflite_pkg",
-=======
     "@tensorflow/tfjs-converter": "file:../dist/bin/tfjs-converter/tfjs-converter_pkg",
->>>>>>> 2b8b61b9
     "rimraf": "^3.0.2"
   }
 }