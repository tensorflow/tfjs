{
  "name": "link-package",
  "version": "1.0.0",
  "description": "A package to help resolve npm link dependencies during the Bazel transition. Other packages link to the packages installed in its node_modules directory. Should never be published.",
  "license": "Apache 2.0",
  "private": true,
  "scripts": {
<<<<<<< HEAD
    "build": "yarn build-backend-cpu && yarn build-backend-webgl && yarn build-core && yarn build-converter && yarn reinstall",
    "build-backend-cpu": "cd ../tfjs-backend-cpu && yarn && yarn build",
    "build-backend-webgl": "cd ../tfjs-backend-webgl && yarn && yarn build",
    "build-converter": "cd ../tfjs-converter && yarn && yarn build",
    "build-core": "cd ../tfjs-core && yarn && yarn build",
    "reinstall": "yarn && yarn cache clean @tensorflow/tfjs-core && yarn cache clean @tensorflow/tfjs-backend-cpu && yarn cache clean @tensorflow/tfjs-converter && yarn cache clean @tensorflow/tfjs-backend-webgl && rimraf node_modules && yarn"
=======
    "build": "yarn build-link-package-core && yarn build-backend-webgl && yarn reinstall",
    "build-link-package-core": "cd ../link-package-core && yarn build",
    "build-backend-webgl": "cd ../tfjs-backend-webgl && yarn && yarn build",
    "reinstall-link-package-core": "cd ../link-package-core && yarn reinstall",
    "reinstall": "yarn && yarn reinstall-link-package-core && yarn cache clean @tensorflow/tfjs-backend-webgl && rimraf node_modules && yarn"
>>>>>>> 2300fa52
  },
  "devDependencies": {
    "@tensorflow/tfjs-backend-cpu": "link:../link-package-core/node_modules/@tensorflow/tfjs-backend-cpu",
    "@tensorflow/tfjs-core": "link:../link-package-core/node_modules/@tensorflow/tfjs-core",
    "@tensorflow/tfjs-backend-webgl": "file:../dist/bin/tfjs-backend-webgl/tfjs-backend-webgl_pkg",
<<<<<<< HEAD
    "@tensorflow/tfjs-converter": "file:../dist/bin/tfjs-converter/tfjs-converter_pkg",
    "@tensorflow/tfjs-core": "file:../dist/bin/tfjs-core/tfjs-core_pkg",
=======
>>>>>>> 2300fa52
    "rimraf": "^3.0.2"
  }
}<|MERGE_RESOLUTION|>--- conflicted
+++ resolved
@@ -5,30 +5,18 @@
   "license": "Apache 2.0",
   "private": true,
   "scripts": {
-<<<<<<< HEAD
-    "build": "yarn build-backend-cpu && yarn build-backend-webgl && yarn build-core && yarn build-converter && yarn reinstall",
-    "build-backend-cpu": "cd ../tfjs-backend-cpu && yarn && yarn build",
-    "build-backend-webgl": "cd ../tfjs-backend-webgl && yarn && yarn build",
-    "build-converter": "cd ../tfjs-converter && yarn && yarn build",
-    "build-core": "cd ../tfjs-core && yarn && yarn build",
-    "reinstall": "yarn && yarn cache clean @tensorflow/tfjs-core && yarn cache clean @tensorflow/tfjs-backend-cpu && yarn cache clean @tensorflow/tfjs-converter && yarn cache clean @tensorflow/tfjs-backend-webgl && rimraf node_modules && yarn"
-=======
     "build": "yarn build-link-package-core && yarn build-backend-webgl && yarn reinstall",
     "build-link-package-core": "cd ../link-package-core && yarn build",
     "build-backend-webgl": "cd ../tfjs-backend-webgl && yarn && yarn build",
+    "build-converter": "cd ../tfjs-converter && yarn && yarn build",
     "reinstall-link-package-core": "cd ../link-package-core && yarn reinstall",
     "reinstall": "yarn && yarn reinstall-link-package-core && yarn cache clean @tensorflow/tfjs-backend-webgl && rimraf node_modules && yarn"
->>>>>>> 2300fa52
   },
   "devDependencies": {
+    "@tensorflow/tfjs-core": "link:../link-package-core/node_modules/@tensorflow/tfjs-core",
+    "@tensorflow/tfjs-converter": "file:../dist/bin/tfjs-converter/tfjs-converter_pkg",
     "@tensorflow/tfjs-backend-cpu": "link:../link-package-core/node_modules/@tensorflow/tfjs-backend-cpu",
-    "@tensorflow/tfjs-core": "link:../link-package-core/node_modules/@tensorflow/tfjs-core",
     "@tensorflow/tfjs-backend-webgl": "file:../dist/bin/tfjs-backend-webgl/tfjs-backend-webgl_pkg",
-<<<<<<< HEAD
-    "@tensorflow/tfjs-converter": "file:../dist/bin/tfjs-converter/tfjs-converter_pkg",
-    "@tensorflow/tfjs-core": "file:../dist/bin/tfjs-core/tfjs-core_pkg",
-=======
->>>>>>> 2300fa52
     "rimraf": "^3.0.2"
   }
 }