# Copyright 2021 Google LLC. All Rights Reserved.
#
# Licensed under the Apache License, Version 2.0 (the "License");
# you may not use this file except in compliance with the License.
# You may obtain a copy of the License at
#
#     http://www.apache.org/licenses/LICENSE-2.0
#
# Unless required by applicable law or agreed to in writing, software
# distributed under the License is distributed on an "AS IS" BASIS,
# WITHOUT WARRANTIES OR CONDITIONS OF ANY KIND, either express or implied.
# See the License for the specific language governing permissions and
# limitations under the License.
# =============================================================================

load("@bazel_skylib//rules:copy_file.bzl", "copy_file")
load("@build_bazel_rules_nodejs//:index.bzl", "nodejs_test", "pkg_npm")
load("//tools:copy_to_dist.bzl", "copy_to_dist", "copy_ts_library_to_dist")
load("//tools:tfjs_bundle.bzl", "tfjs_bundle")
load("//tools:tfjs_web_test.bzl", "tfjs_web_test")

package(default_visibility = ["//visibility:public"])

# Allow typescript rules in any package to reference this file
exports_files([
    "tsconfig.json",
    "package.json",
])

tfjs_bundle(
    name = "tf-core",
    entry_point = "//tfjs-core/src:index.ts",
    external = [
        "crypto",
        "node-fetch",
        "util",
    ],
    umd_name = "tf",
    deps = [
        "//tfjs-core/src:tfjs-core_lib",
    ],
)

copy_ts_library_to_dist(
    name = "copy_src_to_dist",
    srcs = [
        "//tfjs-core/src:tfjs-core_lib",
        "//tfjs-core/src:tfjs-core_src_lib",
        "//tfjs-core/src:tfjs-core_test_lib",
    ],
    root = "src",
)

copy_to_dist(
    name = "copy_bundles",
    srcs = [
        ":tf-core",
        ":tf-core.es2017",
        ":tf-core.es2017.min",
        ":tf-core.fesm",
        ":tf-core.fesm.min",
        ":tf-core.min",
        ":tf-core.node",
    ],
)

copy_ts_library_to_dist(
    name = "copy_test_snippets",
    srcs = [
        "//tfjs-core/scripts/test_snippets:test_snippets_util_lib",
    ],
    root = ".",
)

copy_file(
    name = "copy_miniprogram",
    src = ":tf-core.min.js",
    out = "dist/miniprogram/index.js",
)

copy_file(
    name = "copy_miniprogram_map",
    src = ":tf-core.min.js.map",
    out = "dist/miniprogram/index.js.map",
)

pkg_npm(
    name = "tfjs-core_pkg",
<<<<<<< HEAD
    srcs = ["package.json", "README.md"],
=======
    srcs = [
        "README.md",
        "package.json",
    ],
>>>>>>> 0b358ccf
    tags = ["ci"],
    deps = [
        ":copy_bundles",
        ":copy_miniprogram",
        ":copy_miniprogram_map",
        ":copy_src_to_dist",
        ":copy_test_snippets",
    ],
)

tfjs_web_test(
    name = "tfjs-core_test",
    srcs = [
        "//tfjs-core/src:tfjs-core_test_bundle",
    ],
    browsers = [
        "bs_chrome_mac",
        "bs_firefox_mac",
        "bs_safari_mac",
        "bs_ios_11",
        "bs_android_9",
        "win_10_chrome",
    ],
    static_files = [
        # Listed here so sourcemaps are served
        "//tfjs-core/src:tfjs-core_test_bundle",
        # For the webworker
        ":tf-core.min.js",
        ":tf-core.min.js.map",
        "//tfjs-backend-cpu:tf-backend-cpu.min.js",
        "//tfjs-backend-cpu:tf-backend-cpu.min.js.map",
    ],
)

# Defined here because chdir must be a subdirectory of the directory the rule is
# defined in.
nodejs_test(
    name = "test_snippets_test",
    chdir = "tfjs-core",
    data = [
        ":tsconfig.json",
        "//:tsconfig.json",
        "//tfjs-backend-cpu/src:tfjs-backend-cpu_lib",
        "//tfjs-core/scripts/test_snippets:test_snippets_lib",
        "//tfjs-core/src:all_srcs",
    ],
    entry_point = "//tfjs-core/scripts/test_snippets:test_snippets.ts",
    link_workspace_root = True,
    tags = ["ci"],
)

nodejs_test(
    name = "tfjs-core_node_test",
    data = [
        "//tfjs-backend-cpu/src:tfjs-backend-cpu_lib",
        "//tfjs-core/src:tfjs-core_lib",
        "//tfjs-core/src:tfjs-core_src_lib",
        "//tfjs-core/src:tfjs-core_test_lib",
    ],
    entry_point = "//tfjs-core/src:test_node.ts",
    link_workspace_root = True,
    tags = ["ci"],
)

nodejs_test(
    name = "tfjs-core_async_backends_test",
    data = [
        "//tfjs-backend-cpu/src:tfjs-backend-cpu_lib",
        "//tfjs-core/src:tfjs-core_test_lib",
    ],
    entry_point = "//tfjs-core/src:test_async_backends.ts",
    link_workspace_root = True,
    tags = ["ci"],
)<|MERGE_RESOLUTION|>--- conflicted
+++ resolved
@@ -86,14 +86,10 @@
 
 pkg_npm(
     name = "tfjs-core_pkg",
-<<<<<<< HEAD
-    srcs = ["package.json", "README.md"],
-=======
     srcs = [
         "README.md",
         "package.json",
     ],
->>>>>>> 0b358ccf
     tags = ["ci"],
     deps = [
         ":copy_bundles",
