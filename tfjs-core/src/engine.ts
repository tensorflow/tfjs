--- conflicted
+++ resolved
@@ -595,18 +595,6 @@
     }
 
     let kernelFunc: () => Tensor[];
-<<<<<<< HEAD
-=======
-    if (this.backendName == null) {
-      // backend has not been initialized yet (backend initialization is lazy
-      // can be deferred until an op/ kernel is run).
-      // The below getter has side effects that will try to initialize the
-      // backend and set properties like this.backendName
-      // tslint:disable-next-line: no-unused-expression
-      this.backend;
-    }
-    const kernel = getKernel(kernelName, this.backendName);
->>>>>>> d0226499
     let out: TensorInfo|TensorInfo[];
 
     const kernelOrScopeName = isRegisteredKernelInvocation(kernelParams) ?
@@ -619,6 +607,14 @@
 
     if (isRegisteredKernelInvocation(kernelParams)) {
       const {kernelName, inputs, attrs} = kernelParams;
+      if (this.backendName == null) {
+        // backend has not been initialized yet (backend initialization is lazy
+        // can be deferred until an op/ kernel is run).
+        // The below getter has side effects that will try to initialize the
+        // backend and set properties like this.backendName
+        // tslint:disable-next-line: no-unused-expression
+        this.backend;
+      }
       const kernel = getKernel(kernelName, this.backendName);
       util.assert(
           kernel != null,
