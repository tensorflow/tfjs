--- conflicted
+++ resolved
@@ -595,8 +595,6 @@
     }
 
     let kernelFunc: () => Tensor[];
-<<<<<<< HEAD
-=======
     if (this.backendName == null) {
       // backend has not been initialized yet (backend initialization is lazy
       // can be deferred until an op/ kernel is run).
@@ -606,7 +604,6 @@
       this.backend;
     }
     const kernel = getKernel(kernelName, this.backendName);
->>>>>>> ecece1eb
     let out: TensorInfo|TensorInfo[];
 
     const kernelOrScopeName = isRegisteredKernelInvocation(kernelParams) ?
