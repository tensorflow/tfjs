--- conflicted
+++ resolved
@@ -327,13 +327,11 @@
 export const Pool = 'Pool';
 export type PoolInputs = Pick<NamedTensorInfoMap, 'input'>;
 
-<<<<<<< HEAD
 export const Pow = 'Pow';
 export type PowInputs = Pick<NamedTensorInfoMap, 'base'|'exp'>;
-=======
+
 export const Relu = 'Relu';
 export type ReluInputs = Pick<NamedTensorInfoMap, 'x'>;
->>>>>>> 052c90f4
 
 export const SpaceToBatchND = 'SpaceToBatchND';
 export type SpaceToBatchNDInputs = Pick<NamedTensorInfoMap, 'x'>;
