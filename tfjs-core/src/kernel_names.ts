--- conflicted
+++ resolved
@@ -355,20 +355,17 @@
 export const LessEqual = 'LessEqual';
 export type LessEqualInputs = BinaryInputs;
 
-<<<<<<< HEAD
 export const LinSpace = 'LinSpace';
 export interface LinSpaceAttrs {
   start: number;
   stop: number;
   num: number;
 }
-=======
 export const Log = 'Log';
 export type LogInputs = UnaryInputs;
 
 export const Log1p = 'Log1p';
 export type Log1pInputs = UnaryInputs;
->>>>>>> 974965b3
 
 export const LogicalAnd = 'LogicalAnd';
 export type LogicalAndInputs = BinaryInputs;
