/**
 * @license
 * Copyright 2020 Google Inc. All Rights Reserved.
 * Licensed under the Apache License, Version 2.0 (the "License");
 * you may not use this file except in compliance with the License.
 * You may obtain a copy of the License at
 *
 * http://www.apache.org/licenses/LICENSE-2.0
 *
 * Unless required by applicable law or agreed to in writing, software
 * distributed under the License is distributed on an "AS IS" BASIS,
 * WITHOUT WARRANTIES OR CONDITIONS OF ANY KIND, either express or implied.
 * See the License for the specific language governing permissions and
 * limitations under the License.
 * =============================================================================
 */

import './broadcast_to';
<<<<<<< HEAD
import './max';
=======
import './div';
import './div_no_nan';
import './squared_difference';
>>>>>>> b3ac3de1
import './tile';
import './one_hot';
import './transpose';
import './pad';<|MERGE_RESOLUTION|>--- conflicted
+++ resolved
@@ -16,13 +16,10 @@
  */
 
 import './broadcast_to';
-<<<<<<< HEAD
 import './max';
-=======
 import './div';
 import './div_no_nan';
 import './squared_difference';
->>>>>>> b3ac3de1
 import './tile';
 import './one_hot';
 import './transpose';
