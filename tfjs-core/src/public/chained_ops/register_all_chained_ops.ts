--- conflicted
+++ resolved
@@ -17,9 +17,6 @@
 
 import './squared_difference';
 import './broadcast_to';
-<<<<<<< HEAD
 import './max';
-=======
 import './tile';
-import './one_hot';
->>>>>>> e01bab3b
+import './one_hot';