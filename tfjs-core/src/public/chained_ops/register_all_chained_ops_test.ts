--- conflicted
+++ resolved
@@ -23,15 +23,7 @@
 // (And kerma will always load the chain augmentor files). But this gives us
 // flexibility to change in future.
 
-<<<<<<< HEAD
-const CHAINED_OPS = [
-  'square',
-  'broadcastTo',
-  'max',
-];
-=======
-const CHAINED_OPS = ['square', 'broadcastTo', 'tile', 'oneHot'];
->>>>>>> e01bab3b
+const CHAINED_OPS = ['max', 'square', 'broadcastTo', 'tile', 'oneHot'];
 
 describeWithFlags('chained ops', ALL_ENVS, () => {
   it('all chained ops should exist on tensor ', async () => {
