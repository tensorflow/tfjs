--- conflicted
+++ resolved
@@ -64,13 +64,10 @@
   'pow',
   'prelu',
   'relu',
-<<<<<<< HEAD
   'resizeBilinear',
   'resizeNearestNeighbor',
-=======
   'relu6',
   'selu',
->>>>>>> 9b506449
   'separableConv2d',
   'spaceToBatchND',
   'split',
