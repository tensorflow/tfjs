--- conflicted
+++ resolved
@@ -23,14 +23,10 @@
 // (And kerma will always load the chain augmentor files). But this gives us
 // flexibility to change in future.
 
-<<<<<<< HEAD
-const CHAINED_OPS = ['max', 'square', 'broadcastTo', 'tile', 'oneHot'];
-=======
 const CHAINED_OPS = [
   'square', 'broadcastTo', 'tile', 'oneHot', 'div', 'divNoNan', 'transpose',
-  'pad'
+  'pad', 'max'
 ];
->>>>>>> b3ac3de1
 
 describeWithFlags('chained ops', ALL_ENVS, () => {
   it('all chained ops should exist on tensor ', async () => {
