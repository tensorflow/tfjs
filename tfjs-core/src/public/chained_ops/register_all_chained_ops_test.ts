--- conflicted
+++ resolved
@@ -82,11 +82,8 @@
   'sub',
   'tile',
   'transpose',
-<<<<<<< HEAD
-  'unstack'
-=======
+  'unstack',
   'where'
->>>>>>> 33088ac4
 ];
 
 describeWithFlags('chained ops', ALL_ENVS, () => {
