/**
 * @license
 * Copyright 2018 Google Inc. All Rights Reserved.
 * Licensed under the Apache License, Version 2.0 (the "License");
 * you may not use this file except in compliance with the License.
 * You may obtain a copy of the License at
 *
 * http://www.apache.org/licenses/LICENSE-2.0
 *
 * Unless required by applicable law or agreed to in writing, software
 * distributed under the License is distributed on an "AS IS" BASIS,
 * WITHOUT WARRANTIES OR CONDITIONS OF ANY KIND, either express or implied.
 * See the License for the specific language governing permissions and
 * limitations under the License.
 * =============================================================================
 */

import * as tf from '../../index';
import {ALL_ENVS, describeWithFlags} from '../../jasmine_util';

// Testing for presence of chained op in this file will allow us to more easily
// customize when we want this test to run. Currently it will run be default
// (And kerma will always load the chain augmentor files). But this gives us
// flexibility to change in future.

const CHAINED_OPS = [
<<<<<<< HEAD
  'square', 'broadcastTo', 'tile', 'oneHot', 'div', 'divNoNan', 'transpose',
  'pad', 'max'
=======
  'add', 'batchNorm', 'broadcastTo', 'div', 'divNoNan', 'oneHot', 'notEqual',
  'pad', 'square', 'sub', 'tile', 'transpose'
>>>>>>> 95995e7f
];

describeWithFlags('chained ops', ALL_ENVS, () => {
  it('all chained ops should exist on tensor ', async () => {
    const tensor = tf.tensor([1, 2, 3]);
    for (const opName of CHAINED_OPS) {
      //@ts-ignore
      expect(typeof tensor[opName])
          .toBe('function', `${opName} chained op not found`);
    }
  });
});<|MERGE_RESOLUTION|>--- conflicted
+++ resolved
@@ -24,13 +24,8 @@
 // flexibility to change in future.
 
 const CHAINED_OPS = [
-<<<<<<< HEAD
-  'square', 'broadcastTo', 'tile', 'oneHot', 'div', 'divNoNan', 'transpose',
-  'pad', 'max'
-=======
   'add', 'batchNorm', 'broadcastTo', 'div', 'divNoNan', 'oneHot', 'notEqual',
-  'pad', 'square', 'sub', 'tile', 'transpose'
->>>>>>> 95995e7f
+  'pad', 'square', 'sub', 'tile', 'transpose', 'max'
 ];
 
 describeWithFlags('chained ops', ALL_ENVS, () => {
