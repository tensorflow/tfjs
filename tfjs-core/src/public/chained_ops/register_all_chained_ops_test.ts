--- conflicted
+++ resolved
@@ -24,13 +24,9 @@
 // flexibility to change in future.
 
 const CHAINED_OPS = [
-<<<<<<< HEAD
-  'add', 'batchNorm', 'broadcastTo', 'concat', 'div', 'divNoNan', 'notEqual',
-  'oneHot', 'pad', 'split', 'square', 'sub', 'tile', 'transpose', 'max'
-=======
   'add', 'batchNorm', 'broadcastTo', 'concat', 'div', 'divNoNan', 'greater',
-  'notEqual', 'oneHot', 'pad', 'split', 'square', 'sub', 'tile', 'transpose'
->>>>>>> 1fd2c98c
+  'notEqual', 'oneHot', 'pad', 'split', 'square', 'sub', 'tile', 'transpose',
+  'max'
 ];
 
 describeWithFlags('chained ops', ALL_ENVS, () => {
