/**
 * @license
 * Copyright 2018 Google Inc. All Rights Reserved.
 * Licensed under the Apache License, Version 2.0 (the "License");
 * you may not use this file except in compliance with the License.
 * You may obtain a copy of the License at
 *
 * http://www.apache.org/licenses/LICENSE-2.0
 *
 * Unless required by applicable law or agreed to in writing, software
 * distributed under the License is distributed on an "AS IS" BASIS,
 * WITHOUT WARRANTIES OR CONDITIONS OF ANY KIND, either express or implied.
 * See the License for the specific language governing permissions and
 * limitations under the License.
 * =============================================================================
 */

import * as tf from '../../index';
import {ALL_ENVS, describeWithFlags} from '../../jasmine_util';

// Testing for presence of chained op in this file will allow us to more easily
// customize when we want this test to run. Currently it will run be default
// (And karma will always load the chain augmentor files). But this gives us
// flexibility to change in future.

const CHAINED_OPS = [
  'add',
  'avgPool',
  'batchNorm',
  'batchToSpaceND',
  'broadcastTo',
  'concat',
  'conv1d',
  'conv2d',
  'cumsum',
  'conv2dTranspose',
  'depthToSpace',
  'depthwiseConv2d',
  'depthwiseConv2D',
  'div',
  'divNoNan',
  'dot',
  'equal',
  'greater',
  'greaterEqual',
  'less',
  'lessEqual',
  'localResponseNormalization',
  'matMul',
  'max',
  'maxPool',
  'notEqual',
  'oneHot',
  'pad',
  'pool',
<<<<<<< HEAD
  'pow',
=======
  'relu',
>>>>>>> 052c90f4
  'separableConv2d',
  'spaceToBatchND',
  'split',
  'square',
  'sub',
  'tile',
  'transpose'
];

describeWithFlags('chained ops', ALL_ENVS, () => {
  it('all chained ops should exist on tensor ', async () => {
    const tensor = tf.tensor([1, 2, 3]);
    for (const opName of CHAINED_OPS) {
      //@ts-ignore
      expect(typeof tensor[opName])
          .toBe('function', `${opName} chained op not found`);
    }
  });
});<|MERGE_RESOLUTION|>--- conflicted
+++ resolved
@@ -53,11 +53,8 @@
   'oneHot',
   'pad',
   'pool',
-<<<<<<< HEAD
   'pow',
-=======
   'relu',
->>>>>>> 052c90f4
   'separableConv2d',
   'spaceToBatchND',
   'split',
