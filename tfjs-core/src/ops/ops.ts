/**
 * @license
 * Copyright 2020 Google Inc. All Rights Reserved.
 * Licensed under the Apache License, Version 2.0 (the "License");
 * you may not use this file except in compliance with the License.
 * You may obtain a copy of the License at
 *
 * http://www.apache.org/licenses/LICENSE-2.0
 *
 * Unless required by applicable law or agreed to in writing, software
 * distributed under the License is distributed on an "AS IS" BASIS,
 * WITHOUT WARRANTIES OR CONDITIONS OF ANY KIND, either express or implied.
 * See the License for the specific language governing permissions and
 * limitations under the License.
 * =============================================================================
 */

// Modularized ops.
export {add} from './add';
export {addN} from './add_n';
export {batchNorm, batchNormalization} from './batchnorm';
export {batchNorm2d, batchNormalization2d} from './batchnorm2d';
export {batchNorm3d, batchNormalization3d} from './batchnorm3d';
export {batchNorm4d, batchNormalization4d} from './batchnorm4d';
export {broadcastTo} from './broadcast_to';
export {clone} from './clone';
export {concat} from './concat';
export {concat1d} from './concat_1d';
export {concat2d} from './concat_2d';
export {concat3d} from './concat_3d';
export {concat4d} from './concat_4d';
export {div} from './div';
export {divNoNan} from './div_no_nan';
export {equal} from './equal';
export {eye} from './eye';
export {greater} from './greater';
<<<<<<< HEAD
export {max} from './max';
=======
export {greaterEqual} from './greater_equal';
export {less} from './less';
export {lessEqual} from './less_equal';
>>>>>>> 36f479cd
export {multinomial} from './multinomial';
export {notEqual} from './not_equal';
export {oneHot} from './one_hot';
export {pad} from './pad';
export {pad1d} from './pad1d';
export {pad2d} from './pad2d';
export {pad3d} from './pad3d';
export {pad4d} from './pad4d';
export {rand} from './rand';
export {randomGamma} from './random_gamma';
export {randomNormal} from './random_normal';
export {randomUniform} from './random_uniform';
export {split} from './split';
export {square} from './square';
export {squaredDifference} from './squared_difference';
export {sub} from './sub';
export {tile} from './tile';
export {truncatedNormal} from './truncated_normal';

export * from './boolean_mask';
export * from './complex_ops';
// Selectively exporting to avoid exposing gradient ops.
export {conv1d, conv2d, conv3d, depthwiseConv2d, separableConv2d, conv2dTranspose, conv3dTranspose} from './conv';
export * from './matmul';
export * from './reverse';
export * from './pool';
export * from './slice';
export * from './unary_ops';
export * from './reduction_ops';
export * from './compare';
export * from './binary_ops';
export * from './relu_ops';
export * from './logical_ops';
export * from './array_ops';
export * from './tensor_ops';
export * from './transpose';
export * from './softmax';
export * from './lrn';
export * from './norm';
export * from './segment_ops';
export * from './lstm';
export * from './moving_average';
export * from './strided_slice';
export * from './topk';
export * from './scatter_nd';
export * from './spectral_ops';
export * from './sparse_to_dense';
export * from './gather_nd';
export * from './diag';
export * from './dropout';
export * from './signal_ops';
export * from './in_top_k';

export {op} from './operation';

// Second level exports.
import * as losses from './loss_ops';
import * as linalg from './linalg_ops';
import * as image from './image_ops';
import * as spectral from './spectral_ops';
import * as fused from './fused_ops';
import * as signal from './signal_ops';

export {image, linalg, losses, spectral, fused, signal};<|MERGE_RESOLUTION|>--- conflicted
+++ resolved
@@ -34,13 +34,10 @@
 export {equal} from './equal';
 export {eye} from './eye';
 export {greater} from './greater';
-<<<<<<< HEAD
-export {max} from './max';
-=======
 export {greaterEqual} from './greater_equal';
 export {less} from './less';
 export {lessEqual} from './less_equal';
->>>>>>> 36f479cd
+export {max} from './max';
 export {multinomial} from './multinomial';
 export {notEqual} from './not_equal';
 export {oneHot} from './one_hot';
