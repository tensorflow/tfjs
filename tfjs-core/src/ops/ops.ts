/**
 * @license
 * Copyright 2020 Google LLC. All Rights Reserved.
 * Licensed under the Apache License, Version 2.0 (the "License");
 * you may not use this file except in compliance with the License.
 * You may obtain a copy of the License at
 *
 * http://www.apache.org/licenses/LICENSE-2.0
 *
 * Unless required by applicable law or agreed to in writing, software
 * distributed under the License is distributed on an "AS IS" BASIS,
 * WITHOUT WARRANTIES OR CONDITIONS OF ANY KIND, either express or implied.
 * See the License for the specific language governing permissions and
 * limitations under the License.
 * =============================================================================
 */

// Modularized ops.
export {abs} from './abs';
export {acos} from './acos';
export {acosh} from './acosh';
export {add} from './add';
export {addN} from './add_n';
export {all} from './all';
export {any} from './any';
export {argMax} from './arg_max';
export {argMin} from './arg_min';
export {asin} from './asin';
export {asinh} from './asinh';
export {atan} from './atan';
export {atan2} from './atan2';
export {atanh} from './atanh';
export {avgPool} from './avg_pool';
export {avgPool3d} from './avg_pool_3d';
export {basicLSTMCell} from './basic_lstm_cell';
export {batchToSpaceND} from './batch_to_space_nd';
export {batchNorm} from './batchnorm';
export {batchNorm2d} from './batchnorm2d';
export {batchNorm3d} from './batchnorm3d';
export {batchNorm4d} from './batchnorm4d';
export {broadcastTo} from './broadcast_to';
export {buffer} from './buffer';
export {cast} from './cast';
export {ceil} from './ceil';
export {clipByValue} from './clip_by_value';
export {clone} from './clone';
export {complex} from './complex';
export {concat} from './concat';
export {concat1d} from './concat_1d';
export {concat2d} from './concat_2d';
export {concat3d} from './concat_3d';
export {concat4d} from './concat_4d';
export {conv1d} from './conv1d';
export {conv2d} from './conv2d';
export {conv2dTranspose} from './conv2d_transpose';
export {conv3d} from './conv3d';
export {conv3dTranspose} from './conv3d_transpose';
export {cos} from './cos';
export {cosh} from './cosh';
export {cumsum} from './cumsum';
export {depthToSpace} from './depth_to_space';
export {depthwiseConv2d} from './depthwise_conv2d';
export {diag} from './diag';
export {dilation2d} from './dilation2d';
export {div} from './div';
export {divNoNan} from './div_no_nan';
export {dot} from './dot';
export {elu} from './elu';
export {equal} from './equal';
export {erf} from './erf';
export {exp} from './exp';
export {expandDims} from './expand_dims';
export {expm1} from './expm1';
export {eye} from './eye';
export {fill} from './fill';
export {floor} from './floor';
export {floorDiv} from './floorDiv';
export {gather} from './gather';
export {greater} from './greater';
export {greaterEqual} from './greater_equal';
export {imag} from './imag';
export {leakyRelu} from './leaky_relu';
export {less} from './less';
export {lessEqual} from './less_equal';
export {linspace} from './linspace';
export {localResponseNormalization} from './local_response_normalization';
export {log} from './log';
export {log1p} from './log1p';
export {logSigmoid} from './log_sigmoid';
export {logSumExp} from './log_sum_exp';
export {logicalAnd} from './logical_and';
export {logicalNot} from './logical_not';
export {logicalOr} from './logical_or';
export {logicalXor} from './logical_xor';
export {matMul} from './mat_mul';
export {max} from './max';
export {maxPool} from './max_pool';
export {maxPool3d} from './max_pool_3d';
export {maxPoolWithArgmax} from './max_pool_with_argmax';
export {maximum} from './maximum';
export {mean} from './mean';
export {min} from './min';
export {minimum} from './minimum';
export {mod} from './mod';
export {moments} from './moments';
export {mul} from './mul';
export {LSTMCellFunc, multiRNNCell} from './multi_rnn_cell';
export {multinomial} from './multinomial';
export {neg} from './neg';
export {notEqual} from './not_equal';
export {oneHot} from './one_hot';
export {ones} from './ones';
export {onesLike} from './ones_like';
export {outerProduct} from './outer_product';
export {pad} from './pad';
export {pad1d} from './pad1d';
export {pad2d} from './pad2d';
export {pad3d} from './pad3d';
export {pad4d} from './pad4d';
export {pool} from './pool';
export {pow} from './pow';
export {prelu} from './prelu';
export {print} from './print';
export {prod} from './prod';
export {rand} from './rand';
export {randomGamma} from './random_gamma';
export {randomNormal} from './random_normal';
export {randomUniform} from './random_uniform';
export {range} from './range';
export {real} from './real';
export {reciprocal} from './reciprocal';
export {relu} from './relu';
export {relu6} from './relu6';
export {reshape} from './reshape';
export {reverse} from './reverse';
export {reverse1d} from './reverse_1d';
export {reverse2d} from './reverse_2d';
export {reverse3d} from './reverse_3d';
export {reverse4d} from './reverse_4d';
export {scalar} from './scalar';
export {selu} from './selu';
export {separableConv2d} from './separable_conv2d';
export {setdiff1dAsync} from './setdiff1d_async';
export {sign} from './sign';
export {sin} from './sin';
export {sinh} from './sinh';
export {slice} from './slice';
export {slice1d} from './slice1d';
export {slice2d} from './slice2d';
export {slice3d} from './slice3d';
export {slice4d} from './slice4d';
export {spaceToBatchND} from './space_to_batch_nd';
export {split} from './split';
export {square} from './square';
export {squaredDifference} from './squared_difference';
export {squeeze} from './squeeze';
export {stack} from './stack';
export {sub} from './sub';
export {sum} from './sum';
export {tan} from './tan';
export {tanh} from './tanh';
export {tensor} from './tensor';
export {tensor1d} from './tensor1d';
export {tensor2d} from './tensor2d';
export {tensor3d} from './tensor3d';
export {tensor4d} from './tensor4d';
export {tensor5d} from './tensor5d';
export {tensor6d} from './tensor6d';
export {tile} from './tile';
export {truncatedNormal} from './truncated_normal';
export {unsortedSegmentSum} from './unsorted_segment_sum';
export {unstack} from './unstack';
export {variable} from './variable';
export {where} from './where';
export {whereAsync} from './where_async';
export {zeros} from './zeros';
export {zerosLike} from './zeros_like';

export * from './boolean_mask';
export * from './unary_ops';
export * from './compare';
export * from './binary_ops';
<<<<<<< HEAD
export * from './array_ops';
=======
export * from './tensor_ops';
>>>>>>> 974965b3
export * from './transpose';
export * from './softmax';
export * from './norm';
export * from './moving_average';
export * from './strided_slice';
export * from './topk';
export * from './scatter_nd';
export * from './spectral_ops';
export * from './sparse_to_dense';
export * from './gather_nd';
export * from './dropout';
export * from './signal_ops_util';
export * from './in_top_k';

export {op} from './operation';

import * as spectral from './spectral_ops';
import * as fused from './fused_ops';

import {hammingWindow} from './hamming_window';
import {hannWindow} from './hann_window';
import {frame} from './frame';
import {stft} from './stft';
const signal = {
  hammingWindow,
  hannWindow,
  frame,
  stft,
};

// Image Ops namespace
import {cropAndResize} from './crop_and_resize';
import {rotateWithOffset} from './rotate_with_offset';
import {nonMaxSuppression} from './non_max_suppression';
import {nonMaxSuppressionAsync} from './non_max_suppression_async';
import {nonMaxSuppressionWithScore} from './non_max_suppression_with_score';
import {nonMaxSuppressionWithScoreAsync} from './non_max_suppresion_with_score_async';
import {resizeBilinear} from './resize_bilinear';
import {resizeNearestNeighbor} from './resize_nearest_neighbor';
const image = {
  resizeNearestNeighbor,
  resizeBilinear,
  rotateWithOffset,
  cropAndResize,
  nonMaxSuppression,
  nonMaxSuppressionAsync,
  nonMaxSuppressionWithScore,
  nonMaxSuppressionWithScoreAsync
};

// linalg namespace
import {bandPart} from './band_part';
import {gramSchmidt} from './gram_schmidt';
import {qr} from './qr';
const linalg = {
  bandPart,
  gramSchmidt,
  qr
};

// losses namespace;
import {absoluteDifference} from './absolute_difference';
import {computeWeightedLoss} from './compute_weighted_loss';
import {cosineDistance} from './cosine_distance';
import {hingeLoss} from './hinge_loss';
import {huberLoss} from './huber_loss';
import {logLoss} from './log_loss';
import {meanSquaredError} from './mean_squared_error';
import {sigmoidCrossEntropy} from './sigmoid_cross_entropy';
import {softmaxCrossEntropy} from './softmax_cross_entropy';
const losses = {
  absoluteDifference,
  computeWeightedLoss,
  cosineDistance,
  hingeLoss,
  huberLoss,
  logLoss,
  meanSquaredError,
  sigmoidCrossEntropy,
  softmaxCrossEntropy
};

// Second level exports.
export {image, linalg, losses, spectral, fused, signal};<|MERGE_RESOLUTION|>--- conflicted
+++ resolved
@@ -180,11 +180,6 @@
 export * from './unary_ops';
 export * from './compare';
 export * from './binary_ops';
-<<<<<<< HEAD
-export * from './array_ops';
-=======
-export * from './tensor_ops';
->>>>>>> 974965b3
 export * from './transpose';
 export * from './softmax';
 export * from './norm';
