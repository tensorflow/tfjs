/**
 * @license
 * Copyright 2020 Google Inc. All Rights Reserved.
 * Licensed under the Apache License, Version 2.0 (the "License");
 * you may not use this file except in compliance with the License.
 * You may obtain a copy of the License at
 *
 * http://www.apache.org/licenses/LICENSE-2.0
 *
 * Unless required by applicable law or agreed to in writing, software
 * distributed under the License is distributed on an "AS IS" BASIS,
 * WITHOUT WARRANTIES OR CONDITIONS OF ANY KIND, either express or implied.
 * See the License for the specific language governing permissions and
 * limitations under the License.
 * =============================================================================
 */

// Modularized ops.
export {add} from './add';
export {addN} from './add_n';
export {atan2} from './atan2';
export {avgPool} from './avg_pool';
export {avgPool3d} from './avg_pool_3d';
export {batchToSpaceND} from './batch_to_space_nd';
export {batchNorm} from './batchnorm';
export {batchNorm2d} from './batchnorm2d';
export {batchNorm3d} from './batchnorm3d';
export {batchNorm4d} from './batchnorm4d';
export {broadcastTo} from './broadcast_to';
export {clone} from './clone';
export {complex} from './complex';
export {concat} from './concat';
export {concat1d} from './concat_1d';
export {concat2d} from './concat_2d';
export {concat3d} from './concat_3d';
export {concat4d} from './concat_4d';
export {conv1d} from './conv1d';
export {conv2d} from './conv2d';
export {conv2dTranspose} from './conv2d_transpose';
export {conv3d} from './conv3d';
export {conv3dTranspose} from './conv3d_transpose';
export {cumsum} from './cumsum';
export {depthToSpace} from './depth_to_space';
export {depthwiseConv2d} from './depthwise_conv2d';
export {diag} from './diag';
export {div} from './div';
export {divNoNan} from './div_no_nan';
export {dot} from './dot';
export {elu} from './elu';
export {equal} from './equal';
export {eye} from './eye';
export {fill} from './fill';
export {floorDiv} from './floorDiv';
export {greater} from './greater';
export {greaterEqual} from './greater_equal';
export {imag} from './imag';
export {leakyRelu} from './leaky_relu';
export {less} from './less';
export {lessEqual} from './less_equal';
export {localResponseNormalization} from './local_response_normalization';
export {matMul} from './mat_mul';
export {max} from './max';
export {maxPool} from './max_pool';
export {maxPool3d} from './max_pool_3d';
export {maxPoolWithArgmax} from './max_pool_with_argmax';
export {maximum} from './maximum';
export {minimum} from './minimum';
export {mod} from './mod';
export {mul} from './mul';
export {multinomial} from './multinomial';
export {notEqual} from './not_equal';
export {oneHot} from './one_hot';
export {outerProduct} from './outer_product';
export {pad} from './pad';
export {pad1d} from './pad1d';
export {pad2d} from './pad2d';
export {pad3d} from './pad3d';
export {pad4d} from './pad4d';
export {pool} from './pool';
export {pow} from './pow';
export {prelu} from './prelu';
export {rand} from './rand';
export {randomGamma} from './random_gamma';
export {randomNormal} from './random_normal';
export {randomUniform} from './random_uniform';
export {real} from './real';
export {relu} from './relu';
export {relu6} from './relu6';
export {selu} from './selu';
export {separableConv2d} from './separable_conv2d';
export {spaceToBatchND} from './space_to_batch_nd';
export {split} from './split';
export {square} from './square';
export {squaredDifference} from './squared_difference';
export {sub} from './sub';
export {tile} from './tile';
export {truncatedNormal} from './truncated_normal';

export * from './boolean_mask';
export * from './reverse';
export * from './slice';
export * from './unary_ops';
export * from './reduction_ops';
export * from './compare';
export * from './binary_ops';
export * from './logical_ops';
export * from './array_ops';
export * from './tensor_ops';
export * from './transpose';
export * from './softmax';
export * from './norm';
export * from './segment_ops';
export * from './lstm';
export * from './moving_average';
export * from './strided_slice';
export * from './topk';
export * from './scatter_nd';
export * from './spectral_ops';
export * from './sparse_to_dense';
export * from './gather_nd';
export * from './dropout';
export * from './signal_ops';
export * from './in_top_k';

export {op} from './operation';

import * as losses from './loss_ops';
import * as spectral from './spectral_ops';
import * as fused from './fused_ops';
import * as signal from './signal_ops';

// Image Ops namespace
import {cropAndResize} from './image_ops';
import {nonMaxSuppression} from './non_max_suppression';
import {nonMaxSuppressionAsync} from './non_max_suppression_async';
import {nonMaxSuppressionWithScore} from './non_max_suppression_with_score';
import {nonMaxSuppressionWithScoreAsync} from './non_max_suppresion_with_score_async';
import {resizeBilinear} from './resize_bilinear';
import {resizeNearestNeighbor} from './resize_nearest_neighbor';
const image = {
  resizeNearestNeighbor,
  resizeBilinear,
  cropAndResize,
  nonMaxSuppression,
  nonMaxSuppressionAsync,
  nonMaxSuppressionWithScore,
  nonMaxSuppressionWithScoreAsync
};

<<<<<<< HEAD
// Second level exports: linalg
import {bandPart} from './band_part';
import {gramSchmidt} from './gram_schmidt';
import {qr} from './qr';
const linalg = {
  bandPart,
  gramSchmidt,
  qr
};

=======
// Second level exports.
>>>>>>> fb237dd5
export {image, linalg, losses, spectral, fused, signal};<|MERGE_RESOLUTION|>--- conflicted
+++ resolved
@@ -147,8 +147,7 @@
   nonMaxSuppressionWithScoreAsync
 };
 
-<<<<<<< HEAD
-// Second level exports: linalg
+// linalg namespace
 import {bandPart} from './band_part';
 import {gramSchmidt} from './gram_schmidt';
 import {qr} from './qr';
@@ -158,7 +157,5 @@
   qr
 };
 
-=======
 // Second level exports.
->>>>>>> fb237dd5
 export {image, linalg, losses, spectral, fused, signal};