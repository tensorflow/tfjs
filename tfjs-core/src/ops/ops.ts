--- conflicted
+++ resolved
@@ -32,11 +32,8 @@
 export {div} from './div';
 export {divNoNan} from './div_no_nan';
 export {eye} from './eye';
-<<<<<<< HEAD
+export {greater} from './greater';
 export {max} from './max';
-=======
-export {greater} from './greater';
->>>>>>> 1fd2c98c
 export {multinomial} from './multinomial';
 export {notEqual} from './not_equal';
 export {oneHot} from './one_hot';
