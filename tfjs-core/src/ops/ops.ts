--- conflicted
+++ resolved
@@ -104,12 +104,9 @@
 export {sub} from './sub';
 export {tile} from './tile';
 export {truncatedNormal} from './truncated_normal';
-<<<<<<< HEAD
 export {unstack} from './unstack';
-=======
 export {where} from './where';
 export {whereAsync} from './where_async';
->>>>>>> 33088ac4
 
 export * from './boolean_mask';
 export * from './reverse';
