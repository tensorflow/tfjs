/**
 * @license
 * Copyright 2020 Google LLC. All Rights Reserved.
 * Licensed under the Apache License, Version 2.0 (the "License");
 * you may not use this file except in compliance with the License.
 * You may obtain a copy of the License at
 *
 * http://www.apache.org/licenses/LICENSE-2.0
 *
 * Unless required by applicable law or agreed to in writing, software
 * distributed under the License is distributed on an "AS IS" BASIS,
 * WITHOUT WARRANTIES OR CONDITIONS OF ANY KIND, either express or implied.
 * See the License for the specific language governing permissions and
 * limitations under the License.
 * =============================================================================
 */

// Modularized ops.
export {abs} from './abs';
export {acos} from './acos';
export {acosh} from './acosh';
export {add} from './add';
export {addN} from './add_n';
export {all} from './all';
export {any} from './any';
export {argMax} from './arg_max';
export {argMin} from './arg_min';
export {asin} from './asin';
export {asinh} from './asinh';
export {atan} from './atan';
export {atan2} from './atan2';
export {atanh} from './atanh';
export {avgPool} from './avg_pool';
export {avgPool3d} from './avg_pool_3d';
export {basicLSTMCell} from './basic_lstm_cell';
export {batchToSpaceND} from './batch_to_space_nd';
export {batchNorm} from './batchnorm';
export {batchNorm2d} from './batchnorm2d';
export {batchNorm3d} from './batchnorm3d';
export {batchNorm4d} from './batchnorm4d';
export {broadcastTo} from './broadcast_to';
export {ceil} from './ceil';
export {clone} from './clone';
export {complex} from './complex';
export {concat} from './concat';
export {concat1d} from './concat_1d';
export {concat2d} from './concat_2d';
export {concat3d} from './concat_3d';
export {concat4d} from './concat_4d';
export {conv1d} from './conv1d';
export {conv2d} from './conv2d';
export {conv2dTranspose} from './conv2d_transpose';
export {conv3d} from './conv3d';
export {conv3dTranspose} from './conv3d_transpose';
export {cos} from './cos';
export {cosh} from './cosh';
export {cumsum} from './cumsum';
export {depthToSpace} from './depth_to_space';
export {depthwiseConv2d} from './depthwise_conv2d';
export {diag} from './diag';
export {dilation2d} from './dilation2d';
export {div} from './div';
export {divNoNan} from './div_no_nan';
export {dot} from './dot';
export {elu} from './elu';
export {equal} from './equal';
export {expandDims} from './expand_dims';
export {eye} from './eye';
export {fill} from './fill';
export {floor} from './floor';
export {floorDiv} from './floorDiv';
export {gather} from './gather';
export {greater} from './greater';
export {greaterEqual} from './greater_equal';
export {imag} from './imag';
export {leakyRelu} from './leaky_relu';
export {less} from './less';
export {lessEqual} from './less_equal';
export {localResponseNormalization} from './local_response_normalization';
export {logSumExp} from './log_sum_exp';
export {logicalAnd} from './logical_and';
export {logicalNot} from './logical_not';
export {logicalOr} from './logical_or';
export {logicalXor} from './logical_xor';
export {matMul} from './mat_mul';
export {max} from './max';
export {maxPool} from './max_pool';
export {maxPool3d} from './max_pool_3d';
export {maxPoolWithArgmax} from './max_pool_with_argmax';
export {maximum} from './maximum';
export {mean} from './mean';
export {min} from './min';
export {minimum} from './minimum';
export {mod} from './mod';
export {moments} from './moments';
export {mul} from './mul';
export {LSTMCellFunc, multiRNNCell} from './multi_rnn_cell';
export {multinomial} from './multinomial';
export {neg} from './neg';
export {notEqual} from './not_equal';
export {oneHot} from './one_hot';
export {outerProduct} from './outer_product';
export {pad} from './pad';
export {pad1d} from './pad1d';
export {pad2d} from './pad2d';
export {pad3d} from './pad3d';
export {pad4d} from './pad4d';
export {pool} from './pool';
export {pow} from './pow';
export {prelu} from './prelu';
export {prod} from './prod';
export {rand} from './rand';
export {randomGamma} from './random_gamma';
export {randomNormal} from './random_normal';
export {randomUniform} from './random_uniform';
export {real} from './real';
export {relu} from './relu';
export {relu6} from './relu6';
export {reshape} from './reshape';
export {reverse} from './reverse';
export {reverse1d} from './reverse_1d';
export {reverse2d} from './reverse_2d';
export {reverse3d} from './reverse_3d';
export {reverse4d} from './reverse_4d';
export {selu} from './selu';
export {separableConv2d} from './separable_conv2d';
export {sign} from './sign';
<<<<<<< HEAD
export {slice} from './slice';
export {slice1d} from './slice1d';
export {slice2d} from './slice2d';
export {slice3d} from './slice3d';
export {slice4d} from './slice4d';
=======
export {sin} from './sin';
export {sinh} from './sinh';
>>>>>>> f5733506
export {spaceToBatchND} from './space_to_batch_nd';
export {split} from './split';
export {square} from './square';
export {squaredDifference} from './squared_difference';
export {squeeze} from './squeeze';
export {stack} from './stack';
export {sub} from './sub';
export {sum} from './sum';
export {tan} from './tan';
export {tanh} from './tanh';
export {tile} from './tile';
export {truncatedNormal} from './truncated_normal';
export {unsortedSegmentSum} from './unsorted_segment_sum';
export {unstack} from './unstack';
export {where} from './where';
export {whereAsync} from './where_async';

export * from './boolean_mask';
export * from './unary_ops';
export * from './compare';
export * from './binary_ops';
export * from './array_ops';
export * from './tensor_ops';
export * from './transpose';
export * from './softmax';
export * from './norm';
export * from './moving_average';
export * from './strided_slice';
export * from './topk';
export * from './scatter_nd';
export * from './spectral_ops';
export * from './sparse_to_dense';
export * from './gather_nd';
export * from './dropout';
export * from './signal_ops';
export * from './in_top_k';

export {op} from './operation';

import * as spectral from './spectral_ops';
import * as fused from './fused_ops';
import * as signal from './signal_ops';

// Image Ops namespace
import {cropAndResize} from './crop_and_resize';
import {nonMaxSuppression} from './non_max_suppression';
import {nonMaxSuppressionAsync} from './non_max_suppression_async';
import {nonMaxSuppressionWithScore} from './non_max_suppression_with_score';
import {nonMaxSuppressionWithScoreAsync} from './non_max_suppresion_with_score_async';
import {resizeBilinear} from './resize_bilinear';
import {resizeNearestNeighbor} from './resize_nearest_neighbor';
const image = {
  resizeNearestNeighbor,
  resizeBilinear,
  cropAndResize,
  nonMaxSuppression,
  nonMaxSuppressionAsync,
  nonMaxSuppressionWithScore,
  nonMaxSuppressionWithScoreAsync
};

// linalg namespace
import {bandPart} from './band_part';
import {gramSchmidt} from './gram_schmidt';
import {qr} from './qr';
const linalg = {
  bandPart,
  gramSchmidt,
  qr
};

// losses namespace;
import {absoluteDifference} from './absolute_difference';
import {computeWeightedLoss} from './compute_weighted_loss';
import {cosineDistance} from './cosine_distance';
import {hingeLoss} from './hinge_loss';
import {huberLoss} from './huber_loss';
import {logLoss} from './log_loss';
import {meanSquaredError} from './mean_squared_error';
import {sigmoidCrossEntropy} from './sigmoid_cross_entropy';
import {softmaxCrossEntropy} from './softmax_cross_entropy';
const losses = {
  absoluteDifference,
  computeWeightedLoss,
  cosineDistance,
  hingeLoss,
  huberLoss,
  logLoss,
  meanSquaredError,
  sigmoidCrossEntropy,
  softmaxCrossEntropy
};

// Second level exports.
export {image, linalg, losses, spectral, fused, signal};<|MERGE_RESOLUTION|>--- conflicted
+++ resolved
@@ -125,16 +125,13 @@
 export {selu} from './selu';
 export {separableConv2d} from './separable_conv2d';
 export {sign} from './sign';
-<<<<<<< HEAD
+export {sin} from './sin';
+export {sinh} from './sinh';
 export {slice} from './slice';
 export {slice1d} from './slice1d';
 export {slice2d} from './slice2d';
 export {slice3d} from './slice3d';
 export {slice4d} from './slice4d';
-=======
-export {sin} from './sin';
-export {sinh} from './sinh';
->>>>>>> f5733506
 export {spaceToBatchND} from './space_to_batch_nd';
 export {split} from './split';
 export {square} from './square';
