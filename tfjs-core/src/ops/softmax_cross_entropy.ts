/**
 * @license
 * Copyright 2020 Google LLC. All Rights Reserved.
 * Licensed under the Apache License, Version 2.0 (the "License");
 * you may not use this file except in compliance with the License.
 * You may obtain a copy of the License at
 *
 * http://www.apache.org/licenses/LICENSE-2.0
 *
 * Unless required by applicable law or agreed to in writing, software
 * distributed under the License is distributed on an "AS IS" BASIS,
 * WITHOUT WARRANTIES OR CONDITIONS OF ANY KIND, either express or implied.
 * See the License for the specific language governing permissions and
 * limitations under the License.
 * =============================================================================
 */
import {customGrad} from '../gradients';
import {Tensor} from '../tensor';
import {GradSaveFunc} from '../tensor_types';
import {convertToTensor} from '../tensor_util_env';
import {TensorLike} from '../types';
import {assertShapesMatch} from '../util';

import {add} from './add';
import {expandShapeToKeepDim} from './axis_util';
import {cast} from './cast';
import {computeWeightedLoss} from './compute_weighted_loss';
import {div} from './div';
import {exp} from './exp';
import {logSumExp} from './log_sum_exp';
import {Reduction} from './loss_ops_utils';
import {mul} from './mul';
import {neg} from './neg';
import {op} from './operation';
import {reshape} from './reshape';
import {scalar} from './scalar';
import {sub} from './sub';
import {sum} from './sum';
<<<<<<< HEAD
import {exp} from './unary_ops';
=======
import {scalar} from './tensor_ops';
>>>>>>> 974965b3

/**
 * Computes softmax cross entropy between logits and labels.
 *
 * Measures the probability error in discrete classification tasks in which
 * the classes are mutually exclusive (each entry is in exactly one class).
 * For example, each CIFAR-10 image is labeled with one and only one label: an
 * image can be a dog or a truck, but not both.
 *
 * `NOTE`: While the classes are mutually exclusive, their probabilities need
 * not be. All that is required is that each row of labels is a valid
 * probability distribution. If they are not, the computation of the gradient
 * will be incorrect.
 *
 * `WARNING`: This op expects unscaled logits, since it performs a softmax on
 * logits internally for efficiency. Do not call this op with the output of
 * softmax, as it will produce incorrect results.
 *
 * logits and labels must have the same shape, e.g. [batch_size, num_classes]
 * and the same dtype.
 * @param labels The labels array.
 * @param logits The logits array.
 * @param dim The dimension softmax would be performed on. Defaults to `-1`
 *     which indicates the last dimension.
 */
function softmaxCrossEntropyWithLogits_<T extends Tensor, O extends Tensor>(
    labels: T, logits: T, dim = -1): O {
  if (dim === -1) {
    dim = logits.rank - 1;
  }

  if (dim !== logits.rank - 1) {
    throw Error(
        `Softmax cross entropy along a non-last dimension is not yet ` +
        `supported. Labels / logits was rank ${logits.rank} ` +
        `and dim was ${dim}`);
  }
  // Use a custom gradient for numerical stability.
  const customOp =
      customGrad((labels: Tensor, logits: Tensor, save: GradSaveFunc) => {
        // Reference:
        //   1. http://cs231n.github.io/linear-classify/#softmax
        //   2. https://blog.feedly.com/tricks-of-the-trade-logsumexp/
        const keepDims = true;
        const lse = logSumExp(logits, [dim], keepDims);
        const logResult = sub(cast(logits, 'float32'), lse);
        save([labels, logResult]);

        const costVector = neg(mul(logResult, labels));
        const value: O = sum(costVector, [dim]);

        const gradFunc = (dy: O, saved: Tensor[]) => {
          const [labels, logResult] = saved;
          const dyShape = expandShapeToKeepDim(dy.shape, [dim]);
          return [
            mul(reshape(dy, dyShape),
                sub(cast(labels, 'float32'), exp(logResult))),
            mul(reshape(dy, dyShape),
                sub(exp(logResult), cast(labels, 'float32'))),
          ];
        };
        return {value, gradFunc};
      });

  return customOp(labels, logits);
}

/**
 * Computes the softmax cross entropy loss between two tensors.
 *
 * If labelSmoothing is nonzero, smooth the labels towards 1/2:
 *
 *   newOnehotLabels = onehotLabels * (1 - labelSmoothing)
 *                         + labelSmoothing / numClasses
 *
 * @param onehotLabels One hot encoded labels
 *    [batch_size, num_classes], same dimensions as 'predictions'.
 * @param logits The predicted outputs.
 * @param weights Tensor whose rank is either 0, or 1, and must be
 *    broadcastable to `loss`  of shape [batch_size]
 * @param labelSmoothing If greater than 0, then smooth the labels.
 * @param reduction Type of reduction to apply to loss. Should be of type
 *    `Reduction`
 */
/** @doc { heading: 'Training', subheading: 'Losses', namespace: 'losses' } */
function softmaxCrossEntropy_<T extends Tensor, O extends Tensor>(
    onehotLabels: T|TensorLike, logits: T|TensorLike,
    weights?: Tensor|TensorLike, labelSmoothing = 0,
    reduction = Reduction.SUM_BY_NONZERO_WEIGHTS): O {
  let $onehotLabels =
      convertToTensor(onehotLabels, 'onehotLabels', 'softmaxCrossEntropy');
  const $logits = convertToTensor(logits, 'logits', 'softmaxCrossEntropy');
  let $weights: Tensor = null;

  if (weights != null) {
    $weights = convertToTensor(weights, 'weights', 'softmaxCrossEntropy');
  }

  assertShapesMatch(
      $onehotLabels.shape, $logits.shape, 'Error in softmaxCrossEntropy: ');

  if (labelSmoothing > 0) {
    const labelSmoothingScalar = scalar(labelSmoothing);
    const one = scalar(1);
    const numClasses = scalar($onehotLabels.shape[1]);

    $onehotLabels =
        add(mul($onehotLabels, sub(one, labelSmoothingScalar)),
            div(labelSmoothingScalar, numClasses));
  }

  const losses = softmaxCrossEntropyWithLogits_($onehotLabels, $logits);

  return computeWeightedLoss(losses, $weights, reduction);
}

export const softmaxCrossEntropy = op({softmaxCrossEntropy_});<|MERGE_RESOLUTION|>--- conflicted
+++ resolved
@@ -36,11 +36,6 @@
 import {scalar} from './scalar';
 import {sub} from './sub';
 import {sum} from './sum';
-<<<<<<< HEAD
-import {exp} from './unary_ops';
-=======
-import {scalar} from './tensor_ops';
->>>>>>> 974965b3
 
 /**
  * Computes softmax cross entropy between logits and labels.
