--- conflicted
+++ resolved
@@ -163,30 +163,42 @@
     expectArraysClose(await values.data(), [2, 2, 1, 1]);
     expectArraysClose(await indices.data(), [1, 2, 0, 3]);
   });
-
-<<<<<<< HEAD
-  it('lower-index element appears first, sorted=false', async () => {
-=======
+  
   it('lower-index element appears first, k=65', async () => {
->>>>>>> 9769ea46
     const a = [
       1, 1, 2, 1, 2, 1, 1, 1, 2, 2, 1, 1, 2, 1, 1, 2, 1, 1, 2, 1, 1, 2,
       1, 2, 1, 1, 1, 2, 1, 1, 2, 1, 1, 2, 1, 1, 1, 1, 2, 1, 2, 2, 2, 2,
       1, 2, 1, 2, 2, 2, 1, 2, 2, 1, 2, 2, 1, 2, 1, 1, 1, 2, 1, 2, 1
     ];
     const k = a.length;
-
-<<<<<<< HEAD
+    const {values, indices} = tf.topk(a, k);
+    
+    expectArraysClose(await values.data(), [
+      2, 2, 2, 2, 2, 2, 2, 2, 2, 2, 2, 2, 2, 2, 2, 2, 2, 2, 2, 2, 2, 2,
+      2, 2, 2, 2, 2, 2, 1, 1, 1, 1, 1, 1, 1, 1, 1, 1, 1, 1, 1, 1, 1, 1,
+      1, 1, 1, 1, 1, 1, 1, 1, 1, 1, 1, 1, 1, 1, 1, 1, 1, 1, 1, 1, 1
+    ]);
+    expectArraysClose(await indices.data(), [
+      2,  4,  8,  9,  12, 15, 18, 21, 23, 27, 30, 33, 38, 40, 41, 42, 43,
+      45, 47, 48, 49, 51, 52, 54, 55, 57, 61, 63, 0,  1,  3,  5,  6,  7,
+      10, 11, 13, 14, 16, 17, 19, 20, 22, 24, 25, 26, 28, 29, 31, 32, 34,
+      35, 36, 37, 39, 44, 46, 50, 53, 56, 58, 59, 60, 62, 64
+    ]);
+  });
+
+  it('lower-index element appears first, sorted=false', async () => {
+    const a = [
+      1, 1, 2, 1, 2, 1, 1, 1, 2, 2, 1, 1, 2, 1, 1, 2, 1, 1, 2, 1, 1, 2,
+      1, 2, 1, 1, 1, 2, 1, 1, 2, 1, 1, 2, 1, 1, 1, 1, 2, 1, 2, 2, 2, 2,
+      1, 2, 1, 2, 2, 2, 1, 2, 2, 1, 2, 2, 1, 2, 1, 1, 1, 2, 1, 2, 1
+    ];
+    const k = a.length;
     const {values, indices} = tf.topk(a, k, false);
-=======
-    const {values, indices} = tf.topk(a, k);
->>>>>>> 9769ea46
 
     expect(values.shape).toEqual([k]);
     expect(indices.shape).toEqual([k]);
     expect(values.dtype).toBe('float32');
     expect(indices.dtype).toBe('int32');
-<<<<<<< HEAD
 
     const valuesData = await values.data();
     valuesData.sort();
@@ -210,27 +222,12 @@
     ]);
   });
 
-=======
-    expectArraysClose(await values.data(), [
-      2, 2, 2, 2, 2, 2, 2, 2, 2, 2, 2, 2, 2, 2, 2, 2, 2, 2, 2, 2, 2, 2,
-      2, 2, 2, 2, 2, 2, 1, 1, 1, 1, 1, 1, 1, 1, 1, 1, 1, 1, 1, 1, 1, 1,
-      1, 1, 1, 1, 1, 1, 1, 1, 1, 1, 1, 1, 1, 1, 1, 1, 1, 1, 1, 1, 1
-    ]);
-    expectArraysClose(await indices.data(), [
-      2,  4,  8,  9,  12, 15, 18, 21, 23, 27, 30, 33, 38, 40, 41, 42, 43,
-      45, 47, 48, 49, 51, 52, 54, 55, 57, 61, 63, 0,  1,  3,  5,  6,  7,
-      10, 11, 13, 14, 16, 17, 19, 20, 22, 24, 25, 26, 28, 29, 31, 32, 34,
-      35, 36, 37, 39, 44, 46, 50, 53, 56, 58, 59, 60, 62, 64
-    ]);
-  });
-
   it('throws when k < 0', () => {
     const a = tensor2d([[10, 50], [40, 30]]);
     expect(() => tf.topk(a, -1))
         .toThrowError(/'k' passed to topk\(\) must be >= 0/);
   });
 
->>>>>>> 9769ea46
   it('throws when k > size of array', () => {
     const a = tensor2d([[10, 50], [40, 30]]);
     expect(() => tf.topk(a, 3))
