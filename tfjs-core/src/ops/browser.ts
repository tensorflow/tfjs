--- conflicted
+++ resolved
@@ -137,19 +137,6 @@
     vals = (pixels as PixelData | ImageData).data;
   } else if (isImage || isVideo || isImageBitmap) {
     if (fromPixels2DContext == null) {
-<<<<<<< HEAD
-      if(typeof document === 'undefined') {
-         if(typeof OffscreenCanvas !== 'undefined'
-            && typeof OffscreenCanvasRenderingContext2D !== 'undefined') {
-              // @ts-ignore
-              fromPixels2DContext = new OffscreenCanvas(1, 1).getContext('2d');
-         } else {
-             throw new Error(
-                 'Cannot parse input in current context. ' +
-                 'Reason: OffscreenCanvas Context2D rendering is not supported.'
-             );
-         }
-=======
       if (typeof document === 'undefined') {
         if (typeof OffscreenCanvas !== 'undefined' &&
             typeof OffscreenCanvasRenderingContext2D !== 'undefined') {
@@ -160,7 +147,6 @@
               'Cannot parse input in current context. ' +
               'Reason: OffscreenCanvas Context2D rendering is not supported.');
         }
->>>>>>> 1466e0cb
       } else {
         fromPixels2DContext = document.createElement('canvas').getContext('2d');
       }
