/**
 * @license
 * Copyright 2020 Google LLC. All Rights Reserved.
 * Licensed under the Apache License, Version 2.0 (the "License");
 * you may not use this file except in compliance with the License.
 * You may obtain a copy of the License at
 *
 * http://www.apache.org/licenses/LICENSE-2.0
 *
 * Unless required by applicable law or agreed to in writing, software
 * distributed under the License is distributed on an "AS IS" BASIS,
 * WITHOUT WARRANTIES OR CONDITIONS OF ANY KIND, either express or implied.
 * See the License for the specific language governing permissions and
 * limitations under the License.
 * =============================================================================
 */

import * as tf from '../index';
import {ALL_ENVS, describeWithFlags} from '../jasmine_util';
import {expectArraysClose} from '../test_util';
import {backend} from '../index';

describeWithFlags('abs', ALL_ENVS, () => {
  it('basic', async () => {
    const a = tf.tensor1d([1, -2, 0, 3, -0.1]);
    const result = tf.abs(a);
    expectArraysClose(await result.data(), [1, 2, 0, 3, 0.1]);
  });

  it('5D', async () => {
    const a = tf.tensor5d([1, -2, 0, -3], [1, 2, 2, 1, 1]);
    const result = tf.abs(a);
    expectArraysClose(await result.data(), [1, 2, 0, 3]);
  });

  it('6D', async () => {
    const a = tf.tensor6d([1, -2, 5, -3, -1, 4, 7, 8], [1, 2, 2, 2, 1, 1]);
    const result = tf.abs(a);
    expectArraysClose(await result.data(), [1, 2, 5, 3, 1, 4, 7, 8]);
  });

  it('int32', async () => {
<<<<<<< HEAD
    const a = tf.tensor1d([10, 12345678, -12345678], 'int32');
    const result = tf.abs(a);
    expect(result.dtype).toEqual('int32');
    expectArraysClose(await result.data(), [10, 12345678, 12345678]);
=======
    if (backend() && backend().floatPrecision() === 32) {
      // TODO: Use skip() instead when it is implemented
      const a = tf.tensor1d([10, 12345678, -12345678], 'int32');
      const result = tf.abs(a);
      expect(result.dtype).toEqual('int32');
      expectArraysClose(await result.data(), [10, 12345678, 12345678]);
    }
>>>>>>> 1f70e50b
  });

  it('complex64 rank-1', async () => {
    const a = tf.complex([-2, -1, 0, 1, 2], [1, 2, 3, 0, -1]);
    const result = tf.abs(a);
    expectArraysClose(await result.data(), [
      Math.sqrt(-2 * -2 + 1 * 1), Math.sqrt(-1 * -1 + 2 * 2),
      Math.sqrt(0 * 0 + 3 * 3), Math.sqrt(1 * 1 + 0 * 0),
      Math.sqrt(2 * 2 + -1 * -1)
    ]);
    expect(result.shape).toEqual([5]);
  });

  it('complex64 rank-2', async () => {
    const a = tf.complex([[-3, -2, -1], [0, 1, 2]], [[4, 1, 2], [3, 0, -1]]);
    const result = tf.abs(a);
    expectArraysClose(await result.data(), [
      Math.sqrt(-3 * -3 + 4 * 4), Math.sqrt(-2 * -2 + 1 * 1),
      Math.sqrt(-1 * -1 + 2 * 2), Math.sqrt(0 * 0 + 3 * 3),
      Math.sqrt(1 * 1 + 0 * 0), Math.sqrt(2 * 2 + -1 * -1)
    ]);
    expect(result.shape).toEqual([2, 3]);
  });

  it('complex64 rank-3', async () => {
    const a = tf.complex(
        [[[-3, -2], [-1, 0]], [[1, 2], [3, 4]]],
        [[[4, 1], [2, 3]], [[0, -1], [-3, -4]]]);
    const result = tf.abs(a);
    expectArraysClose(await result.data(), [
      Math.sqrt(-3 * -3 + 4 * 4), Math.sqrt(-2 * -2 + 1 * 1),
      Math.sqrt(-1 * -1 + 2 * 2), Math.sqrt(0 * 0 + 3 * 3),
      Math.sqrt(1 * 1 + 0 * 0), Math.sqrt(2 * 2 + -1 * -1),
      Math.sqrt(3 * 3 + -3 * -3), Math.sqrt(4 * 4 + -4 * -4)
    ]);
    expect(result.shape).toEqual([2, 2, 2]);
  });

  it('is underflow-safe for complex64', async () => {
    const floatBits = tf.backend().floatPrecision();
    let small;
    switch (floatBits) {
      case 32:
        small = 1e-30;
        break;
      case 16:
        small = 1e-4;
        break;
      default:
        throw new Error(`Test not implemented for ENV.engine.floatPrecision()=${
            floatBits}.`);
    }

    const a = tf.complex([small, 0, small, 0], [small, small, 0, 0]);
    const result = tf.abs(a);
    expectArraysClose(
        await result.data(),
        [
          Math.hypot(small, small), Math.hypot(0, small), Math.hypot(small, 0),
          Math.hypot(0, 0)
        ],
        /*tolerance=*/ small / 100);
    expect(result.shape).toEqual([4]);
  });

  it('propagates NaNs', async () => {
    const a = tf.tensor1d([1, -2, 0, 3, -0.1, NaN]);
    const result = tf.abs(a);
    expectArraysClose(await result.data(), [1, 2, 0, 3, 0.1, NaN]);
  });

  it('gradients: Scalar', async () => {
    const a = tf.scalar(4);
    const dy = tf.scalar(8);

    const da = tf.grad(a => tf.abs(a))(a, dy);

    expect(da.shape).toEqual(a.shape);
    expect(da.dtype).toEqual('float32');
    expectArraysClose(await da.data(), [8 * 1]);
  });

  it('gradient with clones', () => {
    const a = tf.scalar(4);
    const dy = tf.scalar(8);

    const da = tf.grad(a => a.clone().abs().clone())(a, dy);

    expect(da.shape).toEqual(a.shape);
    expect(da.dtype).toEqual('float32');
  });

  it('gradients: Tensor1D', async () => {
    const a = tf.tensor1d([1, 2, -3, 5]);
    const dy = tf.tensor1d([1, 2, 3, 4]);

    const da = tf.grad(a => tf.abs(a))(a, dy);

    expect(da.shape).toEqual(a.shape);
    expect(da.dtype).toEqual('float32');
    expectArraysClose(await da.data(), [1 * 1, 2 * 1, 3 * -1, 4 * 1]);
  });

  it('gradients: Tensor2D', async () => {
    const a = tf.tensor2d([3, -1, -2, 3], [2, 2]);
    const dy = tf.tensor2d([1, 2, 3, 4], [2, 2]);

    const da = tf.grad(a => tf.abs(a))(a, dy);

    expect(da.shape).toEqual(a.shape);
    expect(da.dtype).toEqual('float32');
    expectArraysClose(await da.data(), [1 * 1, 2 * -1, 3 * -1, 4 * 1]);
  });

  it('throws when passed a non-tensor', () => {
    expect(() => tf.abs({} as tf.Tensor))
        .toThrowError(/Argument 'x' passed to 'abs' must be a Tensor/);
  });

  it('accepts a tensor-like object', async () => {
    const result = tf.abs([1, -2, 0, 3, -0.1]);
    expectArraysClose(await result.data(), [1, 2, 0, 3, 0.1]);
  });

  it('throws for string tensor', () => {
    expect(() => tf.abs('q'))
        .toThrowError(/Argument 'x' passed to 'abs' must be numeric/);
  });
});<|MERGE_RESOLUTION|>--- conflicted
+++ resolved
@@ -16,9 +16,9 @@
  */
 
 import * as tf from '../index';
+import {backend} from '../index';
 import {ALL_ENVS, describeWithFlags} from '../jasmine_util';
 import {expectArraysClose} from '../test_util';
-import {backend} from '../index';
 
 describeWithFlags('abs', ALL_ENVS, () => {
   it('basic', async () => {
@@ -40,12 +40,6 @@
   });
 
   it('int32', async () => {
-<<<<<<< HEAD
-    const a = tf.tensor1d([10, 12345678, -12345678], 'int32');
-    const result = tf.abs(a);
-    expect(result.dtype).toEqual('int32');
-    expectArraysClose(await result.data(), [10, 12345678, 12345678]);
-=======
     if (backend() && backend().floatPrecision() === 32) {
       // TODO: Use skip() instead when it is implemented
       const a = tf.tensor1d([10, 12345678, -12345678], 'int32');
@@ -53,7 +47,6 @@
       expect(result.dtype).toEqual('int32');
       expectArraysClose(await result.data(), [10, 12345678, 12345678]);
     }
->>>>>>> 1f70e50b
   });
 
   it('complex64 rank-1', async () => {
@@ -115,7 +108,7 @@
           Math.hypot(small, small), Math.hypot(0, small), Math.hypot(small, 0),
           Math.hypot(0, 0)
         ],
-        /*tolerance=*/ small / 100);
+        /*tolerance=*/small / 100);
     expect(result.shape).toEqual([4]);
   });
 
