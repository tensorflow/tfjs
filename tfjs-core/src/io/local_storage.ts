/**
 * @license
 * Copyright 2018 Google LLC. All Rights Reserved.
 * Licensed under the Apache License, Version 2.0 (the "License");
 * you may not use this file except in compliance with the License.
 * You may obtain a copy of the License at
 *
 * http://www.apache.org/licenses/LICENSE-2.0
 *
 * Unless required by applicable law or agreed to in writing, software
 * distributed under the License is distributed on an "AS IS" BASIS,
 * WITHOUT WARRANTIES OR CONDITIONS OF ANY KIND, either express or implied.
 * See the License for the specific language governing permissions and
 * limitations under the License.
 * =============================================================================
 */

import '../flags';
import {env} from '../environment';

import {assert} from '../util';
<<<<<<< HEAD
import {arrayBufferToBase64String, base64StringToArrayBuffer, concatenateArrayBuffers, getModelArtifactsInfoForJSON} from './io_utils';
=======
import {arrayBufferToBase64String, base64StringToArrayBuffer, getModelArtifactsInfoForJSON} from './io_utils';
import {CompositeArrayBuffer} from './composite_array_buffer';
>>>>>>> db099a49
import {IORouter, IORouterRegistry} from './router_registry';
import {IOHandler, ModelArtifacts, ModelArtifactsInfo, ModelJSON, ModelStoreManager, SaveResult} from './types';

const PATH_SEPARATOR = '/';
const PATH_PREFIX = 'tensorflowjs_models';
const INFO_SUFFIX = 'info';
const MODEL_TOPOLOGY_SUFFIX = 'model_topology';
const WEIGHT_SPECS_SUFFIX = 'weight_specs';
const WEIGHT_DATA_SUFFIX = 'weight_data';
const MODEL_METADATA_SUFFIX = 'model_metadata';

/**
 * Purge all tensorflow.js-saved model artifacts from local storage.
 *
 * @returns Paths of the models purged.
 */
export function purgeLocalStorageArtifacts(): string[] {
  if (!env().getBool('IS_BROWSER') || typeof window === 'undefined' ||
      typeof window.localStorage === 'undefined') {
    throw new Error(
        'purgeLocalStorageModels() cannot proceed because local storage is ' +
        'unavailable in the current environment.');
  }
  const LS = window.localStorage;
  const purgedModelPaths: string[] = [];
  for (let i = 0; i < LS.length; ++i) {
    const key = LS.key(i);
    const prefix = PATH_PREFIX + PATH_SEPARATOR;
    if (key.startsWith(prefix) && key.length > prefix.length) {
      LS.removeItem(key);
      const modelName = getModelPathFromKey(key);
      if (purgedModelPaths.indexOf(modelName) === -1) {
        purgedModelPaths.push(modelName);
      }
    }
  }
  return purgedModelPaths;
}

type LocalStorageKeys = {
  /** Key of the localStorage entry storing `ModelArtifactsInfo`. */
  info: string,
  /**
   * Key of the localStorage entry storing the 'modelTopology' key of
   * `model.json`
   */
  topology: string,
  /**
   * Key of the localStorage entry storing the `weightsManifest.weights` entries
   * of `model.json`
   */
  weightSpecs: string,
  /** Key of the localStorage entry storing the weight data in Base64 */
  weightData: string,
  /**
   * Key of the localStorage entry storing the remaining fields of `model.json`
   * @see {@link ModelMetadata}
   */
  modelMetadata: string,
};

type ModelMetadata = Omit<ModelJSON, 'modelTopology'|'weightsManifest'>;

function getModelKeys(path: string): LocalStorageKeys {
  return {
    info: [PATH_PREFIX, path, INFO_SUFFIX].join(PATH_SEPARATOR),
    topology: [PATH_PREFIX, path, MODEL_TOPOLOGY_SUFFIX].join(PATH_SEPARATOR),
    weightSpecs: [PATH_PREFIX, path, WEIGHT_SPECS_SUFFIX].join(PATH_SEPARATOR),
    weightData: [PATH_PREFIX, path, WEIGHT_DATA_SUFFIX].join(PATH_SEPARATOR),
    modelMetadata:
        [PATH_PREFIX, path, MODEL_METADATA_SUFFIX].join(PATH_SEPARATOR)
  };
}

function removeItems(keys: LocalStorageKeys): void {
  for (const key of Object.values(keys)) {
    window.localStorage.removeItem(key);
  }
}

/**
 * Get model path from a local-storage key.
 *
 * E.g., 'tensorflowjs_models/my/model/1/info' --> 'my/model/1'
 *
 * @param key
 */
function getModelPathFromKey(key: string) {
  const items = key.split(PATH_SEPARATOR);
  if (items.length < 3) {
    throw new Error(`Invalid key format: ${key}`);
  }
  return items.slice(1, items.length - 1).join(PATH_SEPARATOR);
}

function maybeStripScheme(key: string) {
  return key.startsWith(BrowserLocalStorage.URL_SCHEME) ?
      key.slice(BrowserLocalStorage.URL_SCHEME.length) :
      key;
}

/**
 * IOHandler subclass: Browser Local Storage.
 *
 * See the doc string to `browserLocalStorage` for more details.
 */
export class BrowserLocalStorage implements IOHandler {
  protected readonly LS: Storage;
  protected readonly modelPath: string;
  protected readonly keys: LocalStorageKeys;

  static readonly URL_SCHEME = 'localstorage://';

  constructor(modelPath: string) {
    if (!env().getBool('IS_BROWSER') || typeof window === 'undefined' ||
        typeof window.localStorage === 'undefined') {
      // TODO(cais): Add more info about what IOHandler subtypes are
      // available.
      //   Maybe point to a doc page on the web and/or automatically determine
      //   the available IOHandlers and print them in the error message.
      throw new Error(
          'The current environment does not support local storage.');
    }
    this.LS = window.localStorage;

    if (modelPath == null || !modelPath) {
      throw new Error(
          'For local storage, modelPath must not be null, undefined or empty.');
    }
    this.modelPath = modelPath;
    this.keys = getModelKeys(this.modelPath);
  }

  /**
   * Save model artifacts to browser local storage.
   *
   * See the documentation to `browserLocalStorage` for details on the saved
   * artifacts.
   *
   * @param modelArtifacts The model artifacts to be stored.
   * @returns An instance of SaveResult.
   */
  async save(modelArtifacts: ModelArtifacts): Promise<SaveResult> {
    if (modelArtifacts.modelTopology instanceof ArrayBuffer) {
      throw new Error(
          'BrowserLocalStorage.save() does not support saving model topology ' +
          'in binary formats yet.');
    } else {
      const topology = JSON.stringify(modelArtifacts.modelTopology);
      const weightSpecs = JSON.stringify(modelArtifacts.weightSpecs);

      const modelArtifactsInfo: ModelArtifactsInfo =
          getModelArtifactsInfoForJSON(modelArtifacts);

      // TODO(mattsoulanille): Support saving models over 2GB that exceed
      // Chrome's ArrayBuffer size limit.
<<<<<<< HEAD
      const weightBuffer = concatenateArrayBuffers(modelArtifacts.weightData);
=======
      const weightBuffer = CompositeArrayBuffer.join(modelArtifacts.weightData);
>>>>>>> db099a49

      try {
        this.LS.setItem(this.keys.info, JSON.stringify(modelArtifactsInfo));
        this.LS.setItem(this.keys.topology, topology);
        this.LS.setItem(this.keys.weightSpecs, weightSpecs);
        this.LS.setItem(
            this.keys.weightData,
            arrayBufferToBase64String(weightBuffer));

        // Note that JSON.stringify doesn't write out keys that have undefined
        // values, so for some keys, we set undefined instead of a null-ish
        // value.
        const metadata: Required<ModelMetadata> = {
          format: modelArtifacts.format,
          generatedBy: modelArtifacts.generatedBy,
          convertedBy: modelArtifacts.convertedBy,
          signature: modelArtifacts.signature != null ?
              modelArtifacts.signature :
              undefined,
          userDefinedMetadata: modelArtifacts.userDefinedMetadata != null ?
              modelArtifacts.userDefinedMetadata :
              undefined,
          modelInitializer: modelArtifacts.modelInitializer != null ?
              modelArtifacts.modelInitializer :
              undefined,
          initializerSignature: modelArtifacts.initializerSignature != null ?
              modelArtifacts.initializerSignature :
              undefined,
          trainingConfig: modelArtifacts.trainingConfig != null ?
              modelArtifacts.trainingConfig :
              undefined
        };
        this.LS.setItem(this.keys.modelMetadata, JSON.stringify(metadata));

        return {modelArtifactsInfo};
      } catch (err) {
        // If saving failed, clean up all items saved so far.
        removeItems(this.keys);

        throw new Error(
            `Failed to save model '${this.modelPath}' to local storage: ` +
            `size quota being exceeded is a possible cause of this failure: ` +
            `modelTopologyBytes=${modelArtifactsInfo.modelTopologyBytes}, ` +
            `weightSpecsBytes=${modelArtifactsInfo.weightSpecsBytes}, ` +
            `weightDataBytes=${modelArtifactsInfo.weightDataBytes}.`);
      }
    }
  }

  /**
   * Load a model from local storage.
   *
   * See the documentation to `browserLocalStorage` for details on the saved
   * artifacts.
   *
   * @returns The loaded model (if loading succeeds).
   */
  async load(): Promise<ModelArtifacts> {
    const info =
        JSON.parse(this.LS.getItem(this.keys.info)) as ModelArtifactsInfo;
    if (info == null) {
      throw new Error(
          `In local storage, there is no model with name '${this.modelPath}'`);
    }

    if (info.modelTopologyType !== 'JSON') {
      throw new Error(
          'BrowserLocalStorage does not support loading non-JSON model ' +
          'topology yet.');
    }

    const out: ModelArtifacts = {};

    // Load topology.
    const topology = JSON.parse(this.LS.getItem(this.keys.topology));
    if (topology == null) {
      throw new Error(
          `In local storage, the topology of model '${this.modelPath}' ` +
          `is missing.`);
    }
    out.modelTopology = topology;

    // Load weight specs.
    const weightSpecs = JSON.parse(this.LS.getItem(this.keys.weightSpecs));
    if (weightSpecs == null) {
      throw new Error(
          `In local storage, the weight specs of model '${this.modelPath}' ` +
          `are missing.`);
    }
    out.weightSpecs = weightSpecs;

    // Load meta-data fields.
    const metadataString = this.LS.getItem(this.keys.modelMetadata);
    if (metadataString != null) {
      const metadata = JSON.parse(metadataString) as ModelMetadata;
      out.format = metadata.format;
      out.generatedBy = metadata.generatedBy;
      out.convertedBy = metadata.convertedBy;
      if (metadata.signature != null) {
        out.signature = metadata.signature;
      }
      if (metadata.userDefinedMetadata != null) {
        out.userDefinedMetadata = metadata.userDefinedMetadata;
      }
      if (metadata.modelInitializer != null) {
        out.modelInitializer = metadata.modelInitializer;
      }
      if (metadata.initializerSignature != null) {
        out.initializerSignature = metadata.initializerSignature;
      }
      if (metadata.trainingConfig != null) {
        out.trainingConfig = metadata.trainingConfig;
      }
    }

    // Load weight data.
    const weightDataBase64 = this.LS.getItem(this.keys.weightData);
    if (weightDataBase64 == null) {
      throw new Error(
          `In local storage, the binary weight values of model ` +
          `'${this.modelPath}' are missing.`);
    }
    out.weightData = base64StringToArrayBuffer(weightDataBase64);

    return out;
  }
}

export const localStorageRouter: IORouter = (url: string|string[]) => {
  if (!env().getBool('IS_BROWSER')) {
    return null;
  } else {
    if (!Array.isArray(url) && url.startsWith(BrowserLocalStorage.URL_SCHEME)) {
      return browserLocalStorage(
          url.slice(BrowserLocalStorage.URL_SCHEME.length));
    } else {
      return null;
    }
  }
};
IORouterRegistry.registerSaveRouter(localStorageRouter);
IORouterRegistry.registerLoadRouter(localStorageRouter);

/**
 * Factory function for local storage IOHandler.
 *
 * This `IOHandler` supports both `save` and `load`.
 *
 * For each model's saved artifacts, four items are saved to local storage.
 *   - `${PATH_SEPARATOR}/${modelPath}/info`: Contains meta-info about the
 *     model, such as date saved, type of the topology, size in bytes, etc.
 *   - `${PATH_SEPARATOR}/${modelPath}/topology`: Model topology. For Keras-
 *     style models, this is a stringized JSON.
 *   - `${PATH_SEPARATOR}/${modelPath}/weight_specs`: Weight specs of the
 *     model, can be used to decode the saved binary weight values (see
 *     item below).
 *   - `${PATH_SEPARATOR}/${modelPath}/weight_data`: Concatenated binary
 *     weight values, stored as a base64-encoded string.
 *
 * Saving may throw an `Error` if the total size of the artifacts exceed the
 * browser-specific quota.
 *
 * @param modelPath A unique identifier for the model to be saved. Must be a
 *   non-empty string.
 * @returns An instance of `IOHandler`, which can be used with, e.g.,
 *   `tf.Model.save`.
 */
export function browserLocalStorage(modelPath: string): IOHandler {
  return new BrowserLocalStorage(modelPath);
}

export class BrowserLocalStorageManager implements ModelStoreManager {
  private readonly LS: Storage;

  constructor() {
    assert(
        env().getBool('IS_BROWSER'),
        () => 'Current environment is not a web browser');
    assert(
        typeof window === 'undefined' ||
            typeof window.localStorage !== 'undefined',
        () => 'Current browser does not appear to support localStorage');
    this.LS = window.localStorage;
  }

  async listModels(): Promise<{[path: string]: ModelArtifactsInfo}> {
    const out: {[path: string]: ModelArtifactsInfo} = {};
    const prefix = PATH_PREFIX + PATH_SEPARATOR;
    const suffix = PATH_SEPARATOR + INFO_SUFFIX;
    for (let i = 0; i < this.LS.length; ++i) {
      const key = this.LS.key(i);
      if (key.startsWith(prefix) && key.endsWith(suffix)) {
        const modelPath = getModelPathFromKey(key);
        out[modelPath] = JSON.parse(this.LS.getItem(key)) as ModelArtifactsInfo;
      }
    }
    return out;
  }

  async removeModel(path: string): Promise<ModelArtifactsInfo> {
    path = maybeStripScheme(path);
    const keys = getModelKeys(path);
    if (this.LS.getItem(keys.info) == null) {
      throw new Error(`Cannot find model at path '${path}'`);
    }
    const info = JSON.parse(this.LS.getItem(keys.info)) as ModelArtifactsInfo;
    removeItems(keys);
    return info;
  }
}<|MERGE_RESOLUTION|>--- conflicted
+++ resolved
@@ -19,12 +19,8 @@
 import {env} from '../environment';
 
 import {assert} from '../util';
-<<<<<<< HEAD
-import {arrayBufferToBase64String, base64StringToArrayBuffer, concatenateArrayBuffers, getModelArtifactsInfoForJSON} from './io_utils';
-=======
 import {arrayBufferToBase64String, base64StringToArrayBuffer, getModelArtifactsInfoForJSON} from './io_utils';
 import {CompositeArrayBuffer} from './composite_array_buffer';
->>>>>>> db099a49
 import {IORouter, IORouterRegistry} from './router_registry';
 import {IOHandler, ModelArtifacts, ModelArtifactsInfo, ModelJSON, ModelStoreManager, SaveResult} from './types';
 
@@ -181,11 +177,7 @@
 
       // TODO(mattsoulanille): Support saving models over 2GB that exceed
       // Chrome's ArrayBuffer size limit.
-<<<<<<< HEAD
-      const weightBuffer = concatenateArrayBuffers(modelArtifacts.weightData);
-=======
       const weightBuffer = CompositeArrayBuffer.join(modelArtifacts.weightData);
->>>>>>> db099a49
 
       try {
         this.LS.setItem(this.keys.info, JSON.stringify(modelArtifactsInfo));
