--- conflicted
+++ resolved
@@ -23,11 +23,7 @@
 import {BROWSER_ENVS, describeWithFlags, runWithLock} from '../jasmine_util';
 import {expectArrayBuffersEqual} from '../test_util';
 import {browserIndexedDB, BrowserIndexedDB, BrowserIndexedDBManager, deleteDatabase, indexedDBRouter} from './indexed_db';
-<<<<<<< HEAD
-import {concatenateArrayBuffers} from './io_utils';
-=======
 import {CompositeArrayBuffer} from './composite_array_buffer';
->>>>>>> db099a49
 
 describeWithFlags('IndexedDB', BROWSER_ENVS, () => {
   // Test data.
@@ -126,11 +122,7 @@
        expect(loadedArtifacts.generatedBy).toEqual('TensorFlow.js v0.0.0');
        expect(loadedArtifacts.convertedBy).toEqual(null);
        expect(loadedArtifacts.modelInitializer).toEqual({});
-<<<<<<< HEAD
-       expectArrayBuffersEqual(concatenateArrayBuffers(
-=======
        expectArrayBuffersEqual(CompositeArrayBuffer.join(
->>>>>>> db099a49
            loadedArtifacts.weightData), weightData1);
   }));
 
@@ -171,11 +163,7 @@
        expect(loadedArtifacts.modelTopology).toEqual(modelTopology1);
        expect(loadedArtifacts.weightSpecs).toEqual(weightSpecs1);
        expect(loadedArtifacts.weightData).toBeDefined();
-<<<<<<< HEAD
-       expectArrayBuffersEqual(concatenateArrayBuffers(
-=======
        expectArrayBuffersEqual(CompositeArrayBuffer.join(
->>>>>>> db099a49
            loadedArtifacts.weightData), weightData1);
      }));
 
