/**
 * @license
 * Copyright 2018 Google LLC. All Rights Reserved.
 * Licensed under the Apache License, Version 2.0 (the "License");
 * you may not use this file except in compliance with the License.
 * You may obtain a copy of the License at
 *
 * http://www.apache.org/licenses/LICENSE-2.0
 *
 * Unless required by applicable law or agreed to in writing, software
 * distributed under the License is distributed on an "AS IS" BASIS,
 * WITHOUT WARRANTIES OR CONDITIONS OF ANY KIND, either express or implied.
 * See the License for the specific language governing permissions and
 * limitations under the License.
 * =============================================================================
 */

/**
 * Unit tests for file-related IOHandlers.
 */

import * as tf from '../index';
import {BROWSER_ENVS, describeWithFlags} from '../jasmine_util';
import {browserDownloads, BrowserDownloads, browserDownloadsRouter} from './browser_files';
import {WeightsManifestConfig, WeightsManifestEntry} from './types';
<<<<<<< HEAD
import {concatenateArrayBuffers} from './io_utils';
=======
import {CompositeArrayBuffer} from './composite_array_buffer';
>>>>>>> db099a49

const modelTopology1: {} = {
  'class_name': 'Sequential',
  'keras_version': '2.1.4',
  'config': [{
    'class_name': 'Dense',
    'config': {
      'kernel_initializer': {
        'class_name': 'VarianceScaling',
        'config': {
          'distribution': 'uniform',
          'scale': 1.0,
          'seed': null,
          'mode': 'fan_avg'
        }
      },
      'name': 'dense',
      'kernel_constraint': null,
      'bias_regularizer': null,
      'bias_constraint': null,
      'dtype': 'float32',
      'activation': 'linear',
      'trainable': true,
      'kernel_regularizer': null,
      'bias_initializer': {'class_name': 'Zeros', 'config': {}},
      'units': 1,
      'batch_input_shape': [null, 3],
      'use_bias': true,
      'activity_regularizer': null
    }
  }],
  'backend': 'tensorflow'
};
const weightSpecs1: tf.io.WeightsManifestEntry[] = [
  {
    name: 'dense/kernel',
    shape: [3, 1],
    dtype: 'float32',
  },
  {
    name: 'dense/bias',
    shape: [1],
    dtype: 'float32',
  }
];
const weightData1 = new ArrayBuffer(16);
const trainingConfig1: tf.io.TrainingConfig = {
  loss: 'categorical_crossentropy',
  metrics: ['accuracy'],
  optimizer_config: {class_name: 'SGD', config: {learningRate: 0.1}}
};

const artifacts1: tf.io.ModelArtifacts = {
  modelTopology: modelTopology1,
  weightSpecs: weightSpecs1,
  weightData: weightData1,
  format: 'layers-model',
  generatedBy: 'TensorFlow.js v0.0.0',
  convertedBy: null,
  modelInitializer: {},
  trainingConfig: trainingConfig1,
};

describeWithFlags('browserDownloads', BROWSER_ENVS, () => {
  class FakeHTMLAnchorElement {
    download: string;
    href: string;
    clicked: number;

    constructor() {
      this.clicked = 0;
    }

    dispatchEvent() {
      this.clicked++;
    }
  }

  let fakeAnchors: FakeHTMLAnchorElement[] = [];
  let fakeAnchorCount = 0;

  beforeEach(() => {
    fakeAnchorCount = 0;
    fakeAnchors = [new FakeHTMLAnchorElement(), new FakeHTMLAnchorElement()];
    spyOn(document, 'createElement').and.callFake((tag: string) => {
      return fakeAnchors[fakeAnchorCount++] as unknown as HTMLElement;
    });
  });

  it('Explicit file name prefix, with existing anchors', async () => {
    const testStartDate = new Date();
    const downloadTrigger = tf.io.getSaveHandlers('downloads://test-model')[0];
    const saveResult = await downloadTrigger.save(artifacts1);
    expect(saveResult.errors).toEqual(undefined);
    const artifactsInfo = saveResult.modelArtifactsInfo;
    expect(artifactsInfo.dateSaved.getTime())
        .toBeGreaterThanOrEqual(testStartDate.getTime());
    expect(saveResult.modelArtifactsInfo.modelTopologyBytes)
        .toEqual(JSON.stringify(modelTopology1).length);
    expect(saveResult.modelArtifactsInfo.weightSpecsBytes)
        .toEqual(JSON.stringify(weightSpecs1).length);
    expect(saveResult.modelArtifactsInfo.weightDataBytes).toEqual(16);

    const jsonAnchor = fakeAnchors[0];
    const weightDataAnchor = fakeAnchors[1];
    expect(jsonAnchor.download).toEqual('test-model.json');
    expect(weightDataAnchor.download).toEqual('test-model.weights.bin');

    // Verify the content of the JSON file.
    const jsonContent = await fetch(jsonAnchor.href);
    const modelJSON = JSON.parse(await jsonContent.text()) as tf.io.ModelJSON;
    expect(modelJSON.modelTopology).toEqual(modelTopology1);
    expect(modelJSON.format).toEqual('layers-model');
    expect(modelJSON.generatedBy).toEqual('TensorFlow.js v0.0.0');
    expect(modelJSON.convertedBy).toEqual(null);
    expect(modelJSON.modelInitializer).toEqual({});
    expect(modelJSON.trainingConfig).toEqual(trainingConfig1);

    const weightsManifest = modelJSON.weightsManifest;
    expect(weightsManifest.length).toEqual(1);
    expect(weightsManifest[0].paths).toEqual(['./test-model.weights.bin']);
    expect(weightsManifest[0].weights).toEqual(weightSpecs1);

    // Verify the content of the binary weights file.
    const response = await fetch(weightDataAnchor.href);
    const buffer = await response.arrayBuffer();
    expect(buffer).toEqual(weightData1);

    // Verify that the downloads are triggered through clicks.
    expect(jsonAnchor.clicked).toEqual(1);
    expect(weightDataAnchor.clicked).toEqual(1);
  });

  it('URL scheme in explicit name gets stripped', async () => {
    const testStartDate = new Date();
    const downloadTrigger = browserDownloads('downloads://test-model');
    const saveResult = await downloadTrigger.save(artifacts1);
    expect(saveResult.errors).toEqual(undefined);
    const artifactsInfo = saveResult.modelArtifactsInfo;
    expect(artifactsInfo.dateSaved.getTime())
        .toBeGreaterThanOrEqual(testStartDate.getTime());
    expect(saveResult.modelArtifactsInfo.modelTopologyBytes)
        .toEqual(JSON.stringify(modelTopology1).length);
    expect(saveResult.modelArtifactsInfo.weightSpecsBytes)
        .toEqual(JSON.stringify(weightSpecs1).length);
    expect(saveResult.modelArtifactsInfo.weightDataBytes).toEqual(16);

    const jsonAnchor = fakeAnchors[0];
    const weightDataAnchor = fakeAnchors[1];
    expect(jsonAnchor.download).toEqual('test-model.json');
    expect(weightDataAnchor.download).toEqual('test-model.weights.bin');

    // Verify the content of the JSON file.
    const jsonContent = await fetch(jsonAnchor.href);
    const modelTopologyAndWeightsManifest =
        JSON.parse(await jsonContent.text());
    expect(modelTopologyAndWeightsManifest.modelTopology)
        .toEqual(modelTopology1);
    const weightsManifest = modelTopologyAndWeightsManifest.weightsManifest as
        WeightsManifestConfig;
    expect(weightsManifest.length).toEqual(1);
    expect(weightsManifest[0].paths).toEqual(['./test-model.weights.bin']);
    expect(weightsManifest[0].weights).toEqual(weightSpecs1);

    // Verify the content of the binary weights file.
    const response = await fetch(weightDataAnchor.href);
    const buffer = await response.arrayBuffer();
    expect(buffer).toEqual(weightData1);

    // Verify that the downloads are triggered through clicks.
    expect(jsonAnchor.clicked).toEqual(1);
    expect(weightDataAnchor.clicked).toEqual(1);
  });

  it('No file name provided, with existing anchors', async () => {
    const testStartDate = new Date();
    const downloadTrigger = browserDownloads();
    const saveResult = await downloadTrigger.save(artifacts1);
    expect(saveResult.errors).toEqual(undefined);
    const artifactsInfo = saveResult.modelArtifactsInfo;
    expect(artifactsInfo.dateSaved.getTime())
        .toBeGreaterThanOrEqual(testStartDate.getTime());
    expect(saveResult.modelArtifactsInfo.modelTopologyBytes)
        .toEqual(JSON.stringify(modelTopology1).length);
    expect(saveResult.modelArtifactsInfo.weightSpecsBytes)
        .toEqual(JSON.stringify(weightSpecs1).length);
    expect(saveResult.modelArtifactsInfo.weightDataBytes).toEqual(16);

    const jsonAnchor = fakeAnchors[0];
    const weightDataAnchor = fakeAnchors[1];

    // Verify that the default file names are used.
    expect(jsonAnchor.download).toEqual('model.json');
    expect(weightDataAnchor.download).toEqual('model.weights.bin');

    // Verify the content of the JSON file.
    const jsonContent = await fetch(jsonAnchor.href);
    const modelTopologyAndWeightsManifest =
        JSON.parse(await jsonContent.text());
    expect(modelTopologyAndWeightsManifest.modelTopology)
        .toEqual(modelTopology1);
    const weightsManifest = modelTopologyAndWeightsManifest.weightsManifest as
        WeightsManifestConfig;
    expect(weightsManifest.length).toEqual(1);
    expect(weightsManifest[0].paths).toEqual(['./model.weights.bin']);
    expect(weightsManifest[0].weights).toEqual(weightSpecs1);

    // Verify the content of the binary weights file.
    const response = await fetch(weightDataAnchor.href);
    const buffer = await response.arrayBuffer();
    expect(buffer).toEqual(weightData1);
  });

  it('Download only model topology', async () => {
    const testStartDate = new Date();
    const downloadTrigger = browserDownloads();
    const modelTopologyOnlyArtifacts: tf.io.ModelArtifacts = {
      modelTopology: modelTopology1,
    };
    const saveResult = await downloadTrigger.save(modelTopologyOnlyArtifacts);
    expect(saveResult.errors).toEqual(undefined);
    const artifactsInfo = saveResult.modelArtifactsInfo;
    expect(artifactsInfo.dateSaved.getTime())
        .toBeGreaterThanOrEqual(testStartDate.getTime());
    expect(saveResult.modelArtifactsInfo.modelTopologyBytes)
        .toEqual(JSON.stringify(modelTopology1).length);
    expect(saveResult.modelArtifactsInfo.weightSpecsBytes).toEqual(0);
    expect(saveResult.modelArtifactsInfo.weightDataBytes).toEqual(0);

    const jsonAnchor = fakeAnchors[0];
    const weightDataAnchor = fakeAnchors[1];

    // Verify that the default file names are used.
    expect(jsonAnchor.download).toEqual('model.json');
    expect(jsonAnchor.clicked).toEqual(1);
    // The weight file should not have been downoaded.
    expect(weightDataAnchor.download).toEqual(undefined);
    expect(weightDataAnchor.clicked).toEqual(0);

    // Verify the content of the JSON file.
    const jsonContent = await fetch(jsonAnchor.href);
    const modelTopologyAndWeightsManifest =
        JSON.parse(await jsonContent.text());
    expect(modelTopologyAndWeightsManifest.modelTopology)
        .toEqual(modelTopology1);
  });

  it('browserDownloadsRouter', () => {
    expect(
        browserDownloadsRouter('downloads://foo') instanceof BrowserDownloads)
        .toEqual(true);
    expect(browserDownloadsRouter('invaliddownloads://foo')).toBeNull();
    expect(browserDownloadsRouter('foo')).toBeNull();
  });
});

describeWithFlags('browserFiles', BROWSER_ENVS, () => {
  const weightsFile = new File(
      [weightData1], 'model.weights.bin', {type: 'application/octet-stream'});

  it('One group, one path', async () => {
    const weightsManifest: WeightsManifestConfig = [{
      paths: ['./model.weights.bin'],
      weights: weightSpecs1,
    }];
    const modelJSON: tf.io.ModelJSON = {
      modelTopology: modelTopology1,
      weightsManifest,
      format: 'layers-model',
      generatedBy: 'TensorFlow.js v0.0.0',
      convertedBy: '1.13.1',
      modelInitializer: {},
      trainingConfig: trainingConfig1,
    };
    const jsonFile = new File(
        [JSON.stringify(modelJSON)], 'model.json', {type: 'application/json'});

    const filesHandler = tf.io.browserFiles([jsonFile, weightsFile]);
    const modelArtifacts = await filesHandler.load();
    expect(modelArtifacts.modelTopology).toEqual(modelTopology1);
    expect(modelArtifacts.weightSpecs).toEqual(weightSpecs1);
    expect(modelArtifacts.format).toEqual('layers-model');
    expect(modelArtifacts.generatedBy).toEqual('TensorFlow.js v0.0.0');
    expect(modelArtifacts.convertedBy).toEqual('1.13.1');
    expect(modelArtifacts.modelInitializer).toEqual({});
    expect(modelArtifacts.trainingConfig).toEqual(trainingConfig1);

<<<<<<< HEAD
    expect(new Uint8Array(concatenateArrayBuffers(modelArtifacts.weightData)))
=======
    expect(new Uint8Array(CompositeArrayBuffer.join(modelArtifacts.weightData)))
>>>>>>> db099a49
        .toEqual(new Uint8Array(weightData1));
  });

  it(`One group, two paths`, async () => {
    const weightSpecs: WeightsManifestEntry[] = [
      {
        name: 'foo',
        shape: [1, 1],
        dtype: 'float32',
      },
      {
        name: 'bar',
        shape: [1, 1],
        dtype: 'float32',
      }
    ];
    const weightsManifest: WeightsManifestConfig = [{
      paths: ['./dir1/model.weights.1.bin', './dir2/model.weights.2.bin'],
      weights: weightSpecs,
    }];
    const weightsTopologyAndManifest = {
      modelTopology: modelTopology1,
      weightsManifest,
    };
    const weightsFile1 = new File(
        [new Uint8Array([1, 2, 3, 4]).buffer], 'model.weights.1.bin',
        {type: 'application/octet-stream'});
    const weightsFile2 = new File(
        [new Uint8Array([10, 20, 30, 40]).buffer], 'model.weights.2.bin',
        {type: 'application/octet-stream'});

    const jsonFile = new File(
        [JSON.stringify(weightsTopologyAndManifest)], 'model.json',
        {type: 'application/json'});

    const filesHandler =
        tf.io.browserFiles([jsonFile, weightsFile1, weightsFile2]);
    const modelArtifacts = await filesHandler.load();
    expect(modelArtifacts.modelTopology).toEqual(modelTopology1);
    expect(modelArtifacts.weightSpecs).toEqual(weightSpecs);
<<<<<<< HEAD
    expect(new Uint8Array(concatenateArrayBuffers(modelArtifacts.weightData)))
=======
    expect(new Uint8Array(CompositeArrayBuffer.join(modelArtifacts.weightData)))
>>>>>>> db099a49
        .toEqual(new Uint8Array([
            1, 2, 3, 4, 10, 20, 30, 40
        ]));
  });

  it(`Two groups, four paths, reverseOrder=false`, async () => {
    const weightSpecs1: WeightsManifestEntry[] = [
      {
        name: 'foo',
        shape: [1, 1],
        dtype: 'float32',
      },
      {
        name: 'bar',
        shape: [1, 1],
        dtype: 'float32',
      }
    ];
    const weightSpecs2: WeightsManifestEntry[] = [
      {
        name: 'baz',
        shape: [1, 1],
        dtype: 'float32',
      },
      {
        name: 'qux',
        shape: [1, 1],
        dtype: 'float32',
      }
    ];
    const weightsManifest: WeightsManifestConfig = [
      {
        paths: ['./model.weights.1.bin', './model.weights.2.bin'],
        weights: weightSpecs1,
      },
      {
        paths: ['./model.weights.3.bin', './model.weights.4.bin'],
        weights: weightSpecs2,
      }
    ];
    const weightsTopologyAndManifest = {
      modelTopology: modelTopology1,
      weightsManifest,
    };
    const weightsFile1 = new File(
        [new Uint8Array([1, 3, 5, 7]).buffer], 'model.weights.1.bin',
        {type: 'application/octet-stream'});
    const weightsFile2 = new File(
        [new Uint8Array([10, 30, 50, 70]).buffer], 'model.weights.2.bin',
        {type: 'application/octet-stream'});
    const weightsFile3 = new File(
        [new Uint8Array([2, 4, 6, 8]).buffer], 'model.weights.3.bin',
        {type: 'application/octet-stream'});
    const weightsFile4 = new File(
        [new Uint8Array([20, 40, 60, 80]).buffer], 'model.weights.4.bin',
        {type: 'application/octet-stream'});

    const jsonFile = new File(
        [JSON.stringify(weightsTopologyAndManifest)], 'model.json',
        {type: 'application/json'});

    const filesHandler = tf.io.browserFiles(
        [jsonFile, weightsFile1, weightsFile2, weightsFile3, weightsFile4]);
    const modelArtifacts = await filesHandler.load();
    expect(modelArtifacts.modelTopology).toEqual(modelTopology1);
    expect(modelArtifacts.weightSpecs)
        .toEqual(weightSpecs1.concat(weightSpecs2));
<<<<<<< HEAD
    expect(new Uint8Array(concatenateArrayBuffers(modelArtifacts.weightData)))
=======
    expect(new Uint8Array(CompositeArrayBuffer.join(modelArtifacts.weightData)))
>>>>>>> db099a49
        .toEqual(new Uint8Array([
            1, 3, 5, 7, 10, 30, 50, 70, 2, 4, 6, 8, 20, 40, 60, 80
        ]));
  });

  it(`Two groups, four paths, reverseOrder=true`, async () => {
    const weightSpecs1: WeightsManifestEntry[] = [
      {
        name: 'foo',
        shape: [1, 1],
        dtype: 'float32',
      },
      {
        name: 'bar',
        shape: [1, 1],
        dtype: 'float32',
      }
    ];
    const weightSpecs2: WeightsManifestEntry[] = [
      {
        name: 'baz',
        shape: [1, 1],
        dtype: 'float32',
      },
      {
        name: 'qux',
        shape: [1, 1],
        dtype: 'float32',
      }
    ];
    const weightsManifest: WeightsManifestConfig = [
      {
        paths: ['./model.weights.1.bin', './model.weights.2.bin'],
        weights: weightSpecs1,
      },
      {
        paths: ['./model.weights.3.bin', './model.weights.4.bin'],
        weights: weightSpecs2,
      }
    ];
    const weightsTopologyAndManifest = {
      modelTopology: modelTopology1,
      weightsManifest,
    };
    const weightsFile1 = new File(
        [new Uint8Array([1, 3, 5, 7]).buffer], 'model.weights.1.bin',
        {type: 'application/octet-stream'});
    const weightsFile2 = new File(
        [new Uint8Array([10, 30, 50, 70]).buffer], 'model.weights.2.bin',
        {type: 'application/octet-stream'});
    const weightsFile3 = new File(
        [new Uint8Array([2, 4, 6, 8]).buffer], 'model.weights.3.bin',
        {type: 'application/octet-stream'});
    const weightsFile4 = new File(
        [new Uint8Array([20, 40, 60, 80]).buffer], 'model.weights.4.bin',
        {type: 'application/octet-stream'});

    const jsonFile = new File(
        [JSON.stringify(weightsTopologyAndManifest)], 'model.json',
        {type: 'application/json'});

    const filesHandler = tf.io.browserFiles(
        [jsonFile, weightsFile4, weightsFile3, weightsFile2, weightsFile1]);
    const modelArtifacts = await filesHandler.load();
    expect(modelArtifacts.modelTopology).toEqual(modelTopology1);
    expect(modelArtifacts.weightSpecs)
        .toEqual(weightSpecs1.concat(weightSpecs2));
<<<<<<< HEAD
    expect(new Uint8Array(concatenateArrayBuffers(modelArtifacts.weightData)))
=======
    expect(new Uint8Array(CompositeArrayBuffer.join(modelArtifacts.weightData)))
>>>>>>> db099a49
        .toEqual(new Uint8Array([
            1, 3, 5, 7, 10, 30, 50, 70, 2, 4, 6, 8, 20, 40, 60, 80
        ]));
  });

  it('Upload model topology only', async () => {
    const weightsManifest: WeightsManifestConfig = [{
      paths: ['./model.weights.bin'],
      weights: weightSpecs1,
    }];
    const weightsTopologyAndManifest = {
      modelTopology: modelTopology1,
      weightsManifest,
    };
    const jsonFile = new File(
        [JSON.stringify(weightsTopologyAndManifest)], 'model.json',
        {type: 'application/json'});

    // Select only a JSON file.
    const filesHandler = tf.io.browserFiles([jsonFile]);
    const modelArtifacts = await filesHandler.load();
    expect(modelArtifacts.modelTopology).toEqual(modelTopology1);
    expect(modelArtifacts.weightSpecs).toEqual(undefined);
  });

  it('Mismatch in number of paths and number of files', async () => {
    const weightsManifest: WeightsManifestConfig = [{
      paths: ['./model.weights.1.bin'],
      weights: weightSpecs1,
    }];
    const weightsTopologyAndManifest = {
      modelTopology: weightSpecs1,
      weightsManifest,
    };
    const weightsFile1 = new File(
        [new Uint8Array([1, 2, 3, 4]).buffer], 'model.weights.1.bin',
        {type: 'application/octet-stream'});
    const weightsFile2 = new File(
        [new Uint8Array([10, 20, 30, 40]).buffer], 'model.weights.2.bin',
        {type: 'application/octet-stream'});

    const jsonFile = new File(
        [JSON.stringify(weightsTopologyAndManifest)], 'model.json',
        {type: 'application/json'});

    // Supply two weights files while the manifest has only one path. This is
    // expected to fail.
    const filesHandler =
        tf.io.browserFiles([jsonFile, weightsFile2, weightsFile1]);
    try {
      await filesHandler.load();
      fail(
          'Loading with mismatch in number of paths and number of files ' +
          'succeeded unexpectedly.');
    } catch (err) {
      expect(err.message)
          .toEqual(
              'Mismatch in the number of files in weights manifest (1) ' +
              'and the number of weight files provided (2).');
    }
  });

  it('Mismatch in manifest paths and file names', async () => {
    const weightSpecs: WeightsManifestEntry[] = [
      {
        name: 'foo',
        shape: [1, 1],
        dtype: 'float32',
      },
      {
        name: 'bar',
        shape: [1, 1],
        dtype: 'float32',
      }
    ];
    const weightsManifest: WeightsManifestConfig = [{
      paths: ['./model.weights.1.bin', './model.weights.2.bin'],
      weights: weightSpecs,
    }];
    const weightsTopologyAndManifest = {
      modelTopology: modelTopology1,
      weightsManifest,
    };
    const weightsFile1 = new File(
        [new Uint8Array([1, 2, 3, 4]).buffer], 'model.weights.1.bin',
        {type: 'application/octet-stream'});
    const weightsFile2 = new File(
        [new Uint8Array([10, 20, 30, 40]).buffer], 'model.weights.3.bin',
        {type: 'application/octet-stream'});
    // Notice the wrong file name here. It is expected to cause load() to
    // fail.

    const jsonFile = new File(
        [JSON.stringify(weightsTopologyAndManifest)], 'model.json',
        {type: 'application/json'});

    const filesHandler =
        tf.io.browserFiles([jsonFile, weightsFile1, weightsFile2]);
    try {
      await filesHandler.load();
      fail(
          'Loading with mismatching paths and file names ' +
          'succeeded unexpectedly.');
    } catch (err) {
      expect(err.message)
          .toEqual(
              'Weight file with basename \'model.weights.2.bin\' is not ' +
              'provided.');
    }
  });

  it('Duplicate basenames in paths fails', async () => {
    const weightSpecs: WeightsManifestEntry[] = [
      {
        name: 'foo',
        shape: [1, 1],
        dtype: 'float32',
      },
      {
        name: 'bar',
        shape: [1, 1],
        dtype: 'float32',
      }
    ];
    // Notice the duplicate basenames here (albeit distinct full paths). This
    // is expected to cause load() to fail.
    const weightsManifest: WeightsManifestConfig = [{
      paths: ['./dir1/model.weights.1.bin', './dir2/model.weights.1.bin'],
      weights: weightSpecs,
    }];
    const weightsTopologyAndManifest = {
      modelTopology: modelTopology1,
      weightsManifest,
    };
    const weightsFile1 = new File(
        [new Uint8Array([1, 2, 3, 4]).buffer], 'model.weights.1.bin',
        {type: 'application/octet-stream'});
    const weightsFile2 = new File(
        [new Uint8Array([10, 20, 30, 40]).buffer], 'model.weights.2.bin',
        {type: 'application/octet-stream'});
    // Notice the wrong file name here. It is expected to cause load() to
    // fail.

    const jsonFile = new File(
        [JSON.stringify(weightsTopologyAndManifest)], 'model.json',
        {type: 'application/json'});

    const filesHandler =
        tf.io.browserFiles([jsonFile, weightsFile1, weightsFile2]);
    try {
      await filesHandler.load();
      fail('Loading with duplicate basenames in paths succeeded unexpectedly.');
    } catch (err) {
      expect(err.message)
          .toEqual(
              'Duplicate file basename found in weights manifest: ' +
              '\'model.weights.1.bin\'');
    }
  });

  it('Missing modelTopology from JSON leads to Error', async () => {
    const weightsManifest: WeightsManifestConfig = [{
      paths: ['./model.weights.bin'],
      weights: weightSpecs1,
    }];
    const weightsTopologyAndManifest = {
      weightsManifest,
    };
    const jsonFile = new File(
        [JSON.stringify(weightsTopologyAndManifest)], 'model.json',
        {type: 'application/json'});

    const filesHandler = tf.io.browserFiles([jsonFile, weightsFile]);
    try {
      await filesHandler.load();
      fail(
          'Loading with Files IOHandler with missing modelTopology ' +
          'succeeded unexpectedly.');
    } catch (err) {
      expect(err.message)
          .toMatch(/modelTopology field is missing from file model\.json/);
    }
  });

  it('Incorrect number of files leads to Error', () => {
    expect(() => tf.io.browserFiles(null)).toThrowError(/at least 1 file/);
    expect(() => tf.io.browserFiles([])).toThrowError(/at least 1 file/);
  });
});<|MERGE_RESOLUTION|>--- conflicted
+++ resolved
@@ -23,11 +23,7 @@
 import {BROWSER_ENVS, describeWithFlags} from '../jasmine_util';
 import {browserDownloads, BrowserDownloads, browserDownloadsRouter} from './browser_files';
 import {WeightsManifestConfig, WeightsManifestEntry} from './types';
-<<<<<<< HEAD
-import {concatenateArrayBuffers} from './io_utils';
-=======
 import {CompositeArrayBuffer} from './composite_array_buffer';
->>>>>>> db099a49
 
 const modelTopology1: {} = {
   'class_name': 'Sequential',
@@ -315,11 +311,7 @@
     expect(modelArtifacts.modelInitializer).toEqual({});
     expect(modelArtifacts.trainingConfig).toEqual(trainingConfig1);
 
-<<<<<<< HEAD
-    expect(new Uint8Array(concatenateArrayBuffers(modelArtifacts.weightData)))
-=======
     expect(new Uint8Array(CompositeArrayBuffer.join(modelArtifacts.weightData)))
->>>>>>> db099a49
         .toEqual(new Uint8Array(weightData1));
   });
 
@@ -360,11 +352,7 @@
     const modelArtifacts = await filesHandler.load();
     expect(modelArtifacts.modelTopology).toEqual(modelTopology1);
     expect(modelArtifacts.weightSpecs).toEqual(weightSpecs);
-<<<<<<< HEAD
-    expect(new Uint8Array(concatenateArrayBuffers(modelArtifacts.weightData)))
-=======
     expect(new Uint8Array(CompositeArrayBuffer.join(modelArtifacts.weightData)))
->>>>>>> db099a49
         .toEqual(new Uint8Array([
             1, 2, 3, 4, 10, 20, 30, 40
         ]));
@@ -432,11 +420,7 @@
     expect(modelArtifacts.modelTopology).toEqual(modelTopology1);
     expect(modelArtifacts.weightSpecs)
         .toEqual(weightSpecs1.concat(weightSpecs2));
-<<<<<<< HEAD
-    expect(new Uint8Array(concatenateArrayBuffers(modelArtifacts.weightData)))
-=======
     expect(new Uint8Array(CompositeArrayBuffer.join(modelArtifacts.weightData)))
->>>>>>> db099a49
         .toEqual(new Uint8Array([
             1, 3, 5, 7, 10, 30, 50, 70, 2, 4, 6, 8, 20, 40, 60, 80
         ]));
@@ -504,11 +488,7 @@
     expect(modelArtifacts.modelTopology).toEqual(modelTopology1);
     expect(modelArtifacts.weightSpecs)
         .toEqual(weightSpecs1.concat(weightSpecs2));
-<<<<<<< HEAD
-    expect(new Uint8Array(concatenateArrayBuffers(modelArtifacts.weightData)))
-=======
     expect(new Uint8Array(CompositeArrayBuffer.join(modelArtifacts.weightData)))
->>>>>>> db099a49
         .toEqual(new Uint8Array([
             1, 3, 5, 7, 10, 30, 50, 70, 2, 4, 6, 8, 20, 40, 60, 80
         ]));
