/**
 * @license
 * Copyright 2017 Google Inc. All Rights Reserved.
 * Licensed under the Apache License, Version 2.0 (the "License");
 * you may not use this file except in compliance with the License.
 * You may obtain a copy of the License at
 *
 * http://www.apache.org/licenses/LICENSE-2.0
 *
 * Unless required by applicable law or agreed to in writing, software
 * distributed under the License is distributed on an "AS IS" BASIS,
 * WITHOUT WARRANTIES OR CONDITIONS OF ANY KIND, either express or implied.
 * See the License for the specific language governing permissions and
 * limitations under the License.
 * =============================================================================
 */

import {tensorToString} from './tensor_format';
import {ArrayMap, BackendValues, DataType, DataTypeMap, DataValues, NumericDataType, Rank, ShapeMap, SingleValueMap, TensorLike, TensorLike1D, TypedArray} from './types';
import * as util from './util';
import {computeStrides, toNestedArray} from './util';

export interface TensorData<D extends DataType> {
  dataId?: DataId;
  values?: DataTypeMap[D];
}

// This interface mimics KernelBackend (in backend.ts), which would create a
// circular dependency if imported.
export interface Backend {}

/**
 * A mutable object, similar to `tf.Tensor`, that allows users to set values
 * at locations before converting to an immutable `tf.Tensor`.
 *
 * See `tf.buffer` for creating a tensor buffer.
 */
/** @doc {heading: 'Tensors', subheading: 'Classes'} */
export class TensorBuffer<R extends Rank, D extends DataType = 'float32'> {
  size: number;
  shape: ShapeMap[R];
  strides: number[];
  values: DataTypeMap[D];

  constructor(shape: ShapeMap[R], public dtype: D, values?: DataTypeMap[D]) {
    this.shape = shape.slice() as ShapeMap[R];
    this.size = util.sizeFromShape(shape);

    if (values != null) {
      const n = values.length;
      util.assert(
          n === this.size,
          () => `Length of values '${n}' does not match the size ` +
              `inferred by the shape '${this.size}'.`);
    }
    if (dtype === 'complex64') {
      throw new Error(
          `complex64 dtype TensorBuffers are not supported. Please create ` +
          `a TensorBuffer for the real and imaginary parts separately and ` +
          `call tf.complex(real, imag).`);
    }
    this.values = values || util.getArrayFromDType(dtype, this.size);
    this.strides = computeStrides(shape);
  }

  /**
   * Sets a value in the buffer at a given location.
   *
   * @param value The value to set.
   * @param locs  The location indices.
   */
  /** @doc {heading: 'Tensors', subheading: 'Creation'} */
  set(value: SingleValueMap[D], ...locs: number[]): void {
    if (locs.length === 0) {
      locs = [0];
    }
    util.assert(
        locs.length === this.rank,
        () => `The number of provided coordinates (${locs.length}) must ` +
            `match the rank (${this.rank})`);

    const index = this.locToIndex(locs);
    this.values[index] = value as number;
  }

  /**
   * Returns the value in the buffer at the provided location.
   *
   * @param locs The location indices.
   */
  /** @doc {heading: 'Tensors', subheading: 'Creation'} */
  get(...locs: number[]): SingleValueMap[D] {
    if (locs.length === 0) {
      locs = [0];
    }
    let i = 0;
    for (const loc of locs) {
      if (loc < 0 || loc >= this.shape[i]) {
        const msg = `Requested out of range element at ${locs}. ` +
            `  Buffer shape=${this.shape}`;
        throw new Error(msg);
      }
      i++;
    }
    let index = locs[locs.length - 1];
    for (let i = 0; i < locs.length - 1; ++i) {
      index += this.strides[i] * locs[i];
    }
    return this.values[index] as SingleValueMap[D];
  }

  locToIndex(locs: number[]): number {
    if (this.rank === 0) {
      return 0;
    } else if (this.rank === 1) {
      return locs[0];
    }
    let index = locs[locs.length - 1];
    for (let i = 0; i < locs.length - 1; ++i) {
      index += this.strides[i] * locs[i];
    }
    return index;
  }

  indexToLoc(index: number): number[] {
    if (this.rank === 0) {
      return [];
    } else if (this.rank === 1) {
      return [index];
    }
    const locs: number[] = new Array(this.shape.length);
    for (let i = 0; i < locs.length - 1; ++i) {
      locs[i] = Math.floor(index / this.strides[i]);
      index -= locs[i] * this.strides[i];
    }
    locs[locs.length - 1] = index;
    return locs;
  }

  get rank() {
    return this.shape.length;
  }

  /**
   * Creates an immutable `tf.Tensor` object from the buffer.
   */
  /** @doc {heading: 'Tensors', subheading: 'Creation'} */
  toTensor(): Tensor<R> {
    return trackerFn().makeTensor(this.values, this.shape, this.dtype) as
        Tensor<R>;
  }
}

export interface TensorTracker {
  makeTensor(
      values: DataValues, shape: number[], dtype: DataType,
      backend?: Backend): Tensor;
  makeVariable(
      initialValue: Tensor, trainable?: boolean, name?: string,
      dtype?: DataType): Variable;
  incRef(a: Tensor, backend: Backend): void;
  disposeTensor(t: Tensor): void;
  disposeVariable(v: Variable): void;
  read(dataId: DataId): Promise<BackendValues>;
  readSync(dataId: DataId): BackendValues;
}

/**
 * The Tensor class calls into this handler to delegate chaining operations.
 */
export interface OpHandler {
  cast<T extends Tensor>(x: T, dtype: DataType): T;
  buffer<R extends Rank, D extends DataType>(
      shape: ShapeMap[R], dtype: D,
      values?: DataTypeMap[D]): TensorBuffer<R, D>;
  print<T extends Tensor>(x: T, verbose: boolean): void;
  reshape<R2 extends Rank>(x: Tensor, shape: ShapeMap[R2]): Tensor<R2>;
  clone<T extends Tensor>(x: T): T;
  gather<T extends Tensor>(x: T, indices: Tensor|TensorLike, axis: number): T;
  norm(
      x: Tensor, ord: number|'euclidean'|'fro', axis: number|number[],
      keepDims: boolean): Tensor;
  slice<R extends Rank, T extends Tensor<R>>(
      x: T, begin: number|number[], size?: number|number[]): T;
<<<<<<< HEAD
  reverse<T extends Tensor>(x: T, axis?: number|number[]): T;
  all<T extends Tensor>(x: Tensor, axis: number|number[], keepDims: boolean): T;
  any<T extends Tensor>(x: Tensor, axis: number|number[], keepDims: boolean): T;
  logSumExp<T extends Tensor>(
      x: Tensor, axis: number|number[], keepDims: boolean): T;
=======
  stack<T extends Tensor>(tensors: Array<T|TensorLike>, axis: number): Tensor;
  unstack<T extends Tensor>(value: T, axis: number): Tensor[];
>>>>>>> 977e2fee
  sum<T extends Tensor>(x: Tensor, axis: number|number[], keepDims: boolean): T;
  mean<T extends Tensor>(x: Tensor, axis: number|number[], keepDims: boolean):
      T;
  min<T extends Tensor>(x: Tensor, axis: number|number[], keepDims: boolean): T;
  argMin<T extends Tensor>(x: Tensor, axis: number): T;
  argMax<T extends Tensor>(x: Tensor, axis: number): T;
  addStrict<T extends Tensor>(a: T, b: T|TensorLike): T;
  subStrict<T extends Tensor>(a: T, b: T|TensorLike): T;
  powStrict<T extends Tensor>(base: T, exp: Tensor|TensorLike): T;
  mulStrict<T extends Tensor>(a: T, b: T|TensorLike): T;
  divStrict<T extends Tensor>(a: T, b: T|TensorLike): T;
  modStrict<T extends Tensor>(a: T, b: T|TensorLike): T;
  minimumStrict<T extends Tensor>(a: T, b: T|TensorLike): T;
  maximumStrict<T extends Tensor>(a: T, b: T|TensorLike): T;
  squaredDifferenceStrict<T extends Tensor>(a: T, b: T|TensorLike): T;
  notEqualStrict<T extends Tensor>(a: T, b: T|TensorLike): T;
  lessStrict<T extends Tensor>(a: T, b: T|TensorLike): T;
  equalStrict<T extends Tensor>(a: T, b: T|TensorLike): T;
  lessEqualStrict<T extends Tensor>(a: T, b: T|TensorLike): T;
  greaterStrict<T extends Tensor>(a: T, b: T|TensorLike): T;
  greaterEqualStrict<T extends Tensor>(a: T, b: T|TensorLike): T;
  neg<T extends Tensor>(x: T): T;
  ceil<T extends Tensor>(x: T): T;
  floor<T extends Tensor>(x: T): T;
  sign<T extends Tensor>(x: T): T;
  isNaN<T extends Tensor>(x: T): T;
  isInf<T extends Tensor>(x: T): T;
  isFinite<T extends Tensor>(x: T): T;
  round<T extends Tensor>(x: T): T;
  exp<T extends Tensor>(x: T): T;
  expm1<T extends Tensor>(x: T): T;
  log<T extends Tensor>(x: T): T;
  log1p<T extends Tensor>(x: T): T;
  sqrt<T extends Tensor>(x: T): T;
  rsqrt<T extends Tensor>(x: T): T;
  square<T extends Tensor>(x: T): T;
  reciprocal<T extends Tensor>(x: T): T;
  abs<T extends Tensor>(x: T): T;
  clipByValue<T extends Tensor>(
      x: T, clipValueMin: number, clipValueMax: number): T;
  sigmoid<T extends Tensor>(x: T): T;
  logSigmoid<T extends Tensor>(x: T): T;
  softplus<T extends Tensor>(x: T): T;
  zerosLike<T extends Tensor>(x: T): T;
  onesLike<T extends Tensor>(x: T): T;
  sin<T extends Tensor>(x: T): T;
  cos<T extends Tensor>(x: T): T;
  tan<T extends Tensor>(x: T): T;
  asin<T extends Tensor>(x: T): T;
  acos<T extends Tensor>(x: T): T;
  atan<T extends Tensor>(x: T): T;
  sinh<T extends Tensor>(x: T): T;
  cosh<T extends Tensor>(x: T): T;
  tanh<T extends Tensor>(x: T): T;
  asinh<T extends Tensor>(x: T): T;
  acosh<T extends Tensor>(x: T): T;
  atanh<T extends Tensor>(x: T): T;
  erf<T extends Tensor>(x: T): T;
  step<T extends Tensor>(x: T, alpha: number): T;
  softmax<T extends Tensor>(logits: T, dim: number): T;
  logSoftmax<T extends Tensor>(logits: T, axis: number): T;
  unsortedSegmentSum<T extends Tensor>(
      x: T, segmentIds: Tensor1D|TensorLike1D, numSegments: number): T;
  topk<T extends Tensor>(x: T, k: number, sorted: boolean):
      {values: T, indices: T};
  stridedSlice(
      x: Tensor, begin: number[], end: number[], strides: number[],
      beginMask: number, endMask: number, ellipsisMask: number,
      newAxisMask: number, shrinkAxisMask: number): Tensor;
  spectral: {
    fft(x: Tensor): Tensor; ifft(x: Tensor): Tensor; rfft(x: Tensor): Tensor;
    irfft(x: Tensor): Tensor
  };
}

// For tracking tensor creation and disposal.
let trackerFn: () => TensorTracker = null;
// Used by chaining methods to call into ops.
let opHandler: OpHandler = null;
// Used to warn about deprecated methods.
let deprecationWarningFn: (msg: string) => void = null;
// This here so that we can use this method on dev branches and keep the
// functionality at master.
// tslint:disable-next-line:no-unused-expression
[deprecationWarningFn];

/**
 * An external consumer can register itself as the tensor tracker. This way
 * the Tensor class can notify the tracker for every tensor created and
 * disposed.
 */
export function setTensorTracker(fn: () => TensorTracker) {
  trackerFn = fn;
}

/**
 * An external consumer can register itself as the op handler. This way the
 * Tensor class can have chaining methods that call into ops via the op
 * handler.
 */
export function setOpHandler(handler: OpHandler) {
  opHandler = handler;
}

/**
 * Sets the deprecation warning function to be used by this file. This way the
 * Tensor class can be a leaf but still use the environment.
 */
export function setDeprecationWarningFn(fn: (msg: string) => void) {
  deprecationWarningFn = fn;
}

/**
 * We wrap data id since we use weak map to avoid memory leaks.
 * Since we have our own memory management, we have a reference counter
 * mapping a tensor to its data, so there is always a pointer (even if that
 * data is otherwise garbage collectable).
 * See https://developer.mozilla.org/en-US/docs/Web/JavaScript/Reference/
 * Global_Objects/WeakMap
 */
export type DataId = object;  // object instead of {} to force non-primitive.

// Declare this namespace to make Tensor class augmentation work in google3.
export declare namespace Tensor {}
/**
 * A `tf.Tensor` object represents an immutable, multidimensional array of
 * numbers that has a shape and a data type.
 *
 * See `tf.tensor` for details on how to create a `tf.Tensor`.
 */
/** @doc {heading: 'Tensors', subheading: 'Classes'} */
export class Tensor<R extends Rank = Rank> {
  /** Unique id of this tensor. */
  readonly id: number;
  /**
   * Id of the bucket holding the data for this tensor. Multiple arrays can
   * point to the same bucket (e.g. when calling array.reshape()).
   */
  dataId: DataId;
  /** The shape of the tensor. */
  readonly shape: ShapeMap[R];
  /** Number of elements in the tensor. */
  readonly size: number;
  /** The data type for the array. */
  readonly dtype: DataType;
  /** The rank type for the array (see `Rank` enum). */
  readonly rankType: R;

  /** Whether this tensor has been globally kept. */
  kept = false;
  /** The id of the scope this tensor is being tracked in. */
  scopeId: number;

  /**
   * Number of elements to skip in each dimension when indexing. See
   * https://docs.scipy.org/doc/numpy/reference/generated/\
   * numpy.ndarray.strides.html
   */
  readonly strides: number[];

  constructor(shape: ShapeMap[R], dtype: DataType, dataId: DataId, id: number) {
    this.shape = shape.slice() as ShapeMap[R];
    this.dtype = dtype || 'float32';
    this.size = util.sizeFromShape(shape);
    this.strides = computeStrides(shape);
    this.dataId = dataId;
    this.id = id;
    this.rankType = (this.rank < 5 ? this.rank.toString() : 'higher') as R;
  }

  /** Flatten a Tensor to a 1D array. */
  /** @doc {heading: 'Tensors', subheading: 'Classes'} */
  flatten(): Tensor1D {
    this.throwIfDisposed();
    return this.as1D();
  }

  /** Converts a size-1 `tf.Tensor` to a `tf.Scalar`. */
  /** @doc {heading: 'Tensors', subheading: 'Classes'} */
  asScalar(): Scalar {
    this.throwIfDisposed();
    util.assert(this.size === 1, () => 'The array must have only 1 element.');
    return this.reshape<Rank.R0>([]);
  }

  /** Converts a `tf.Tensor` to a `tf.Tensor1D`. */
  /** @doc {heading: 'Tensors', subheading: 'Classes'} */
  as1D(): Tensor1D {
    this.throwIfDisposed();
    return this.reshape<Rank.R1>([this.size]);
  }

  /**
   * Converts a `tf.Tensor` to a `tf.Tensor2D`.
   *
   * @param rows Number of rows in `tf.Tensor2D`.
   * @param columns Number of columns in `tf.Tensor2D`.
   */
  /** @doc {heading: 'Tensors', subheading: 'Classes'} */
  as2D(rows: number, columns: number): Tensor2D {
    this.throwIfDisposed();
    return this.reshape<Rank.R2>([rows, columns]);
  }

  /**
   * Converts a `tf.Tensor` to a `tf.Tensor3D`.
   *
   * @param rows Number of rows in `tf.Tensor3D`.
   * @param columns Number of columns in `tf.Tensor3D`.
   * @param depth Depth of `tf.Tensor3D`.
   */
  /** @doc {heading: 'Tensors', subheading: 'Classes'} */
  as3D(rows: number, columns: number, depth: number): Tensor3D {
    this.throwIfDisposed();
    return this.reshape<Rank.R3>([rows, columns, depth]);
  }

  /**
   * Converts a `tf.Tensor` to a `tf.Tensor4D`.
   *
   * @param rows Number of rows in `tf.Tensor4D`.
   * @param columns Number of columns in `tf.Tensor4D`.
   * @param depth Depth of `tf.Tensor4D`.
   * @param depth2 4th dimension of `tf.Tensor4D`.
   */
  /** @doc {heading: 'Tensors', subheading: 'Classes'} */
  as4D(rows: number, columns: number, depth: number, depth2: number): Tensor4D {
    this.throwIfDisposed();
    return this.reshape<Rank.R4>([rows, columns, depth, depth2]);
  }

  /**
   * Converts a `tf.Tensor` to a `tf.Tensor5D`.
   *
   * @param rows Number of rows in `tf.Tensor5D`.
   * @param columns Number of columns in `tf.Tensor5D`.
   * @param depth Depth of `tf.Tensor5D`.
   * @param depth2 4th dimension of `tf.Tensor5D`.
   * @param depth3 5th dimension of 'tf.Tensor5D'
   */
  /** @doc {heading: 'Tensors', subheading: 'Classes'} */
  as5D(
      rows: number, columns: number, depth: number, depth2: number,
      depth3: number): Tensor5D {
    this.throwIfDisposed();
    return this.reshape<Rank.R5>([rows, columns, depth, depth2, depth3]);
  }

  /**
   * Casts a `tf.Tensor` to a specified dtype.
   *
   * @param dtype Data-type to cast the tensor to.
   */
  /** @doc {heading: 'Tensors', subheading: 'Classes'} */
  asType<T extends this>(this: T, dtype: DataType): T {
    this.throwIfDisposed();
    return opHandler.cast(this, dtype);
  }

  get rank(): number {
    return this.shape.length;
  }

  /**
   * Returns a promise of `tf.TensorBuffer` that holds the underlying data.
   */
  /** @doc {heading: 'Tensors', subheading: 'Classes'} */
  async buffer<D extends DataType = 'float32'>(): Promise<TensorBuffer<R, D>> {
    const vals = await this.data<D>();
    return opHandler.buffer(this.shape, this.dtype as D, vals);
  }

  /** Returns a `tf.TensorBuffer` that holds the underlying data. */
  /** @doc {heading: 'Tensors', subheading: 'Classes'} */
  bufferSync<D extends DataType = 'float32'>(): TensorBuffer<R, D> {
    return opHandler.buffer(this.shape, this.dtype as D, this.dataSync());
  }

  /**
   * Returns the tensor data as a nested array. The transfer of data is done
   * asynchronously.
   */
  /** @doc {heading: 'Tensors', subheading: 'Classes'} */
  async array(): Promise<ArrayMap[R]> {
    const vals = await this.data();
    return toNestedArray(this.shape, vals) as ArrayMap[R];
  }

  /**
   * Returns the tensor data as a nested array. The transfer of data is done
   * synchronously.
   */
  /** @doc {heading: 'Tensors', subheading: 'Classes'} */
  arraySync(): ArrayMap[R] {
    return toNestedArray(this.shape, this.dataSync()) as ArrayMap[R];
  }

  /**
   * Asynchronously downloads the values from the `tf.Tensor`. Returns a
   * promise of `TypedArray` that resolves when the computation has finished.
   */
  /** @doc {heading: 'Tensors', subheading: 'Classes'} */
  async data<D extends DataType = NumericDataType>(): Promise<DataTypeMap[D]> {
    this.throwIfDisposed();
    const data = trackerFn().read(this.dataId);
    if (this.dtype === 'string') {
      const bytes = await data as Uint8Array[];
      try {
        return bytes.map(b => util.decodeString(b)) as DataTypeMap[D];
      } catch {
        throw new Error(
            'Failed to decode the string bytes into utf-8. ' +
            'To get the original bytes, call tensor.bytes().');
      }
    }
    return data as Promise<DataTypeMap[D]>;
  }

  /**
   * Synchronously downloads the values from the `tf.Tensor`. This blocks the
   * UI thread until the values are ready, which can cause performance issues.
   */
  /** @doc {heading: 'Tensors', subheading: 'Classes'} */
  dataSync<D extends DataType = NumericDataType>(): DataTypeMap[D] {
    this.throwIfDisposed();
    const data = trackerFn().readSync(this.dataId);
    if (this.dtype === 'string') {
      try {
        return (data as Uint8Array[]).map(b => util.decodeString(b)) as
            DataTypeMap[D];
      } catch {
        throw new Error(
            'Failed to decode the string bytes into utf-8. ' +
            'To get the original bytes, call tensor.bytes().');
      }
    }
    return data as DataTypeMap[D];
  }

  /** Returns the underlying bytes of the tensor's data. */
  async bytes(): Promise<Uint8Array[]|Uint8Array> {
    this.throwIfDisposed();
    const data = await trackerFn().read(this.dataId);
    if (this.dtype === 'string') {
      return data as Uint8Array[];
    } else {
      return new Uint8Array((data as TypedArray).buffer);
    }
  }

  /**
   * Disposes `tf.Tensor` from memory.
   */
  /** @doc {heading: 'Tensors', subheading: 'Classes'} */
  dispose(): void {
    if (this.isDisposed) {
      return;
    }
    trackerFn().disposeTensor(this);
    this.isDisposedInternal = true;
  }

  protected isDisposedInternal = false;
  get isDisposed(): boolean {
    return this.isDisposedInternal;
  }

  throwIfDisposed() {
    if (this.isDisposed) {
      throw new Error(`Tensor is disposed.`);
    }
  }

  /** Casts the array to type `float32` */
  /** @doc {heading: 'Tensors', subheading: 'Classes'} */
  toFloat<T extends this>(this: T): T {
    return this.asType('float32');
  }

  /** Casts the array to type `int32` */
  /** @doc {heading: 'Tensors', subheading: 'Classes'} */
  toInt() {
    return this.asType('int32');
  }

  /** Casts the array to type `bool` */
  /** @doc {heading: 'Tensors', subheading: 'Classes'} */
  toBool() {
    return this.asType('bool');
  }

  /**
   * Prints the `tf.Tensor`. See `tf.print` for details.
   *
   * @param verbose Whether to print verbose information about the tensor,
   *    including dtype and size.
   */
  /** @doc {heading: 'Tensors', subheading: 'Classes'} */
  print(verbose = false): void {
    return opHandler.print(this, verbose);
  }

  /**
   * Reshapes the tensor into the provided shape.
   * See `tf.reshape` for more details.
   *
   * @param newShape An array of integers defining the output tensor shape.
   */
  /** @doc {heading: 'Tensors', subheading: 'Classes'} */
  reshape<R2 extends Rank>(newShape: ShapeMap[R2]): Tensor<R2> {
    this.throwIfDisposed();
    return opHandler.reshape(this, newShape);
  }

  /**
   * Reshapes the tensor into the shape of the provided tensor.
   *
   * @param x The tensor of required shape.
   */
  /** @doc {heading: 'Tensors', subheading: 'Classes'} */
  reshapeAs<T extends Tensor>(x: T): T {
    this.throwIfDisposed();
    return this.reshape(x.shape) as T;
  }

  /** Returns a copy of the tensor. See `tf.clone` for details. */
  /** @doc {heading: 'Tensors', subheading: 'Classes'} */
  clone<T extends Tensor>(this: T): T {
    this.throwIfDisposed();
    return opHandler.clone(this);
  }

  /**
   * Returns a human-readable description of the tensor. Useful for logging.
   */
  /** @doc {heading: 'Tensors', subheading: 'Classes'} */
  toString(verbose = false): string {
    const vals = this.dataSync();
    return tensorToString(vals, this.shape, this.dtype, verbose);
  }

  // Below is chain API that is not exposed to docs to avoid repetition. To
  // expose a method, move it above this comment and add @doc and jsdoc.

  gather<T extends this>(this: T, indices: Tensor|TensorLike, axis = 0): T {
    this.throwIfDisposed();
    return opHandler.gather(this, indices, axis);
  }
  norm(
      ord: number|'euclidean'|'fro' = 'euclidean', axis: number|number[] = null,
      keepDims = false): Tensor {
    this.throwIfDisposed();
    return opHandler.norm(this, ord, axis, keepDims);
  }
  slice<T extends Tensor<R>>(
      this: T, begin: number|number[], size?: number|number[]): T {
    this.throwIfDisposed();
    return opHandler.slice(this, begin, size);
  }
<<<<<<< HEAD
  reverse<T extends Tensor>(this: T, axis?: number|number[]): T {
    this.throwIfDisposed();
    return opHandler.reverse(this, axis);
=======
  stack(x: Tensor, axis = 0): Tensor {
    return opHandler.stack([this, x], axis);
  }
  unstack(axis = 0): Tensor[] {
    return opHandler.unstack(this, axis);
>>>>>>> 977e2fee
  }
  // Reduction ops.
  sum<T extends Tensor>(axis: number|number[] = null, keepDims = false): T {
    this.throwIfDisposed();
    return opHandler.sum(this, axis, keepDims);
  }
  mean<T extends Tensor>(axis: number|number[] = null, keepDims = false): T {
    this.throwIfDisposed();
    return opHandler.mean(this, axis, keepDims);
  }
  min<T extends Tensor>(axis: number|number[] = null, keepDims = false): T {
    this.throwIfDisposed();
    return opHandler.min(this, axis, keepDims);
  }
  argMin<T extends Tensor>(axis: number = null): T {
    this.throwIfDisposed();
    return opHandler.argMin(this, axis);
  }
  argMax<T extends Tensor>(axis: number = null): T {
    this.throwIfDisposed();
    return opHandler.argMax(this, axis);
  }

  // Transformations
  cast<T extends this>(dtype: DataType): T {
    this.throwIfDisposed();
    return opHandler.cast(this as T, dtype);
  }

  // Binary ops.
  /**
   * @deprecated strict variants of ops have been deprecated
   */
  addStrict<T extends this>(this: T, x: T|TensorLike): T {
    this.throwIfDisposed();
    return opHandler.addStrict(this, x);
  }
  /**
   * @deprecated strict variants of ops have been deprecated
   */
  subStrict<T extends this>(this: T, x: T|TensorLike): T {
    this.throwIfDisposed();
    return opHandler.subStrict(this, x);
  }
  /**
   * @deprecated strict variants of ops have been deprecated
   */
  powStrict(exp: Tensor|TensorLike): Tensor<R> {
    this.throwIfDisposed();
    return opHandler.powStrict(this, exp);
  }
  /**
   * @deprecated strict variants of ops have been deprecated
   */
  mulStrict<T extends this>(this: T, x: T|TensorLike): T {
    this.throwIfDisposed();
    return opHandler.mulStrict(this, x);
  }
  /**
   * @deprecated strict variants of ops have been deprecated
   */
  divStrict<T extends this>(this: T, x: T|TensorLike): T {
    this.throwIfDisposed();
    return opHandler.divStrict(this, x);
  }
  /**
   * @deprecated strict variants of ops have been deprecated
   */
  minimumStrict<T extends this>(this: T, x: T|TensorLike): T {
    this.throwIfDisposed();
    return opHandler.minimumStrict(this, x);
  }
  /**
   * @deprecated strict variants of ops have been deprecated
   */
  maximumStrict<T extends this>(this: T, x: T|TensorLike): T {
    this.throwIfDisposed();
    return opHandler.maximumStrict(this, x);
  }
  /**
   * @deprecated strict variants of ops have been deprecated
   */
  modStrict<T extends this>(this: T, x: T|TensorLike): T {
    this.throwIfDisposed();
    return opHandler.modStrict(this, x);
  }
  /**
   * @deprecated strict variants of ops have been deprecated
   */
  squaredDifferenceStrict<T extends this>(this: T, x: T|TensorLike): T {
    this.throwIfDisposed();
    return opHandler.squaredDifferenceStrict(this, x);
  }

  // Compare ops.
  /**
   * @deprecated strict variants of ops have been deprecated
   */
  notEqualStrict<T extends this>(this: T, x: T|TensorLike): T {
    this.throwIfDisposed();
    return opHandler.notEqualStrict(this, x);
  }
  /**
   * @deprecated strict variants of ops have been deprecated
   */
  lessStrict<T extends this>(this: T, x: T|TensorLike): T {
    this.throwIfDisposed();
    return opHandler.lessStrict(this, x);
  }
  /**
   * @deprecated strict variants of ops have been deprecated
   */
  equalStrict<T extends this>(this: T, x: T|TensorLike): T {
    this.throwIfDisposed();
    return opHandler.equalStrict(this, x);
  }
  /**
   * @deprecated strict variants of ops have been deprecated
   */
  lessEqualStrict<T extends this>(this: T, x: T|TensorLike): T {
    this.throwIfDisposed();
    return opHandler.lessEqualStrict(this, x);
  }
  /**
   * @deprecated strict variants of ops have been deprecated
   */
  greaterStrict<T extends this>(this: T, x: T|TensorLike): T {
    this.throwIfDisposed();
    return opHandler.greaterStrict(this, x);
  }
  /**
   * @deprecated strict variants of ops have been deprecated
   */
  greaterEqualStrict<T extends this>(this: T, x: T|TensorLike): T {
    this.throwIfDisposed();
    return opHandler.greaterEqualStrict(this, x);
  }
  // Unary ops.
  neg<T extends Tensor>(this: T): T {
    this.throwIfDisposed();
    return opHandler.neg(this);
  }
  ceil<T extends Tensor>(this: T): T {
    this.throwIfDisposed();
    return opHandler.ceil(this);
  }
  floor<T extends Tensor>(this: T): T {
    this.throwIfDisposed();
    return opHandler.floor(this);
  }
  sign<T extends Tensor>(this: T): T {
    this.throwIfDisposed();
    return opHandler.sign(this);
  }
  isNaN<T extends Tensor>(this: T): T {
    this.throwIfDisposed();
    return opHandler.isNaN(this);
  }
  isInf<T extends Tensor>(this: T): T {
    this.throwIfDisposed();
    return opHandler.isInf(this);
  }
  isFinite<T extends Tensor>(this: T): T {
    this.throwIfDisposed();
    return opHandler.isFinite(this);
  }
  exp<T extends Tensor>(this: T): T {
    this.throwIfDisposed();
    return opHandler.exp(this);
  }
  expm1<T extends Tensor>(this: T): T {
    this.throwIfDisposed();
    return opHandler.expm1(this);
  }
  log<T extends Tensor>(this: T): T {
    this.throwIfDisposed();
    return opHandler.log(this);
  }
  log1p<T extends Tensor>(this: T): T {
    this.throwIfDisposed();
    return opHandler.log1p(this);
  }
  sqrt<T extends Tensor>(this: T): T {
    this.throwIfDisposed();
    return opHandler.sqrt(this);
  }
  rsqrt<T extends Tensor>(this: T): T {
    this.throwIfDisposed();
    return opHandler.rsqrt(this);
  }
  square<T extends Tensor>(this: T): T {
    this.throwIfDisposed();
    return opHandler.square(this);
  }
  reciprocal<T extends Tensor>(this: T): T {
    this.throwIfDisposed();
    return opHandler.reciprocal(this);
  }
  abs<T extends Tensor>(this: T): T {
    this.throwIfDisposed();
    return opHandler.abs(this);
  }
  clipByValue(min: number, max: number): Tensor<R> {
    this.throwIfDisposed();
    return opHandler.clipByValue(this, min, max);
  }
  sigmoid<T extends Tensor>(this: T): T {
    this.throwIfDisposed();
    return opHandler.sigmoid(this);
  }
  logSigmoid<T extends Tensor>(this: T): T {
    this.throwIfDisposed();
    return opHandler.logSigmoid(this);
  }
  softplus<T extends Tensor>(this: T): T {
    this.throwIfDisposed();
    return opHandler.softplus(this);
  }
  zerosLike<T extends Tensor>(this: T): T {
    this.throwIfDisposed();
    return opHandler.zerosLike(this);
  }
  onesLike<T extends Tensor>(this: T): T {
    this.throwIfDisposed();
    return opHandler.onesLike(this);
  }
  sin<T extends Tensor>(this: T): T {
    this.throwIfDisposed();
    return opHandler.sin(this);
  }
  cos<T extends Tensor>(this: T): T {
    this.throwIfDisposed();
    return opHandler.cos(this);
  }
  tan<T extends Tensor>(this: T): T {
    this.throwIfDisposed();
    return opHandler.tan(this);
  }
  asin<T extends Tensor>(this: T): T {
    this.throwIfDisposed();
    return opHandler.asin(this);
  }
  acos<T extends Tensor>(this: T): T {
    this.throwIfDisposed();
    return opHandler.acos(this);
  }
  atan<T extends Tensor>(this: T): T {
    this.throwIfDisposed();
    return opHandler.atan(this);
  }
  sinh<T extends Tensor>(this: T): T {
    this.throwIfDisposed();
    return opHandler.sinh(this);
  }
  cosh<T extends Tensor>(this: T): T {
    this.throwIfDisposed();
    return opHandler.cosh(this);
  }
  tanh<T extends Tensor>(this: T): T {
    this.throwIfDisposed();
    return opHandler.tanh(this);
  }
  asinh<T extends Tensor>(this: T): T {
    this.throwIfDisposed();
    return opHandler.asinh(this);
  }
  acosh<T extends Tensor>(this: T): T {
    this.throwIfDisposed();
    return opHandler.acosh(this);
  }
  atanh<T extends Tensor>(this: T): T {
    this.throwIfDisposed();
    return opHandler.atanh(this);
  }
  erf<T extends Tensor>(this: T): T {
    this.throwIfDisposed();
    return opHandler.erf(this);
  }
  round<T extends Tensor>(this: T): T {
    this.throwIfDisposed();
    return opHandler.round(this);
  }
  step<T extends Tensor>(this: T, alpha = 0.0): T {
    this.throwIfDisposed();
    return opHandler.step(this, alpha);
  }
  softmax<T extends this>(this: T, dim = -1): T {
    this.throwIfDisposed();
    return opHandler.softmax(this, dim);
  }
  logSoftmax<T extends this>(this: T, axis = -1): T {
    this.throwIfDisposed();
    return opHandler.logSoftmax(this, axis);
  }
  // Pooling.
  variable(trainable = true, name?: string, dtype?: DataType): Variable<R> {
    this.throwIfDisposed();
    return trackerFn().makeVariable(this, trainable, name, dtype) as
        Variable<R>;
  }

  unsortedSegmentSum<T extends Tensor>(
      this: T, segmentIds: Tensor1D|TensorLike1D, numSegments: number): T {
    this.throwIfDisposed();
    return opHandler.unsortedSegmentSum(this, segmentIds, numSegments);
  }

  topk<T extends Tensor>(this: T, k = 1, sorted = true):
      {values: T, indices: T} {
    this.throwIfDisposed();
    return opHandler.topk(this, k, sorted);
  }

  stridedSlice(
      this: Tensor, begin: number[], end: number[], strides: number[],
      beginMask = 0, endMask = 0, ellipsisMask = 0, newAxisMask = 0,
      shrinkAxisMask = 0): Tensor {
    this.throwIfDisposed();
    return opHandler.stridedSlice(
        this, begin, end, strides, beginMask, endMask, ellipsisMask,
        newAxisMask, shrinkAxisMask);
  }

  fft(this: Tensor): Tensor {
    this.throwIfDisposed();
    return opHandler.spectral.fft(this);
  }

  ifft(this: Tensor): Tensor {
    this.throwIfDisposed();
    return opHandler.spectral.ifft(this);
  }

  rfft(this: Tensor): Tensor {
    this.throwIfDisposed();
    return opHandler.spectral.rfft(this);
  }

  irfft(this: Tensor): Tensor {
    this.throwIfDisposed();
    return opHandler.spectral.irfft(this);
  }
}
Object.defineProperty(Tensor, Symbol.hasInstance, {
  value: (instance: Tensor) => {
    return !!instance && instance.dataId != null && instance.shape != null &&
        instance.dtype != null;
  }
});

export interface NumericTensor<R extends Rank = Rank> extends Tensor<R> {
  dtype: NumericDataType;
  dataSync<D extends DataType = NumericDataType>(): DataTypeMap[D];
  data<D extends DataType = NumericDataType>(): Promise<DataTypeMap[D]>;
}

export interface StringTensor<R extends Rank = Rank> extends Tensor<R> {
  dtype: 'string';
  dataSync<D extends DataType = 'string'>(): DataTypeMap[D];
  data<D extends DataType = 'string'>(): Promise<DataTypeMap[D]>;
}

/** @doclink Tensor */
export type Scalar = Tensor<Rank.R0>;
/** @doclink Tensor */
export type Tensor1D = Tensor<Rank.R1>;
/** @doclink Tensor */
export type Tensor2D = Tensor<Rank.R2>;
/** @doclink Tensor */
export type Tensor3D = Tensor<Rank.R3>;
/** @doclink Tensor */
export type Tensor4D = Tensor<Rank.R4>;
/** @doclink Tensor */
export type Tensor5D = Tensor<Rank.R5>;
/** @doclink Tensor */
export type Tensor6D = Tensor<Rank.R6>;

/**
 * A mutable `tf.Tensor`, useful for persisting state, e.g. for training.
 */
/** @doc {heading: 'Tensors', subheading: 'Classes'} */
export class Variable<R extends Rank = Rank> extends Tensor<R> {
  name: string;

  constructor(
      initialValue: Tensor<R>, public trainable: boolean, name: string,
      tensorId: number) {
    super(
        initialValue.shape, initialValue.dtype, initialValue.dataId, tensorId);
    this.name = name;
  }

  /**
   * Assign a new `tf.Tensor` to this variable. The new `tf.Tensor` must have
   * the same shape and dtype as the old `tf.Tensor`.
   *
   * @param newValue New tensor to be assigned to this variable.
   */
  /** @doc {heading: 'Tensors', subheading: 'Classes'} */
  assign(newValue: Tensor<R>): void {
    if (newValue.dtype !== this.dtype) {
      throw new Error(
          `dtype of the new value (${newValue.dtype}) and ` +
          `previous value (${this.dtype}) must match`);
    }
    if (!util.arraysEqual(newValue.shape, this.shape)) {
      throw new Error(
          `shape of the new value (${newValue.shape}) and ` +
          `previous value (${this.shape}) must match`);
    }
    trackerFn().disposeTensor(this);
    this.dataId = newValue.dataId;
    trackerFn().incRef(this, null /* backend */);
  }

  dispose(): void {
    trackerFn().disposeVariable(this);
    this.isDisposedInternal = true;
  }
}

Object.defineProperty(Variable, Symbol.hasInstance, {
  value: (instance: Variable) => {
    return instance instanceof Tensor && instance.assign != null &&
        instance.assign instanceof Function;
  }
});<|MERGE_RESOLUTION|>--- conflicted
+++ resolved
@@ -182,16 +182,6 @@
       keepDims: boolean): Tensor;
   slice<R extends Rank, T extends Tensor<R>>(
       x: T, begin: number|number[], size?: number|number[]): T;
-<<<<<<< HEAD
-  reverse<T extends Tensor>(x: T, axis?: number|number[]): T;
-  all<T extends Tensor>(x: Tensor, axis: number|number[], keepDims: boolean): T;
-  any<T extends Tensor>(x: Tensor, axis: number|number[], keepDims: boolean): T;
-  logSumExp<T extends Tensor>(
-      x: Tensor, axis: number|number[], keepDims: boolean): T;
-=======
-  stack<T extends Tensor>(tensors: Array<T|TensorLike>, axis: number): Tensor;
-  unstack<T extends Tensor>(value: T, axis: number): Tensor[];
->>>>>>> 977e2fee
   sum<T extends Tensor>(x: Tensor, axis: number|number[], keepDims: boolean): T;
   mean<T extends Tensor>(x: Tensor, axis: number|number[], keepDims: boolean):
       T;
@@ -651,18 +641,6 @@
     this.throwIfDisposed();
     return opHandler.slice(this, begin, size);
   }
-<<<<<<< HEAD
-  reverse<T extends Tensor>(this: T, axis?: number|number[]): T {
-    this.throwIfDisposed();
-    return opHandler.reverse(this, axis);
-=======
-  stack(x: Tensor, axis = 0): Tensor {
-    return opHandler.stack([this, x], axis);
-  }
-  unstack(axis = 0): Tensor[] {
-    return opHandler.unstack(this, axis);
->>>>>>> 977e2fee
-  }
   // Reduction ops.
   sum<T extends Tensor>(axis: number|number[] = null, keepDims = false): T {
     this.throwIfDisposed();
