--- conflicted
+++ resolved
@@ -295,11 +295,8 @@
       strides?: [number, number]|number): T;
   unsortedSegmentSum<T extends Tensor>(
       x: T, segmentIds: Tensor1D|TensorLike1D, numSegments: number): T;
-<<<<<<< HEAD
-=======
   spaceToBatchND<T extends Tensor>(
       x: T, blockShape: number[], paddings: number[][]): T;
->>>>>>> df06f390
   topk<T extends Tensor>(x: T, k: number, sorted: boolean):
       {values: T, indices: T};
   stridedSlice(
@@ -1185,15 +1182,12 @@
     return opHandler.unsortedSegmentSum(this, segmentIds, numSegments);
   }
 
-<<<<<<< HEAD
-=======
   spaceToBatchND<T extends Tensor>(
       this: T, blockShape: number[], paddings: number[][]): T {
     this.throwIfDisposed();
     return opHandler.spaceToBatchND(this, blockShape, paddings);
   }
 
->>>>>>> df06f390
   topk<T extends Tensor>(this: T, k = 1, sorted = true):
       {values: T, indices: T} {
     this.throwIfDisposed();
