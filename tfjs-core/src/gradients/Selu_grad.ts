--- conflicted
+++ resolved
@@ -22,11 +22,6 @@
 import {mul} from '../ops/mul';
 import {scalar} from '../ops/scalar';
 import {SELU_SCALE, SELU_SCALEALPHA} from '../ops/selu_util';
-<<<<<<< HEAD
-import {exp} from '../ops/unary_ops';
-=======
-import {scalar} from '../ops/tensor_ops';
->>>>>>> 974965b3
 import {where} from '../ops/where';
 import {Tensor} from '../tensor';
 
