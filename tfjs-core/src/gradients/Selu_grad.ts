/**
 * @license
 * Copyright 2020 Google LLC. All Rights Reserved.
 * Licensed under the Apache License, Version 2.0 (the "License");
 * you may not use this file except in compliance with the License.
 * You may obtain a copy of the License at
 *
 * http://www.apache.org/licenses/LICENSE-2.0
 *
 * Unless required by applicable law or agreed to in writing, software
 * distributed under the License is distributed on an "AS IS" BASIS,
 * WITHOUT WARRANTIES OR CONDITIONS OF ANY KIND, either express or implied.
 * See the License for the specific language governing permissions and
 * limitations under the License.
 * =============================================================================
 */
import {Selu} from '../kernel_names';
import {GradConfig} from '../kernel_registry';
<<<<<<< HEAD
import {cast} from '../ops/cast';
=======
import {cast} from '../ops/array_ops';
import {exp} from '../ops/exp';
>>>>>>> 350fa451
import {greater} from '../ops/greater';
import {mul} from '../ops/mul';
import {SELU_SCALE, SELU_SCALEALPHA} from '../ops/selu_util';
import {scalar} from '../ops/tensor_ops';
import {where} from '../ops/where';
import {Tensor} from '../tensor';

export const seluGradConfig: GradConfig = {
  kernelName: Selu,
  inputsToSave: ['x'],
  gradFunc: (dy: Tensor, saved: Tensor[]) => {
    const [x] = saved;
    return {
      x: () => {
        const mask = greater(x, scalar(0));

        const scaleAlpha = scalar(SELU_SCALEALPHA);
        const scale = scalar(SELU_SCALE);

        const greaterThanZeroDer = mul(dy, scale);
        const lessEqualZeroDer =
            mul(mul(dy, scaleAlpha), exp(cast(x, 'float32')));

        return where(mask, greaterThanZeroDer, lessEqualZeroDer);
      }
    };
  }
};<|MERGE_RESOLUTION|>--- conflicted
+++ resolved
@@ -16,12 +16,8 @@
  */
 import {Selu} from '../kernel_names';
 import {GradConfig} from '../kernel_registry';
-<<<<<<< HEAD
 import {cast} from '../ops/cast';
-=======
-import {cast} from '../ops/array_ops';
 import {exp} from '../ops/exp';
->>>>>>> 350fa451
 import {greater} from '../ops/greater';
 import {mul} from '../ops/mul';
 import {SELU_SCALE, SELU_SCALEALPHA} from '../ops/selu_util';
