/**
 * @license
 * Copyright 2017 Google Inc. All Rights Reserved.
 * Licensed under the Apache License, Version 2.0 (the "License");
 * you may not use this file except in compliance with the License.
 * You may obtain a copy of the License at
 *
 * http://www.apache.org/licenses/LICENSE-2.0
 *
 * Unless required by applicable law or agreed to in writing, software
 * distributed under the License is distributed on an "AS IS" BASIS,
 * WITHOUT WARRANTIES OR CONDITIONS OF ANY KIND, either express or implied.
 * See the License for the specific language governing permissions and
 * limitations under the License.
 * =============================================================================
 */

import * as seedrandom from 'seedrandom';

import {ENGINE} from '../../engine';
import {env} from '../../environment';

import {warn} from '../../log';
import * as array_ops_util from '../../ops/array_ops_util';
import * as axis_util from '../../ops/axis_util';
import * as broadcast_util from '../../ops/broadcast_util';
import {complex, imag, real} from '../../ops/complex_ops';
import * as concat_util from '../../ops/concat_util';
import {Conv2DInfo, Conv3DInfo} from '../../ops/conv_util';
import * as erf_util from '../../ops/erf_util';
import {Activation, FusedBatchMatMulConfig, FusedConv2DConfig} from '../../ops/fused_util';
import * as gather_nd_util from '../../ops/gather_nd_util';
import * as ops from '../../ops/ops';
import {buffer, scalar, tensor, tensor3d, tensor4d} from '../../ops/ops';
import * as scatter_nd_util from '../../ops/scatter_nd_util';
import * as selu_util from '../../ops/selu_util';
import {computeFlatOffset, computeOutShape, isSliceContinous} from '../../ops/slice_util';
import {DataId, Scalar, Tensor, Tensor1D, Tensor2D, Tensor3D, Tensor4D, Tensor5D, TensorBuffer} from '../../tensor';
import {BackendValues, DataType, DataValues, NumericDataType, PixelData, Rank, ShapeMap, TypedArray, upcastType} from '../../types';
import * as util from '../../util';
import {getArrayFromDType, inferDtype, now, sizeFromShape} from '../../util';
import {BackendTimingInfo, DataStorage, EPSILON_FLOAT32, KernelBackend} from '../backend';
import * as backend_util from '../backend_util';
import * as complex_util from '../complex_util';
import {nonMaxSuppressionImpl} from '../non_max_suppression_impl';
import {split} from '../split_shared';
import {tile} from '../tile_impl';
import {topkImpl} from '../topk_impl';
import {whereImpl} from '../where_impl';
import {assertNotComplex} from './cpu_util';

function mapActivation(
    backend: MathBackendCPU, x: Tensor, activation: Activation,
    preluActivationWeights?: Tensor): Tensor {
  if (activation === 'linear') {
    return backend.linear(x);
  } else if (activation === 'relu') {
    return backend.relu(x);
  } else if (activation === 'elu') {
    return backend.elu(x);
  } else if (activation === 'relu6') {
    return backend.relu6(x);
  } else if (activation === 'prelu') {
    return backend.prelu(x, preluActivationWeights);
  }
  throw new Error(
      `Activation ${activation} has not been implemented for the CPU backend.`);
}

function createCanvas() {
  if (typeof OffscreenCanvas !== 'undefined') {
    return new OffscreenCanvas(300, 150);
  } else if (typeof document !== 'undefined') {
    return document.createElement('canvas');
  }
  return null;
}

export interface TensorData<D extends DataType> {
  values?: BackendValues;
  dtype: D;
  // For complex numbers, the real and imaginary parts are stored as their own
  // individual tensors, with a parent joining the two with the
  // complexTensors field.
  // TODO(smilkov): Replace Tensor with TensorInfo when you modularize ops
  // that work with complex tensors.
  complexTensors?: {real: Tensor, imag: Tensor};
}

export class MathBackendCPU extends KernelBackend {
  public blockSize = 48;

  data: DataStorage<TensorData<DataType>>;
  private fromPixels2DContext: CanvasRenderingContext2D|
      OffscreenCanvasRenderingContext2D;
  private firstUse = true;

  constructor() {
    super();
    if (env().get('IS_BROWSER')) {
      const canvas = createCanvas();
      if (canvas !== null) {
        this.fromPixels2DContext =
            canvas.getContext('2d') as CanvasRenderingContext2D;
      }
    }
    this.data = new DataStorage(this, ENGINE);
  }

<<<<<<< HEAD
  register(values: BackendValues, shape: number[], dtype: DataType): DataId {
=======
  write(values: BackendValues, shape: number[], dtype: DataType): DataId {
>>>>>>> 59822b57
    if (this.firstUse) {
      this.firstUse = false;
      if (env().get('IS_NODE')) {
        warn(
            '\n============================\n' +
            'Hi there 👋. Looks like you are running TensorFlow.js in ' +
            'Node.js. To speed things up dramatically, install our node ' +
            'backend, which binds to TensorFlow C++, by running ' +
            'npm i @tensorflow/tfjs-node, ' +
            'or npm i @tensorflow/tfjs-node-gpu if you have CUDA. ' +
            'Then call require(\'@tensorflow/tfjs-node\'); (-gpu ' +
            'suffix for CUDA) at the start of your program. ' +
            'Visit https://github.com/tensorflow/tfjs-node for more details.' +
            '\n============================\n');
      }
    }
    const dataId = {};
    this.data.set(dataId, {values, dtype});
    return dataId;
  }

  move(dataId: DataId, values: BackendValues, shape: number[], dtype: DataType):
      void {
    this.data.set(dataId, {values, dtype});
  }

<<<<<<< HEAD
=======
  numDataIds(): number {
    return this.data.numDataIds();
  }

>>>>>>> 59822b57
  fromPixels(
      pixels: PixelData|ImageData|HTMLImageElement|HTMLCanvasElement|
      HTMLVideoElement,
      numChannels: number): Tensor3D {
    if (pixels == null) {
      throw new Error(
          'pixels passed to tf.browser.fromPixels() can not be null');
    }

    const isPixelData = (pixels as PixelData).data instanceof Uint8Array;
    const isImageData =
        typeof (ImageData) !== 'undefined' && pixels instanceof ImageData;
    const isVideo = typeof (HTMLVideoElement) !== 'undefined' &&
        pixels instanceof HTMLVideoElement;
    const isImage = typeof (HTMLImageElement) !== 'undefined' &&
        pixels instanceof HTMLImageElement;
    const [width, height] = isVideo ?
        [
          (pixels as HTMLVideoElement).videoWidth,
          (pixels as HTMLVideoElement).videoHeight
        ] :
        [pixels.width, pixels.height];
    let vals: Uint8ClampedArray|Uint8Array;
    // tslint:disable-next-line:no-any
    if (env().get('IS_NODE') && (pixels as any).getContext == null) {
      throw new Error(
          'When running in node, pixels must be an HTMLCanvasElement ' +
          'like the one returned by the `canvas` npm package');
    }
    // tslint:disable-next-line:no-any
    if ((pixels as any).getContext != null) {
      // tslint:disable-next-line:no-any
      vals = (pixels as any)
                 .getContext('2d')
                 .getImageData(0, 0, width, height)
                 .data;
    } else if (isImageData || isPixelData) {
      vals = (pixels as PixelData | ImageData).data;
    } else if (isImage || isVideo) {
      if (this.fromPixels2DContext == null) {
        throw new Error(
            'Can\'t read pixels from HTMLImageElement outside ' +
            'the browser.');
      }
      this.fromPixels2DContext.canvas.width = width;
      this.fromPixels2DContext.canvas.height = height;
      this.fromPixels2DContext.drawImage(
          pixels as HTMLVideoElement, 0, 0, width, height);
      vals = this.fromPixels2DContext.getImageData(0, 0, width, height).data;
    } else {
      throw new Error(
          'pixels passed to tf.browser.fromPixels() must be either an ' +
          `HTMLVideoElement, HTMLImageElement, HTMLCanvasElement, ImageData ` +
          `or {data: Uint32Array, width: number, height: number}, ` +
          `but was ${(pixels as {}).constructor.name}`);
    }
    let values: Int32Array;
    if (numChannels === 4) {
      values = new Int32Array(vals);
    } else {
      const numPixels = width * height;
      values = new Int32Array(numPixels * numChannels);
      for (let i = 0; i < numPixels; i++) {
        for (let channel = 0; channel < numChannels; ++channel) {
          values[i * numChannels + channel] = vals[i * 4 + channel];
        }
      }
    }
    const outShape: [number, number, number] = [height, width, numChannels];
    return tensor3d(values, outShape, 'int32');
  }
  async read(dataId: DataId): Promise<BackendValues> {
    return this.readSync(dataId);
  }
  readSync(dataId: DataId): BackendValues {
    const {dtype, complexTensors} = this.data.get(dataId);
    if (dtype === 'complex64') {
      const realValues =
          this.readSync(complexTensors.real.dataId) as Float32Array;
      const imagValues =
          this.readSync(complexTensors.imag.dataId) as Float32Array;
      return complex_util.mergeRealAndImagArrays(realValues, imagValues);
    }
    return this.data.get(dataId).values;
  }

  private bufferSync<R extends Rank>(t: Tensor<R>): TensorBuffer<R> {
    const data = this.readSync(t.dataId);
    let decodedData = data as DataValues;
    if (t.dtype === 'string') {
      try {
        // Decode the bytes into string.
        decodedData = (data as Uint8Array[]).map(d => util.decodeString(d));
      } catch {
        throw new Error('Failed to decode encoded string bytes into utf-8');
      }
    }
    return buffer(t.shape, t.dtype, decodedData) as TensorBuffer<R>;
  }

  private makeOutput<T extends Tensor>(
      values: BackendValues, shape: number[], dtype: DataType): T {
<<<<<<< HEAD
    const dataId = this.register(values, shape, dtype);
=======
    const dataId = this.write(values, shape, dtype);
>>>>>>> 59822b57
    return ENGINE.makeTensorFromDataId(dataId, shape, dtype, this) as T;
  }

  disposeData(dataId: DataId): void {
    if (this.data.has(dataId)) {
      const {complexTensors} = this.data.get(dataId);
      if (complexTensors != null) {
        complexTensors.real.dispose();
        complexTensors.imag.dispose();
      }
      this.data.delete(dataId);
    }
  }

  async time(f: () => void): Promise<BackendTimingInfo> {
    const start = now();
    f();
    const kernelMs = now() - start;
    return {kernelMs};
  }

  memory() {
    return {
      // Unreliable due to automatic gc. The numbers above are cumulative.
      unreliable: true,
      reasons:
          ['The reported memory is an upper bound. Due to automatic garbage ' +
           'collection, the true allocated memory may be less.']
    };
  }

  complex<T extends Tensor>(real: T, imag: T): T {
    const result = this.makeOutput(null, real.shape, 'complex64');

    const resultData = this.data.get(result.dataId);
    // The backend owns the reference to the underlying real and imaginary
    // clones. These will explicitly get disposed when the complex tensor is
    // disposed.
    resultData.complexTensors = {
      real: ENGINE.keep(real.clone()),
      imag: ENGINE.keep(imag.clone())
    };

    return result as T;
  }
  real<T extends Tensor>(input: T): T {
    const resultData = this.data.get(input.dataId);
    return resultData.complexTensors.real.clone() as T;
  }
  imag<T extends Tensor>(input: T): T {
    const resultData = this.data.get(input.dataId);
    return resultData.complexTensors.imag.clone() as T;
  }

  slice<T extends Tensor>(x: T, begin: number[], size: number[]): T {
    assertNotComplex(x, 'slice');

    const isContinous = isSliceContinous(x.shape, begin, size);
    if (isContinous) {
      const flatOffset = computeFlatOffset(begin, x.strides);
      const length = util.sizeFromShape(size);
      const vals = this.readSync(x.dataId) as TypedArray;
      return tensor(
                 vals.subarray(flatOffset, flatOffset + length), size,
                 x.dtype) as T;
    }

    const buffer = ops.buffer(size, x.dtype);
    const xBuf = this.bufferSync(x);
    for (let i = 0; i < buffer.size; ++i) {
      const loc = buffer.indexToLoc(i);
      const xLoc = loc.map((idx, j) => idx + begin[j]);
      buffer.values[i] = xBuf.get(...xLoc);
    }
    return buffer.toTensor() as T;
  }

  stridedSlice<T extends Tensor>(
      x: T, begin: number[], end: number[], strides: number[]): T {
    assertNotComplex(x, 'stridedSlice');

    const outShape = computeOutShape(begin, end, strides);

    if (outShape.some(axis => axis === 0)) {
      return ops.tensor([], outShape) as T;
    }

    const buffer = ops.buffer(outShape, x.dtype);
    const xBuf = this.bufferSync(x);
    for (let i = 0; i < buffer.size; i++) {
      const loc = buffer.indexToLoc(i);

      const newLoc: number[] = new Array(loc.length);
      for (let j = 0; j < newLoc.length; j++) {
        newLoc[j] = loc[j] * strides[j] + begin[j];
      }
      buffer.set(xBuf.get(...newLoc), ...loc);
    }

    return buffer.toTensor() as T;
  }

  diag(x: Tensor): Tensor {
    const xVals = this.readSync(x.dataId) as TypedArray;
    const buffer = ops.buffer([x.size, x.size], x.dtype);
    const vals = buffer.values;
    for (let i = 0; i < xVals.length; i++) {
      vals[i * x.size + i] = xVals[i];
    }
    return buffer.toTensor();
  }

  unstack(x: Tensor, axis: number): Tensor[] {
    const num = x.shape[axis];
    const outShape: number[] = new Array(x.rank - 1);
    let outIndex = 0;
    for (let i = 0; i < x.rank; i++) {
      if (i !== axis) {
        outShape[outIndex++] = x.shape[i];
      }
    }

    const begin = new Array(x.rank).fill(0);
    const size = x.shape.slice();
    size[axis] = 1;
    const res = new Array(num);
    for (let i = 0; i < res.length; i++) {
      begin[axis] = i;
      res[i] = this.slice(x, begin, size).reshape(outShape);
    }
    return res;
  }

  reverse<T extends Tensor>(x: T, axis: number[]): T {
    assertNotComplex(x, 'reverse');

    const buffer = ops.buffer(x.shape, x.dtype);
    const xBuf = this.bufferSync(x);

    for (let i = 0; i < buffer.size; i++) {
      const outLoc = buffer.indexToLoc(i);
      const inLoc = outLoc.slice();
      axis.forEach(ax => inLoc[ax] = x.shape[ax] - 1 - inLoc[ax]);
      buffer.set(xBuf.get(...inLoc), ...outLoc);
    }

    return buffer.toTensor() as T;
  }

  concat(tensors: Tensor[], axis: number): Tensor {
    if (tensors[0].dtype === 'complex64') {
      const reals = tensors.map((t) => real(t));
      const imags = tensors.map((t) => imag(t));
      return complex(this.concat(reals, axis), this.concat(imags, axis));
    }
    const tensors2D = tensors.map(t => {
      const innerSize = util.sizeFromShape(t.shape.slice(axis));
      return t.as2D(-1, innerSize);
    });
    const outShape =
        concat_util.computeOutShape(tensors2D.map(t => t.shape), 1 /* axis */);
    const values =
        ops.buffer(outShape as [number, number], tensors[0].dtype as 'float32')
            .values;
    if (tensors2D[0].shape[0] === 1) {
      // Use built-in TypedArray.set() method for speed.
      let offset = 0;
      tensors2D.forEach(t => {
        values.set(this.readSync(t.dataId) as TypedArray, offset);
        offset += t.size;
      });
    } else {
      let colOffset = 0;
      tensors2D.forEach(t => {
        const tVals = this.readSync(t.dataId) as TypedArray;
        let tIdx = 0;
        for (let row = 0; row < t.shape[0]; ++row) {
          const resIdx = row * outShape[1] + colOffset;
          for (let col = 0; col < t.shape[1]; ++col) {
            values[resIdx + col] = tVals[tIdx++];
          }
        }
        colOffset += t.shape[1];
      });
    }
    const finalOutShape =
        concat_util.computeOutShape(tensors.map(t => t.shape), axis);
    return tensor(values, finalOutShape, tensors[0].dtype);
  }

  neg<T extends Tensor>(x: T): T {
    assertNotComplex(x, 'neg');

    return this.multiply(ops.scalar(-1), x) as T;
  }

  add(a: Tensor, b: Tensor): Tensor {
    if (a.dtype === 'complex64' || b.dtype === 'complex64') {
      return this.broadcastedBinaryComplexOp(
          a.cast('complex64'), b.cast('complex64'),
          (aReal, aImag, bReal, bImag) => {
            return {real: aReal + bReal, imag: aImag + bImag};
          });
    }

    return this.broadcastedBinaryOp(
        a, b, upcastType(a.dtype, b.dtype),
        (aValue, bValue) => aValue + bValue);
  }

  addN<T extends Tensor>(tensors: T[]): T {
    assertNotComplex(tensors, 'addN');

    const vals = tensors.map(t => this.readSync(t.dataId) as TypedArray);
    const result = ops.buffer(tensors[0].shape, tensors[0].dtype as 'float32');
    const resultVals = result.values;
    for (let i = 0; i < tensors.length; i++) {
      const currVals = vals[i];
      for (let j = 0; j < resultVals.length; j++) {
        resultVals[j] += currVals[j];
      }
    }
    return result.toTensor() as T;
  }

  subtract(a: Tensor, b: Tensor): Tensor {
    if (a.dtype === 'complex64' || b.dtype === 'complex64') {
      return this.broadcastedBinaryComplexOp(
          a.cast('complex64'), b.cast('complex64'),
          (aReal, aImag, bReal, bImag) => {
            return {real: aReal - bReal, imag: aImag - bImag};
          });
    }

    return this.broadcastedBinaryOp(
        a, b, upcastType(a.dtype, b.dtype),
        (aValue, bValue) => aValue - bValue);
  }

  pow<T extends Tensor>(a: T, b: Tensor): T {
    assertNotComplex([a, b], 'pow');

    return this.broadcastedBinaryOp(
               a, b, a.dtype, (aValue, bValue) => Math.pow(aValue, bValue)) as
        T;
  }

  batchMatMul(
      a: Tensor3D, b: Tensor3D, transposeA: boolean,
      transposeB: boolean): Tensor3D {
    assertNotComplex([a, b], 'matMul');

    const sharedDim = transposeA ? a.shape[1] : a.shape[2];
    const leftDim = transposeA ? a.shape[2] : a.shape[1];
    const rightDim = transposeB ? b.shape[1] : b.shape[2];
    const batchDim = a.shape[0];

    const aValues = this.readSync(a.dataId) as TypedArray;
    const bValues = this.readSync(b.dataId) as TypedArray;
    const [aBatch, aOuterStep, aInnerStep] = transposeA ?
        [a.strides[0], 1, a.strides[1]] :
        [a.strides[0], a.strides[1], 1];
    const [bInnerStep, bOuterStep, bBatch] = transposeB ?
        [1, b.strides[1], b.strides[0]] :
        [b.strides[1], 1, b.strides[0]];

    const size = leftDim * rightDim;
    const result = buffer([batchDim, leftDim, rightDim], a.dtype);
    const resVals = result.values as TypedArray;
    const blockSize = this.blockSize;

    for (let b = 0; b < batchDim; b++) {
      for (let i0 = 0; i0 < leftDim; i0 += blockSize) {
        for (let j0 = 0; j0 < rightDim; j0 += blockSize) {
          for (let k0 = 0; k0 < sharedDim; k0 += blockSize) {
            // for when blockSize doesn't evenly divide the input
            const iBlock = Math.min(i0 + blockSize, leftDim);
            const jBlock = Math.min(j0 + blockSize, rightDim);
            const kBlock = Math.min(k0 + blockSize, sharedDim);

            for (let i = i0; i < iBlock; i++) {
              for (let j = j0; j < jBlock; j++) {
                let sum = 0.0;

                for (let k = k0; k < kBlock; k++) {
                  sum += aValues[b * aBatch + i * aOuterStep + k * aInnerStep] *
                      bValues[k * bInnerStep + j * bOuterStep + b * bBatch];
                }
                resVals[b * size + (i * rightDim + j)] += sum;
              }
            }
          }
        }
      }
    }
    return result.toTensor() as Tensor3D;
  }

  fusedBatchMatMul(
      {a, b, transposeA, transposeB, bias, activation, preluActivationWeights}:
          FusedBatchMatMulConfig): Tensor3D {
    let result = this.batchMatMul(a, b, transposeA, transposeB);
    if (bias) {
      result = this.add(result, bias) as Tensor3D;
    }
    if (activation) {
      result =
          mapActivation(this, result, activation, preluActivationWeights) as
          Tensor3D;
    }
    return result;
  }

  multiply(a: Tensor, b: Tensor): Tensor {
    if (a.dtype === 'complex64' || b.dtype === 'complex64') {
      return this.broadcastedBinaryComplexOp(
          a.cast('complex64'), b.cast('complex64'),
          (aReal, aImag, bReal, bImag) => {
            return {
              real: aReal * bReal - aImag * bImag,
              imag: aReal * bImag + aImag * bReal
            };
          });
    }

    return this.broadcastedBinaryOp(
        a, b, upcastType(a.dtype, b.dtype),
        (aValue, bValue) => aValue * bValue);
  }

  realDivide(a: Tensor, b: Tensor): Tensor {
    assertNotComplex([a, b], 'realDivide');

    const op = (a: number, b: number) => a / b;
    const outputDtype = 'float32';
    return this.broadcastedBinaryOp(a, b, outputDtype, op);
  }

  floorDiv(a: Tensor, b: Tensor): Tensor {
    assertNotComplex([a, b], 'floorDiv');

    const op = (a: number, b: number) => Math.floor(a / b);
    const outputDtype = 'int32';
    return this.broadcastedBinaryOp(a, b, outputDtype, op);
  }

  sum(x: Tensor, axes: number[]): Tensor {
    assertNotComplex(x, 'sum');

    axis_util.assertAxesAreInnerMostDims('sum', axes, x.rank);
    const [outShape, reduceShape] =
        axis_util.computeOutAndReduceShapes(x.shape, axes);
    const resultDtype = upcastType(x.dtype, 'int32');
    const result = ops.zeros(outShape, resultDtype);
    const reduceSize = util.sizeFromShape(reduceShape);
    const vals = this.readSync(result.dataId) as TypedArray;

    const aVals = this.readSync(x.dataId) as TypedArray;
    for (let i = 0; i < vals.length; ++i) {
      const offset = i * reduceSize;
      let sum = 0;
      for (let j = 0; j < reduceSize; ++j) {
        sum += aVals[offset + j];
      }
      vals[i] = sum;
    }
    return result;
  }

  prod(x: Tensor, axes: number[]): Tensor {
    assertNotComplex(x, 'sum');

    const [outShape, reduceShape] =
        axis_util.computeOutAndReduceShapes(x.shape, axes);
    const resultDtype = upcastType(x.dtype, 'int32');
    const result = ops.zeros(outShape, resultDtype);
    const reduceSize = util.sizeFromShape(reduceShape);
    const vals = this.readSync(result.dataId) as TypedArray;

    const aVals = this.readSync(x.dataId) as TypedArray;
    for (let i = 0; i < vals.length; ++i) {
      const offset = i * reduceSize;
      let prod = 1;
      for (let j = 0; j < reduceSize; ++j) {
        prod *= aVals[offset + j];
      }
      vals[i] = prod;
    }
    return result;
  }

  unsortedSegmentSum<T extends Tensor>(
      x: T, segmentIds: Tensor1D, numSegments: number): Tensor {
    assertNotComplex(x, 'unsortedSegmentSum');

    const res = [];

    // Reshape the segment id's so that they can be broadcast with
    // x. The new shape should be [segmentIds.shape, 1, ..., 1]
    const numIters = x.rank - segmentIds.rank;
    for (let i = 0; i < numIters; ++i) {
      segmentIds = segmentIds.expandDims(i + 1);
    }

    for (let i = 0; i < numSegments; ++i) {
      const segmentId = ops.scalar(i, 'int32');
      const mask = ops.equal(segmentId, segmentIds).asType('float32');
      const sum = mask.mul(x).sum(0);
      res.push(sum);
    }

    return ops.stack(res);
  }

  argMin(x: Tensor, axis: number): Tensor {
    assertNotComplex(x, 'argMin');

    const axes = [axis];
    axis_util.assertAxesAreInnerMostDims('argMin', axes, x.rank);
    const [outShape, reduceShape] =
        axis_util.computeOutAndReduceShapes(x.shape, axes);
    const result = ops.zeros(outShape, 'int32');
    const reduceSize = util.sizeFromShape(reduceShape);
    const vals = this.readSync(result.dataId) as TypedArray;

    const aVals = this.readSync(x.dataId) as TypedArray;
    for (let i = 0; i < vals.length; ++i) {
      const offset = i * reduceSize;
      let min = aVals[offset];
      let minIndex = 0;
      for (let j = 0; j < reduceSize; ++j) {
        const value = aVals[offset + j];
        if (value < min) {
          min = value;
          minIndex = j;
        }
      }
      vals[i] = minIndex;
    }
    return result;
  }

  argMax(x: Tensor, axis: number): Tensor {
    assertNotComplex(x, 'argMax');

    const axes = [axis];
    axis_util.assertAxesAreInnerMostDims('argMax', axes, x.rank);
    const [outShape, reduceShape] =
        axis_util.computeOutAndReduceShapes(x.shape, axes);
    const result = ops.zeros(outShape, 'int32');
    const reduceSize = util.sizeFromShape(reduceShape);
    const vals = this.readSync(result.dataId) as TypedArray;

    const aVals = this.readSync(x.dataId) as TypedArray;
    for (let i = 0; i < vals.length; ++i) {
      const offset = i * reduceSize;
      let max = aVals[offset];
      let maxIndex = 0;
      for (let j = 0; j < reduceSize; ++j) {
        const value = aVals[offset + j];
        if (value > max) {
          max = value;
          maxIndex = j;
        }
      }
      vals[i] = maxIndex;
    }
    return result;
  }

  cumsum(x: Tensor, axis: number, exclusive: boolean, reverse: boolean):
      Tensor {
    assertNotComplex(x, 'cumsum');

    if (axis !== x.rank - 1) {
      throw new Error(
          `backend.cumsum in CPU expects an inner-most axis=${x.rank - 1} ` +
          `but got axis=${axis}`);
    }
    const resultDtype = upcastType(x.dtype, 'int32');
    const result = ops.zeros(x.shape, resultDtype);
    const vals = this.readSync(result.dataId) as TypedArray;

    const aVals = this.readSync(x.dataId) as TypedArray;
    const finalDim = x.shape[x.rank - 1];
    const indexAdjuster = reverse ?
        (i: number, j: number) => i + finalDim - j - 1 :
        (i: number, j: number) => i + j;
    for (let i = 0; i < aVals.length; i += finalDim) {
      for (let j = 0; j < finalDim; j++) {
        const idx = indexAdjuster(i, j);
        if (j === 0) {
          vals[idx] = exclusive ? 0 : aVals[idx];
        } else {
          const prevIdx = indexAdjuster(i, j - 1);
          vals[idx] = exclusive ? aVals[prevIdx] + vals[prevIdx] :
                                  aVals[idx] + vals[prevIdx];
        }
      }
    }
    return result;
  }

  equal(a: Tensor, b: Tensor): Tensor {
    assertNotComplex([a, b], 'equal');

    return this.broadcastedBinaryOp(a, b, 'bool', (aVal, bVal) => {
      return (aVal === bVal) ? 1 : 0;
    });
  }

  notEqual(a: Tensor, b: Tensor): Tensor {
    assertNotComplex([a, b], 'notEqual');

    return this.broadcastedBinaryOp(a, b, 'bool', (aVal, bVal) => {
      return (aVal !== bVal) ? 1 : 0;
    });
  }

  less(a: Tensor, b: Tensor): Tensor {
    assertNotComplex([a, b], 'less');

    return this.broadcastedBinaryOp(a, b, 'bool', (aVal, bVal) => {
      return (aVal < bVal) ? 1 : 0;
    });
  }

  lessEqual(a: Tensor, b: Tensor): Tensor {
    assertNotComplex([a, b], 'lessEqual');

    return this.broadcastedBinaryOp(a, b, 'bool', (aVal, bVal) => {
      return (aVal <= bVal) ? 1 : 0;
    });
  }

  greater(a: Tensor, b: Tensor): Tensor {
    assertNotComplex([a, b], 'greater');

    return this.broadcastedBinaryOp(a, b, 'bool', (aVal, bVal) => {
      return (aVal > bVal) ? 1 : 0;
    });
  }

  greaterEqual(a: Tensor, b: Tensor): Tensor {
    assertNotComplex([a, b], 'greaterEqual');

    return this.broadcastedBinaryOp(a, b, 'bool', (aVal, bVal) => {
      return (aVal >= bVal) ? 1 : 0;
    });
  }

  logicalNot<T extends Tensor>(x: T): T {
    assertNotComplex(x, 'logicalNot');

    const values = this.readSync(x.dataId) as TypedArray;
    const newValues = new Uint8Array(values.length);
    for (let i = 0; i < values.length; ++i) {
      newValues[i] = values[i] ? 0 : 1;
    }
    return this.makeOutput(newValues, x.shape, 'bool');
  }

  logicalAnd(a: Tensor, b: Tensor): Tensor {
    assertNotComplex([a, b], 'logicalAnd');

    return this.broadcastedBinaryOp(a, b, 'bool', (aVal, bVal) => {
      return aVal && bVal;
    });
  }

  logicalOr(a: Tensor, b: Tensor): Tensor {
    assertNotComplex([a, b], 'logicalOr');

    return this.broadcastedBinaryOp(a, b, 'bool', (aVal, bVal) => {
      return aVal || bVal;
    });
  }

  select(condition: Tensor, a: Tensor, b: Tensor): Tensor {
    assertNotComplex([condition, a, b], 'select');

    const values = this.readSync(condition.dataId) as TypedArray;
    const aValues = this.readSync(a.dataId) as TypedArray;
    const bValues = this.readSync(b.dataId) as TypedArray;
    const result = ops.zeros(a.shape, upcastType(a.dtype, b.dtype));
    const newValues = this.readSync(result.dataId) as TypedArray;
    let index = 0;
    const offset = condition.rank === 0 || condition.rank > 1 || a.rank === 1 ?
        1 :
        util.sizeFromShape(a.shape.slice(1));

    for (let i = 0; i < values.length; i++) {
      for (let j = 0; j < offset; j++) {
        if (values[i] === 1) {
          newValues[index++] = aValues[i];
        } else {
          newValues[index++] = bValues[i];
        }
      }
    }

    return result;
  }

  where(condition: Tensor): Tensor2D {
    assertNotComplex([condition], 'where');

    const condVals = this.readSync(condition.dataId) as TypedArray;
    return whereImpl(condition.shape, condVals);
  }

  topk<T extends Tensor>(x: T, k: number, sorted: boolean): [T, T] {
    assertNotComplex(x, 'topk');

    const xVals = this.readSync(x.dataId) as TypedArray;
    return topkImpl(xVals, x.shape, x.dtype as NumericDataType, k, sorted);
  }

  min(x: Tensor, axes: number[]): Tensor {
    assertNotComplex(x, 'min');

    axis_util.assertAxesAreInnerMostDims('min', axes, x.rank);
    const [outShape, reduceShape] =
        axis_util.computeOutAndReduceShapes(x.shape, axes);
    const result = ops.zeros(outShape, x.dtype);
    const reduceSize = util.sizeFromShape(reduceShape);
    const vals = this.readSync(result.dataId) as TypedArray;

    const aVals = this.readSync(x.dataId) as TypedArray;
    for (let i = 0; i < vals.length; ++i) {
      const offset = i * reduceSize;
      let min = aVals[offset];
      for (let j = 0; j < reduceSize; ++j) {
        const value = aVals[offset + j];
        if (value < min) {
          min = value;
        }
      }
      vals[i] = min;
    }
    return result;
  }

  minimum(a: Tensor, b: Tensor): Tensor {
    assertNotComplex([a, b], 'minimum');

    return this.broadcastedBinaryOp(
        a, b, a.dtype, (aVal, bVal) => Math.min(aVal, bVal));
  }

  mod(a: Tensor, b: Tensor): Tensor {
    assertNotComplex([a, b], 'mod');

    return this.broadcastedBinaryOp(a, b, a.dtype, (aVal, bVal) => {
      const rem = aVal % bVal;
      if ((aVal < 0 && bVal < 0) || (aVal >= 0 && bVal >= 0)) {
        return rem;
      } else {
        return (rem + bVal) % bVal;
      }
    });
  }

  max(x: Tensor, axes: number[]): Tensor {
    assertNotComplex(x, 'max');

    axis_util.assertAxesAreInnerMostDims('max', axes, x.rank);
    const [outShape, reduceShape] =
        axis_util.computeOutAndReduceShapes(x.shape, axes);
    const result = ops.zeros(outShape, x.dtype);
    const reduceSize = util.sizeFromShape(reduceShape);
    const vals = this.readSync(result.dataId) as TypedArray;

    const aVals = this.readSync(x.dataId) as TypedArray;
    for (let i = 0; i < vals.length; ++i) {
      const offset = i * reduceSize;
      let max = aVals[offset];
      for (let j = 0; j < reduceSize; ++j) {
        const value = aVals[offset + j];
        if (value > max) {
          max = value;
        }
      }
      vals[i] = max;
    }
    return result;
  }

  maximum(a: Tensor, b: Tensor): Tensor {
    assertNotComplex([a, b], 'maximum');

    return this.broadcastedBinaryOp(
        a, b, a.dtype, (aVal, bVal) => Math.max(aVal, bVal));
  }

  all(x: Tensor, axes: number[]): Tensor {
    assertNotComplex(x, 'all');

    axis_util.assertAxesAreInnerMostDims('all', axes, x.rank);
    const [outShape, reduceShape] =
        axis_util.computeOutAndReduceShapes(x.shape, axes);
    const result = ops.zeros(outShape, x.dtype);
    const reduceSize = util.sizeFromShape(reduceShape);
    const vals = this.readSync(result.dataId) as TypedArray;

    const aVals = this.readSync(x.dataId) as TypedArray;
    for (let i = 0; i < vals.length; ++i) {
      const offset = i * reduceSize;
      let all = aVals[offset];
      for (let j = 0; j < reduceSize; ++j) {
        const value = aVals[offset + j];
        all = all && value;
      }
      vals[i] = all;
    }
    return result;
  }

  any(x: Tensor, axes: number[]): Tensor {
    assertNotComplex(x, 'any');

    axis_util.assertAxesAreInnerMostDims('any', axes, x.rank);
    const [outShape, reduceShape] =
        axis_util.computeOutAndReduceShapes(x.shape, axes);
    const result = ops.zeros(outShape, x.dtype);
    const reduceSize = util.sizeFromShape(reduceShape);
    const vals = this.readSync(result.dataId) as TypedArray;

    const aVals = this.readSync(x.dataId) as TypedArray;
    for (let i = 0; i < vals.length; ++i) {
      const offset = i * reduceSize;
      let anyVal = aVals[offset];
      for (let j = 0; j < reduceSize; ++j) {
        const value = aVals[offset + j];
        anyVal = anyVal || value;
      }
      vals[i] = anyVal;
    }
    return result;
  }

  squaredDifference(a: Tensor, b: Tensor): Tensor {
    assertNotComplex([a, b], 'squaredDifference');

    return this.broadcastedBinaryOp(a, b, a.dtype, (aVal, bVal) => {
      const diff = aVal - bVal;
      return diff * diff;
    });
  }

  ceil<T extends Tensor>(x: T): T {
    assertNotComplex(x, 'ceil');

    const values = this.readSync(x.dataId) as TypedArray;
    const newValues = new Float32Array(values.length);
    for (let i = 0; i < values.length; ++i) {
      newValues[i] = Math.ceil(values[i]);
    }
    return this.makeOutput(newValues, x.shape, 'float32');
  }

  floor<T extends Tensor>(x: T): T {
    assertNotComplex(x, 'floor');

    const values = this.readSync(x.dataId) as TypedArray;
    const newValues = new Float32Array(values.length);
    for (let i = 0; i < values.length; ++i) {
      newValues[i] = Math.floor(values[i]);
    }
    return this.makeOutput(newValues, x.shape, 'float32');
  }

  sign<T extends Tensor>(x: T): T {
    assertNotComplex(x, 'x');

    const values = this.readSync(x.dataId) as TypedArray;
    const newValues = new Float32Array(values.length);
    for (let i = 0; i < values.length; ++i) {
      if (values[i] < 0) {
        newValues[i] = -1;
      } else if (values[i] > 0) {
        newValues[i] = 1;
      } else {
        newValues[i] = 0;
      }
    }
    return this.makeOutput(newValues, x.shape, 'float32');
  }

  isNaN<T extends Tensor>(x: T): T {
    assertNotComplex(x, 'x');

    const values = this.readSync(x.dataId) as TypedArray;
    const newValues = new Uint8Array(values.length);
    for (let i = 0; i < values.length; ++i) {
      if (Number.isNaN(values[i])) {
        newValues[i] = 1;
      }
    }
    return this.makeOutput(newValues, x.shape, 'bool');
  }

  isInf<T extends Tensor>(x: T): T {
    assertNotComplex(x, 'x');

    const values = this.readSync(x.dataId) as TypedArray;
    const newValues = new Uint8Array(values.length);
    for (let i = 0; i < values.length; ++i) {
      if (Math.abs(values[i]) === Infinity) {
        newValues[i] = 1;
      }
    }
    return this.makeOutput(newValues, x.shape, 'bool');
  }

  isFinite<T extends Tensor>(x: T): T {
    assertNotComplex(x, 'x');

    const values = this.readSync(x.dataId) as TypedArray;
    const newValues = new Uint8Array(values.length);
    for (let i = 0; i < values.length; ++i) {
      if (Number.isFinite(values[i])) {
        newValues[i] = 1;
      }
    }
    return this.makeOutput(newValues, x.shape, 'bool');
  }

  round<T extends Tensor>(x: T): T {
    assertNotComplex(x, 'round');

    const values = this.readSync(x.dataId) as TypedArray;
    const newValues = new Float32Array(values.length);
    for (let i = 0; i < values.length; ++i) {
      // The algorithm is based on banker's rounding.
      const base = Math.floor(values[i]);
      if (values[i] - base < 0.5) {
        newValues[i] = Math.floor(values[i]);
      } else if (values[i] - base > 0.5) {
        newValues[i] = Math.ceil(values[i]);
      } else {
        if (base % 2.0 === 0.0) {
          newValues[i] = base;
        } else {
          newValues[i] = base + 1.0;
        }
      }
    }
    return this.makeOutput(newValues, x.shape, 'float32');
  }

  exp<T extends Tensor>(x: T): T {
    assertNotComplex(x, 'exp');

    const values = this.readSync(x.dataId) as TypedArray;
    const newValues = new Float32Array(values.length);
    for (let i = 0; i < values.length; ++i) {
      newValues[i] = Math.exp(values[i]);
    }
    return this.makeOutput(newValues, x.shape, 'float32');
  }

  expm1<T extends Tensor>(x: T): T {
    assertNotComplex(x, 'expm1');

    const values = this.readSync(x.dataId) as TypedArray;
    const newValues = new Float32Array(values.length);
    for (let i = 0; i < values.length; ++i) {
      newValues[i] = Math.expm1(values[i]);
    }
    return this.makeOutput(newValues, x.shape, 'float32');
  }

  log<T extends Tensor>(x: T): T {
    assertNotComplex(x, 'log');

    const values = this.readSync(x.dataId) as TypedArray;
    const newValues = new Float32Array(values.length);
    for (let i = 0; i < values.length; ++i) {
      const value = values[i];
      newValues[i] = Math.log(value);
    }
    return this.makeOutput(newValues, x.shape, 'float32');
  }

  log1p<T extends Tensor>(x: T): T {
    assertNotComplex(x, 'log1p');

    const values = this.readSync(x.dataId) as TypedArray;
    const newValues = new Float32Array(values.length);
    for (let i = 0; i < values.length; ++i) {
      const value = values[i];
      newValues[i] = Math.log1p(value);
    }
    return this.makeOutput(newValues, x.shape, 'float32');
  }

  sqrt<T extends Tensor>(x: T): T {
    assertNotComplex(x, 'sqrt');

    const values = this.readSync(x.dataId) as TypedArray;
    const newValues = new Float32Array(values.length);
    for (let i = 0; i < values.length; ++i) {
      const value = values[i];
      newValues[i] = Math.sqrt(value);
    }
    return this.makeOutput(newValues, x.shape, 'float32');
  }

  rsqrt<T extends Tensor>(x: T): T {
    assertNotComplex(x, 'rsqrt');

    const values = this.readSync(x.dataId) as TypedArray;
    const newValues = new Float32Array(values.length);
    for (let i = 0; i < values.length; ++i) {
      const value = values[i];
      newValues[i] = 1 / Math.sqrt(value);
    }
    return this.makeOutput(newValues, x.shape, 'float32');
  }

  reciprocal<T extends Tensor>(x: T): T {
    assertNotComplex(x, 'reciprocal');

    const values = this.readSync(x.dataId) as TypedArray;
    const newValues = new Float32Array(values.length);
    for (let i = 0; i < values.length; ++i) {
      newValues[i] = 1 / values[i];
    }
    return this.makeOutput(newValues, x.shape, 'float32');
  }

  linear<T extends Tensor>(x: T): T {
    return x;
  }

  relu<T extends Tensor>(x: T): T {
    assertNotComplex(x, 'relu');

    const res = ops.zeros(x.shape, x.dtype);
    const resVals = this.readSync(res.dataId) as TypedArray;
    const inVals = this.readSync(x.dataId) as TypedArray;
    for (let i = 0; i < inVals.length; ++i) {
      resVals[i] = Math.max(0, inVals[i]);
    }
    return res as T;
  }

  relu6<T extends Tensor>(x: T): T {
    assertNotComplex(x, 'relu');

    const res = ops.zeros(x.shape, x.dtype);
    const resVals = this.readSync(res.dataId) as TypedArray;
    const inVals = this.readSync(x.dataId) as TypedArray;
    for (let i = 0; i < inVals.length; ++i) {
      resVals[i] = Math.min(Math.max(0, inVals[i]), 6);
    }
    return res as T;
  }

  prelu<T extends Tensor>(x: T, a: T): T {
    assertNotComplex([x, a], 'prelu');

    return this.broadcastedBinaryOp(
               x, a, x.dtype,
               (xValue, aValue) => xValue < 0 ? aValue * xValue : xValue) as T;
  }

  elu<T extends Tensor>(x: T): T {
    assertNotComplex(x, 'elu');

    const resultValues = new Float32Array(x.size);
    const values = this.readSync(x.dataId) as TypedArray;
    for (let i = 0; i < values.length; ++i) {
      const v = values[i];
      if (v >= 0) {
        resultValues[i] = v;
      } else {
        resultValues[i] = (Math.exp(v) - 1);
      }
    }
    return this.makeOutput(resultValues, x.shape, 'float32');
  }

  eluDer<T extends Tensor>(dy: T, y: T): T {
    assertNotComplex([dy, y], 'eluDer');

    const resultValues = new Float32Array(y.size);
    const values = this.readSync(y.dataId) as TypedArray;
    const dyValues = this.readSync(dy.dataId) as TypedArray;
    for (let i = 0; i < values.length; ++i) {
      const v = values[i];
      if (v >= 1) {
        resultValues[i] = dyValues[i];
      } else {
        resultValues[i] = dyValues[i] * (v + 1);
      }
    }
    return this.makeOutput(resultValues, y.shape, 'float32');
  }

  selu<T extends Tensor>(x: T): T {
    assertNotComplex(x, 'selu');

    // Stable and Attracting Fixed Point (0, 1) for Normalized Weights.
    // see: https://arxiv.org/abs/1706.02515
    const scaleAlpha = selu_util.SELU_SCALEALPHA;
    const scale = selu_util.SELU_SCALE;

    const resultValues = new Float32Array(x.size);
    const values = this.readSync(x.dataId) as TypedArray;
    for (let i = 0; i < values.length; ++i) {
      const v = values[i];
      if (v >= 0) {
        resultValues[i] = scale * v;
      } else {
        resultValues[i] = scaleAlpha * (Math.exp(v) - 1);
      }
    }
    return this.makeOutput(resultValues, x.shape, 'float32');
  }

  clip<T extends Tensor>(x: T, min: number, max: number): T {
    assertNotComplex(x, 'clip');

    const resultValues = new Float32Array(x.size);
    const values = this.readSync(x.dataId) as TypedArray;
    for (let i = 0; i < values.length; ++i) {
      const v = values[i];
      resultValues[i] = v > max ? max : (v < min ? min : v);
    }
    return this.makeOutput(resultValues, x.shape, 'float32');
  }

  abs<T extends Tensor>(x: T): T {
    const resultValues = new Float32Array(x.size);
    const values = this.readSync(x.dataId) as TypedArray;
    for (let i = 0; i < values.length; ++i) {
      resultValues[i] = Math.abs(values[i]);
    }

    return this.makeOutput(resultValues, x.shape, 'float32');
  }

  complexAbs<T extends Tensor>(x: T): T {
    const resultValues = new Float32Array(x.size);
    const values = this.readSync(x.dataId) as TypedArray;

    for (let i = 0; i < x.size; ++i) {
      const real = values[i * 2];
      const imag = values[i * 2 + 1];
      resultValues[i] = Math.hypot(real, imag);
    }
    return this.makeOutput(resultValues, x.shape, 'float32');
  }

  int<T extends Tensor>(x: T): T {
    assertNotComplex(x, 'int');

    const resultValues = new Int32Array(x.size);
    const values = this.readSync(x.dataId) as TypedArray;
    for (let i = 0; i < values.length; ++i) {
      resultValues[i] = values[i];
    }
    return this.makeOutput(resultValues, x.shape, 'int32');
  }

  sigmoid<T extends Tensor>(x: T): T {
    assertNotComplex(x, 'sigmoid');

    const resultValues = new Float32Array(x.size);
    const values = this.readSync(x.dataId) as TypedArray;
    for (let i = 0; i < values.length; ++i) {
      resultValues[i] = 1 / (1 + Math.exp(-values[i]));
    }
    return this.makeOutput(resultValues, x.shape, 'float32');
  }

  softplus<T extends Tensor>(x: T): T {
    assertNotComplex(x, 'softplus');

    // mirrors the implementation of tf.nn.softplus: https://goo.gl/vkcvwX

    // epsilon is the difference between 1.0 and the next representable float.
    // For a single precision 32 bit float this should be 2^-23, see:
    // https://math.byu.edu/~schow/work/IEEEFloatingPoint.htm
    const epsilon = 1.1920928955078125e-7;
    const threshold = Math.log(epsilon) + 2.0;

    const resultValues = new Float32Array(x.size);
    const values = this.readSync(x.dataId) as TypedArray;

    for (let i = 0; i < values.length; ++i) {
      // Value above which exp(x) may overflow, but softplus(x) == x
      // is within machine epsilon.
      const tooLarge = values[i] > -threshold;

      // Value below which exp(x) may underflow, but softplus(x) == exp(x)
      // is within machine epsilon.
      const tooSmall = values[i] < threshold;

      const expX = Math.exp(values[i]);
      let result;

      if (tooSmall) {
        result = expX;
      } else if (tooLarge) {
        result = values[i];
      } else {
        result = Math.log(1.0 + expX);
      }
      resultValues[i] = result;
    }
    return this.makeOutput(resultValues, x.shape, 'float32');
  }

  sin<T extends Tensor>(x: T): T {
    assertNotComplex(x, 'sin');

    const resultValues = new Float32Array(x.size);
    const values = this.readSync(x.dataId) as TypedArray;
    for (let i = 0; i < values.length; ++i) {
      resultValues[i] = Math.sin(values[i]);
    }
    return this.makeOutput(resultValues, x.shape, 'float32');
  }

  cos<T extends Tensor>(x: T): T {
    assertNotComplex(x, 'cos');

    const resultValues = new Float32Array(x.size);
    const values = this.readSync(x.dataId) as TypedArray;
    for (let i = 0; i < values.length; ++i) {
      resultValues[i] = Math.cos(values[i]);
    }
    return this.makeOutput(resultValues, x.shape, 'float32');
  }

  tan<T extends Tensor>(x: T): T {
    assertNotComplex(x, 'tan');

    const resultValues = new Float32Array(x.size);
    const values = this.readSync(x.dataId) as TypedArray;
    for (let i = 0; i < values.length; ++i) {
      resultValues[i] = Math.tan(values[i]);
    }
    return this.makeOutput(resultValues, x.shape, 'float32');
  }

  asin<T extends Tensor>(x: T): T {
    assertNotComplex(x, 'asin');

    const resultValues = new Float32Array(x.size);
    const values = this.readSync(x.dataId) as TypedArray;
    for (let i = 0; i < values.length; ++i) {
      resultValues[i] = Math.asin(values[i]);
    }
    return this.makeOutput(resultValues, x.shape, 'float32');
  }

  acos<T extends Tensor>(x: T): T {
    assertNotComplex(x, 'acos');

    const resultValues = new Float32Array(x.size);
    const values = this.readSync(x.dataId) as TypedArray;
    for (let i = 0; i < values.length; ++i) {
      resultValues[i] = Math.acos(values[i]);
    }
    return this.makeOutput(resultValues, x.shape, 'float32');
  }

  atan<T extends Tensor>(x: T): T {
    assertNotComplex(x, 'atan');

    const resultValues = new Float32Array(x.size);
    const values = this.readSync(x.dataId) as TypedArray;
    for (let i = 0; i < values.length; ++i) {
      resultValues[i] = Math.atan(values[i]);
    }
    return this.makeOutput(resultValues, x.shape, 'float32');
  }

  atan2<T extends Tensor>(a: T, b: T): T {
    assertNotComplex([a, b], 'atan2');

    return this.broadcastedBinaryOp(
               a, b, a.dtype, (aValue, bValue) => Math.atan2(aValue, bValue)) as
        T;
  }

  sinh<T extends Tensor>(x: T): T {
    assertNotComplex(x, 'sinh');

    const resultValues = new Float32Array(x.size);
    const values = this.readSync(x.dataId) as TypedArray;
    for (let i = 0; i < values.length; ++i) {
      resultValues[i] = Math.sinh(values[i]);
    }
    return this.makeOutput(resultValues, x.shape, 'float32');
  }

  cosh<T extends Tensor>(x: T): T {
    assertNotComplex(x, 'cosh');

    const resultValues = new Float32Array(x.size);
    const values = this.readSync(x.dataId) as TypedArray;
    for (let i = 0; i < values.length; ++i) {
      resultValues[i] = Math.cosh(values[i]);
    }
    return this.makeOutput(resultValues, x.shape, 'float32');
  }

  tanh<T extends Tensor>(x: T): T {
    assertNotComplex(x, 'tanh');

    const resultValues = new Float32Array(x.size);
    const values = this.readSync(x.dataId) as TypedArray;
    for (let i = 0; i < values.length; ++i) {
      resultValues[i] = util.tanh(values[i]);
    }
    return this.makeOutput(resultValues, x.shape, 'float32');
  }

  asinh<T extends Tensor>(x: T): T {
    assertNotComplex(x, 'asinh');

    const resultValues = new Float32Array(x.size);
    const values = this.readSync(x.dataId) as TypedArray;
    for (let i = 0; i < values.length; ++i) {
      resultValues[i] = Math.asinh(values[i]);
    }
    return this.makeOutput(resultValues, x.shape, 'float32');
  }

  acosh<T extends Tensor>(x: T): T {
    assertNotComplex(x, 'acosh');

    const resultValues = new Float32Array(x.size);
    const values = this.readSync(x.dataId) as TypedArray;
    for (let i = 0; i < values.length; ++i) {
      resultValues[i] = Math.acosh(values[i]);
    }
    return this.makeOutput(resultValues, x.shape, 'float32');
  }

  atanh<T extends Tensor>(x: T): T {
    assertNotComplex(x, 'atanh');

    const resultValues = new Float32Array(x.size);
    const values = this.readSync(x.dataId) as TypedArray;
    for (let i = 0; i < values.length; ++i) {
      resultValues[i] = Math.atanh(values[i]);
    }
    return this.makeOutput(resultValues, x.shape, 'float32');
  }

  erf<T extends Tensor>(x: T): T {
    assertNotComplex(x, 'erf');

    const resultValues = new Float32Array(x.size);
    const values = this.readSync(x.dataId) as TypedArray;
    const p = erf_util.ERF_P;
    const a1 = erf_util.ERF_A1;
    const a2 = erf_util.ERF_A2;
    const a3 = erf_util.ERF_A3;
    const a4 = erf_util.ERF_A4;
    const a5 = erf_util.ERF_A5;
    for (let i = 0; i < values.length; ++i) {
      const sign = Math.sign(values[i]);
      const v = Math.abs(values[i]);
      const t = 1.0 / (1.0 + p * v);
      resultValues[i] = sign *
          (1.0 -
           (((((a5 * t + a4) * t) + a3) * t + a2) * t + a1) * t *
               Math.exp(-v * v));
    }
    return this.makeOutput(resultValues, x.shape, 'float32');
  }

  step<T extends Tensor>(x: T, alpha = 0): T {
    assertNotComplex(x, 'step');

    const resultValues = new Float32Array(x.size);
    const values = this.readSync(x.dataId) as TypedArray;
    for (let i = 0; i < values.length; ++i) {
      const value = values[i];
      if (isNaN(value)) {
        resultValues[i] = NaN;
      } else {
        resultValues[i] = value > 0 ? 1 : alpha;
      }
    }
    return this.makeOutput(resultValues, x.shape, 'float32');
  }

  fusedConv2d(
      {input, filter, convInfo, bias, activation, preluActivationWeights}:
          FusedConv2DConfig): Tensor4D {
    let result = this.conv2d(input, filter, convInfo);

    if (bias) {
      result = this.add(result, bias) as Tensor4D;
    }
    if (activation) {
      result =
          mapActivation(this, result, activation, preluActivationWeights) as
          Tensor4D;
    }
    return result;
  }

  conv2d(x: Tensor4D, filter: Tensor4D, convInfo: Conv2DInfo): Tensor4D {
    assertNotComplex([x, filter], 'conv2d');

    const filterHeight = convInfo.filterHeight;
    const filterWidth = convInfo.filterWidth;
    const dilationHeight = convInfo.dilationHeight;
    const dilationWidth = convInfo.dilationWidth;
    const padLeft = convInfo.padInfo.left;
    const padTop = convInfo.padInfo.top;
    const isChannelsLast = convInfo.dataFormat === 'channelsLast';

    const y = ops.buffer(convInfo.outShape, x.dtype as 'float32');

    const xBatchStride = x.strides[0];
    const xRowStride = isChannelsLast ? x.strides[1] : x.strides[2];
    const xColStride = isChannelsLast ? x.strides[2] : 1;
    const xChannelStride = isChannelsLast ? 1 : x.strides[1];
    const yBatchStride = y.strides[0];
    const yRowStride = isChannelsLast ? y.strides[1] : y.strides[2];
    const yColStride = isChannelsLast ? y.strides[2] : 1;
    const yChannelStride = isChannelsLast ? 1 : y.strides[1];

    const xVals = this.readSync(x.dataId) as TypedArray;
    const wVals = this.readSync(filter.dataId) as TypedArray;
    const yVals = y.values;

    for (let b = 0; b < convInfo.batchSize; ++b) {
      const xOffset1 = b * xBatchStride;
      const yOffset1 = b * yBatchStride;
      for (let yR = 0; yR < convInfo.outHeight; ++yR) {
        const yOffset2 = yOffset1 + yR * yRowStride;
        const xRCorner = yR * convInfo.strideHeight - padTop;
        for (let wR = 0; wR < filterHeight; wR++) {
          const xR = xRCorner + wR * dilationHeight;
          if (xR < 0 || xR >= convInfo.inHeight) {
            continue;
          }
          const wOffset1 = wR * filter.strides[0];
          const xOffset2 = xOffset1 + xR * xRowStride;
          for (let yC = 0; yC < convInfo.outWidth; ++yC) {
            const yOffset3 = yOffset2 + yC * yColStride;
            const xCCorner = yC * convInfo.strideWidth - padLeft;
            for (let wC = 0; wC < filterWidth; wC++) {
              const xC = xCCorner + wC * dilationWidth;
              if (xC < 0 || xC >= convInfo.inWidth) {
                continue;
              }
              const wOffset2 = wOffset1 + wC * filter.strides[1];
              const xOffset3 = xOffset2 + xC * xColStride;
              let wOffset3 = wOffset2;
              for (let d1 = 0; d1 < convInfo.inChannels; ++d1) {
                const xVal = xVals[xOffset3 + d1 * xChannelStride];
                for (let d2 = 0; d2 < convInfo.outChannels; ++d2) {
                  yVals[yOffset3 + d2 * yChannelStride] +=
                      xVal * wVals[wOffset3 + d2];
                }
                wOffset3 += convInfo.outChannels;
              }
            }
          }
        }
      }
    }
    return y.toTensor() as Tensor4D;
  }

  conv3d(x: Tensor5D, filter: Tensor5D, convInfo: Conv3DInfo): Tensor5D {
    const filterDepth = convInfo.filterDepth;
    const filterHeight = convInfo.filterHeight;
    const filterWidth = convInfo.filterWidth;
    const dilationDepth = convInfo.dilationDepth;
    const dilationHeight = convInfo.dilationHeight;
    const dilationWidth = convInfo.dilationWidth;
    const padFront = convInfo.padInfo.front;
    const padLeft = convInfo.padInfo.left;
    const padTop = convInfo.padInfo.top;
    const y = ops.buffer<Rank.R5>(convInfo.outShape, x.dtype as 'float32');

    const xVals = this.readSync(x.dataId) as TypedArray;
    const wVals = this.readSync(filter.dataId) as TypedArray;
    const yVals = y.values;

    for (let b = 0; b < convInfo.batchSize; ++b) {
      const xOffset1 = b * x.strides[0];
      const yOffset1 = b * y.strides[0];
      for (let yF = 0; yF < convInfo.outDepth; ++yF) {
        const yOffset2 = yOffset1 + yF * y.strides[1];
        const xFCorner = yF * convInfo.strideDepth - padFront;
        for (let wF = 0; wF < filterDepth; wF++) {
          const xF = xFCorner + wF * dilationDepth;
          if (xF < 0 || xF >= convInfo.inDepth) {
            continue;
          }
          const wOffset1 = wF * filter.strides[0];
          const xOffset2 = xOffset1 + xF * x.strides[1];

          for (let yR = 0; yR < convInfo.outHeight; ++yR) {
            const yOffset3 = yOffset2 + yR * y.strides[2];
            const xRCorner = yR * convInfo.strideHeight - padTop;
            for (let wR = 0; wR < filterHeight; wR++) {
              const xR = xRCorner + wR * dilationHeight;
              if (xR < 0 || xR >= convInfo.inHeight) {
                continue;
              }
              const wOffset2 = wOffset1 + wR * filter.strides[1];
              const xOffset3 = xOffset2 + xR * x.strides[2];
              for (let yC = 0; yC < convInfo.outWidth; ++yC) {
                const yOffset4 = yOffset3 + yC * convInfo.outChannels;
                const xCCorner = yC * convInfo.strideWidth - padLeft;
                for (let wC = 0; wC < filterWidth; wC++) {
                  const xC = xCCorner + wC * dilationWidth;
                  if (xC < 0 || xC >= convInfo.inWidth) {
                    continue;
                  }
                  const wOffset3 = wOffset2 + wC * filter.strides[2];
                  const xOffset4 = xOffset3 + xC * convInfo.inChannels;
                  let wOffset4 = wOffset3;
                  for (let d1 = 0; d1 < convInfo.inChannels; ++d1) {
                    const xVal = xVals[xOffset4 + d1];
                    for (let d2 = 0; d2 < convInfo.outChannels; ++d2) {
                      yVals[yOffset4 + d2] += xVal * wVals[wOffset4 + d2];
                    }
                    wOffset4 += convInfo.outChannels;
                  }
                }
              }
            }
          }
        }
      }
    }
    return y.toTensor();
  }

  conv2dDerInput(dy: Tensor4D, filter: Tensor4D, convInfo: Conv2DInfo):
      Tensor4D {
    assertNotComplex([dy, filter], 'conv2dDerInput');

    const dx = ops.buffer<Rank.R4>(convInfo.inShape, 'float32');
    const dxValues = dx.values;
    const dyValues = this.readSync(dy.dataId) as TypedArray;
    const fltValues = this.readSync(filter.dataId) as TypedArray;
    const [fltS0, fltS1, fltS2] = filter.strides;
    const {
      batchSize,
      filterHeight,
      filterWidth,
      inChannels,
      inHeight,
      inWidth,
      outChannels,
      outHeight,
      outWidth,
      strideHeight,
      strideWidth,
      dataFormat
    } = convInfo;
    const topPad = filterHeight - 1 - convInfo.padInfo.top;
    const leftPad = filterWidth - 1 - convInfo.padInfo.left;

    const isChannelsLast = dataFormat === 'channelsLast';
    const xBatchStride = dx.strides[0];
    const xRowStride = isChannelsLast ? dx.strides[1] : dx.strides[2];
    const xColStride = isChannelsLast ? dx.strides[2] : 1;
    const xChannelStride = isChannelsLast ? 1 : dx.strides[1];
    const yBatchStride = dy.strides[0];
    const yRowStride = isChannelsLast ? dy.strides[1] : dy.strides[2];
    const yColStride = isChannelsLast ? dy.strides[2] : 1;
    const yChannelStride = isChannelsLast ? 1 : dy.strides[1];

    for (let b = 0; b < batchSize; ++b) {
      for (let d1 = 0; d1 < inChannels; ++d1) {
        for (let xR = 0; xR < inHeight; ++xR) {
          const xRCorner = xR - topPad;
          const xRMin = Math.max(0, Math.ceil(xRCorner / strideHeight));
          const yRMax =
              Math.min(outHeight, (filterHeight + xRCorner) / strideHeight);

          for (let xC = 0; xC < inWidth; ++xC) {
            const xCCorner = xC - leftPad;
            const xCMin = Math.max(0, Math.ceil(xCCorner / strideWidth));
            const yCMax =
                Math.min(outWidth, (filterWidth + xCCorner) / strideWidth);

            let dotProd = 0;
            for (let yR = xRMin; yR < yRMax; ++yR) {
              const wR = yR * strideHeight - xRCorner;

              for (let yC = xCMin; yC < yCMax; ++yC) {
                const wC = yC * strideWidth - xCCorner;
                const dyOffset =
                    yBatchStride * b + yRowStride * yR + yColStride * yC;
                const fltOffset = fltS0 * (filterHeight - 1 - wR) +
                    fltS1 * (filterWidth - 1 - wC) + fltS2 * d1;

                for (let d2 = 0; d2 < outChannels; ++d2) {
                  const pixel = dyValues[dyOffset + yChannelStride * d2];
                  const weight = fltValues[fltOffset + d2];
                  dotProd += pixel * weight;
                }
              }
            }
            const dxOffset = xBatchStride * b + xRowStride * xR +
                xColStride * xC + xChannelStride * d1;
            dxValues[dxOffset] = dotProd;
          }
        }
      }
    }
    return dx.toTensor();
  }

  conv3dDerInput(dy: Tensor5D, filter: Tensor5D, convInfo: Conv3DInfo):
      Tensor5D {
    const dx = ops.buffer<Rank.R5>(convInfo.inShape, 'float32');
    const dxValues = dx.values;
    const [dxS0, dxS1, dxS2, dxS3] = dx.strides;
    const dyValues = this.readSync(dy.dataId) as TypedArray;
    const [dyS0, dyS1, dyS2, dyS3] = dy.strides;
    const fltValues = this.readSync(filter.dataId) as TypedArray;
    const [fltS0, fltS1, fltS2, fltS3] = filter.strides;
    const {
      batchSize,
      filterDepth,
      filterHeight,
      filterWidth,
      inChannels,
      inDepth,
      inHeight,
      inWidth,
      outChannels,
      outDepth,
      outHeight,
      outWidth,
      strideDepth,
      strideHeight,
      strideWidth
    } = convInfo;
    const frontPad = filterDepth - 1 - convInfo.padInfo.front;
    const topPad = filterHeight - 1 - convInfo.padInfo.top;
    const leftPad = filterWidth - 1 - convInfo.padInfo.left;

    for (let b = 0; b < batchSize; ++b) {
      for (let d1 = 0; d1 < inChannels; ++d1) {
        // Frames of depth
        for (let xF = 0; xF < inDepth; ++xF) {
          const xFCorner = xF - frontPad;
          const xFMin = Math.max(0, Math.ceil(xFCorner / strideDepth));
          const yFMax =
              Math.min(outDepth, (filterDepth + xFCorner) / strideDepth);

          // Rows as per standard 2d matrix notation
          for (let xR = 0; xR < inHeight; ++xR) {
            const xRCorner = xR - topPad;
            const xRMin = Math.max(0, Math.ceil(xRCorner / strideHeight));
            const yRMax =
                Math.min(outHeight, (filterHeight + xRCorner) / strideHeight);
            // Columns as per standard 2d matrix notation
            for (let xC = 0; xC < inWidth; ++xC) {
              const xCCorner = xC - leftPad;
              const xCMin = Math.max(0, Math.ceil(xCCorner / strideWidth));
              const yCMax =
                  Math.min(outWidth, (filterWidth + xCCorner) / strideWidth);

              let dotProd = 0;
              for (let yF = xFMin; yF < yFMax; ++yF) {
                const wF = yF * strideDepth - xFCorner;

                for (let yR = xRMin; yR < yRMax; ++yR) {
                  const wR = yR * strideHeight - xRCorner;

                  for (let yC = xCMin; yC < yCMax; ++yC) {
                    const wC = yC * strideWidth - xCCorner;
                    const dyOffset =
                        dyS0 * b + dyS1 * yF + dyS2 * yR + dyS3 * yC;
                    const fltOffset = fltS0 * (filterDepth - 1 - wF) +
                        fltS1 * (filterHeight - 1 - wR) +
                        fltS2 * (filterWidth - 1 - wC) + fltS3 * d1;

                    for (let d2 = 0; d2 < outChannels; ++d2) {
                      const pixel = dyValues[dyOffset + d2];
                      const weight = fltValues[fltOffset + d2];
                      dotProd += pixel * weight;
                    }
                  }
                }
              }
              dxValues[dxS0 * b + dxS1 * xF + dxS2 * xR + dxS3 * xC + d1] =
                  dotProd;
            }
          }
        }
      }
    }
    return dx.toTensor();
  }

  conv2dDerFilter(x: Tensor4D, dy: Tensor4D, convInfo: Conv2DInfo): Tensor4D {
    assertNotComplex([x, dy], 'conv2dDerFilter');

    const strideHeight = convInfo.strideHeight;
    const strideWidth = convInfo.strideWidth;
    const filterHeight = convInfo.filterHeight;
    const filterWidth = convInfo.filterWidth;
    const isChannelsLast = convInfo.dataFormat === 'channelsLast';
    const dW = ops.buffer<Rank.R4>(convInfo.filterShape, 'float32');

    const leftPad = convInfo.padInfo.left;
    const topPad = convInfo.padInfo.top;
    const xBuf = this.bufferSync(x);
    const dyBuf = this.bufferSync(dy);
    for (let wR = 0; wR < filterHeight; ++wR) {
      const yRMin = Math.max(0, Math.ceil((topPad - wR) / strideHeight));
      const yRMax = Math.min(
          convInfo.outHeight, (convInfo.inHeight + topPad - wR) / strideHeight);

      for (let wC = 0; wC < filterWidth; ++wC) {
        const yCMin = Math.max(0, Math.ceil((leftPad - wC) / strideWidth));
        const yCMax = Math.min(
            convInfo.outWidth, (convInfo.inWidth + leftPad - wC) / strideWidth);

        for (let d1 = 0; d1 < convInfo.inChannels; ++d1) {
          for (let d2 = 0; d2 < convInfo.outChannels; ++d2) {
            // Need to convolve.
            let dotProd = 0;
            for (let b = 0; b < convInfo.batchSize; ++b) {
              for (let yR = yRMin; yR < yRMax; ++yR) {
                const xR = wR + yR * strideHeight - topPad;
                for (let yC = yCMin; yC < yCMax; ++yC) {
                  const xC = wC + yC * strideWidth - leftPad;
                  if (isChannelsLast) {
                    dotProd +=
                        xBuf.get(b, xR, xC, d1) * dyBuf.get(b, yR, yC, d2);
                  } else {
                    dotProd +=
                        xBuf.get(b, d1, xR, xC) * dyBuf.get(b, d2, yR, yC);
                  }
                }
              }
            }
            dW.set(dotProd, wR, wC, d1, d2);
          }
        }
      }
    }
    return dW.toTensor();
  }

  conv3dDerFilter(x: Tensor5D, dy: Tensor5D, convInfo: Conv3DInfo): Tensor5D {
    const strideDepth = convInfo.strideDepth;
    const strideHeight = convInfo.strideHeight;
    const strideWidth = convInfo.strideWidth;
    const filterDepth = convInfo.filterDepth;
    const filterHeight = convInfo.filterHeight;
    const filterWidth = convInfo.filterWidth;

    const dw = ops.buffer<Rank.R5>(convInfo.filterShape, 'float32');
    const dwValues = dw.values;
    const [dwS0, dwS1, dwS2, dwS3] = dw.strides;
    const dyValues = this.readSync(dy.dataId) as TypedArray;
    const [dyS0, dyS1, dyS2, dyS3] = dy.strides;
    const xValues = this.readSync(x.dataId) as TypedArray;
    const [xS0, xS1, xS2, xS3] = x.strides;

    const frontPad = convInfo.padInfo.front;
    const leftPad = convInfo.padInfo.left;
    const topPad = convInfo.padInfo.top;

    for (let wF = 0; wF < filterDepth; ++wF) {
      const yFMin = Math.max(0, Math.ceil((frontPad - wF) / strideDepth));
      const yFMax = Math.min(
          convInfo.outDepth, (convInfo.inDepth + frontPad - wF) / strideDepth);
      const wOffset1 = wF * dwS0;

      for (let wR = 0; wR < filterHeight; ++wR) {
        const yRMin = Math.max(0, Math.ceil((topPad - wR) / strideHeight));
        const yRMax = Math.min(
            convInfo.outHeight,
            (convInfo.inHeight + topPad - wR) / strideHeight);
        const wOffset2 = wR * dwS1 + wOffset1;

        for (let wC = 0; wC < filterWidth; ++wC) {
          const yCMin = Math.max(0, Math.ceil((leftPad - wC) / strideWidth));
          const yCMax = Math.min(
              convInfo.outWidth,
              (convInfo.inWidth + leftPad - wC) / strideWidth);
          const wOffset3 = wC * dwS2 + wOffset2;

          for (let d1 = 0; d1 < convInfo.inChannels; ++d1) {
            const wOffset4 = d1 * dwS3 + wOffset3;

            for (let d2 = 0; d2 < convInfo.outChannels; ++d2) {
              let dotProd = 0;
              for (let b = 0; b < convInfo.batchSize; ++b) {
                const xOffset1 = b * xS0;
                const yOffset1 = b * dyS0;

                for (let yF = yFMin; yF < yFMax; ++yF) {
                  const xF = wF + yF * strideDepth - frontPad;
                  const xOffset2 = xF * xS1 + xOffset1;
                  const yOffset2 = yF * dyS1 + yOffset1;

                  for (let yR = yRMin; yR < yRMax; ++yR) {
                    const xR = wR + yR * strideHeight - topPad;
                    const xOffset3 = xR * xS2 + xOffset2;
                    const yOffset3 = yR * dyS2 + yOffset2;

                    for (let yC = yCMin; yC < yCMax; ++yC) {
                      const xC = wC + yC * strideWidth - leftPad;
                      const xOffset4 = xC * xS3 + xOffset3;
                      const yOffset4 = yC * dyS3 + yOffset3;

                      dotProd +=
                          xValues[xOffset4 + d1] * dyValues[yOffset4 + d2];
                    }
                  }
                }
              }
              dwValues[wOffset4 + d2] = dotProd;
            }
          }
        }
      }
    }
    return dw.toTensor();
  }

  fusedDepthwiseConv2D(
      {input, filter, convInfo, bias, activation, preluActivationWeights}:
          FusedConv2DConfig): Tensor4D {
    let result = this.depthwiseConv2D(input, filter, convInfo);

    if (bias) {
      result = this.add(result, bias) as Tensor4D;
    }
    if (activation) {
      result =
          mapActivation(this, result, activation, preluActivationWeights) as
          Tensor4D;
    }
    return result;
  }

  depthwiseConv2D(x: Tensor4D, filter: Tensor4D, convInfo: Conv2DInfo):
      Tensor4D {
    assertNotComplex([x, filter], 'depthwiseConv2D');

    const filterHeight = convInfo.filterHeight;
    const filterWidth = convInfo.filterWidth;
    const dilationHeight = convInfo.dilationHeight;
    const dilationWidth = convInfo.dilationWidth;
    const padLeft = convInfo.padInfo.left;
    const padTop = convInfo.padInfo.top;
    const chMul = convInfo.outChannels / convInfo.inChannels;
    const y = ops.buffer(convInfo.outShape, x.dtype as 'float32');
    const xVals = this.readSync(x.dataId) as TypedArray;
    const wVals = this.readSync(filter.dataId) as TypedArray;
    const yVals = y.values;

    for (let b = 0; b < convInfo.batchSize; ++b) {
      const xOffset1 = b * x.strides[0];
      const yOffset1 = b * y.strides[0];
      for (let yR = 0; yR < convInfo.outHeight; ++yR) {
        const yOffset2 = yOffset1 + yR * y.strides[1];
        const xRCorner = yR * convInfo.strideHeight - padLeft;
        for (let wR = 0; wR < filterHeight; ++wR) {
          const xR = xRCorner + wR * dilationHeight;
          if (xR < 0 || xR >= convInfo.inHeight) {
            continue;
          }
          const wOffset1 = wR * filter.strides[0];
          const xOffset2 = xOffset1 + xR * x.strides[1];
          for (let yC = 0; yC < convInfo.outWidth; ++yC) {
            const yOffset3 = yOffset2 + yC * y.strides[2];
            const xCCorner = yC * convInfo.strideWidth - padTop;
            for (let wC = 0; wC < filterWidth; ++wC) {
              const xC = xCCorner + wC * dilationWidth;
              if (xC < 0 || xC >= convInfo.inWidth) {
                continue;
              }
              const wOffset2 = wOffset1 + wC * filter.strides[1];
              const xOffset3 = xOffset2 + xC * convInfo.inChannels;
              let yOffset4 = yOffset3;
              let wOffset3 = wOffset2;
              for (let d1 = 0; d1 < convInfo.inChannels; ++d1) {
                const xVal = xVals[xOffset3 + d1];
                for (let q = 0; q < chMul; ++q) {
                  yVals[yOffset4 + q] += xVal * wVals[wOffset3 + q];
                }
                yOffset4 += chMul;
                wOffset3 += chMul;
              }
            }
          }
        }
      }
    }

    return y.toTensor() as Tensor4D;
  }

  depthwiseConv2DDerInput(dy: Tensor4D, filter: Tensor4D, convInfo: Conv2DInfo):
      Tensor4D {
    assertNotComplex([dy, filter], 'depthwiseConv2DDerInput');

    const dx = ops.buffer<Rank.R4>(convInfo.inShape, 'float32');
    const dxValues = dx.values;
    const [dxS0, dxS1, dxS2] = dx.strides;
    const dyValues = this.readSync(dy.dataId) as TypedArray;
    const [dyS0, dyS1, dyS2] = dy.strides;
    const fltValues = this.readSync(filter.dataId) as TypedArray;
    const [fltS0, fltS1, fltS2] = filter.strides;
    const {
      batchSize,
      filterHeight,
      filterWidth,
      inChannels,
      inHeight,
      inWidth,
      outChannels,
      outHeight,
      outWidth,
      strideHeight,
      strideWidth
    } = convInfo;
    const topPad = filterHeight - 1 - convInfo.padInfo.top;
    const leftPad = filterWidth - 1 - convInfo.padInfo.left;
    const chMul = outChannels / inChannels;

    for (let b = 0; b < batchSize; ++b) {
      for (let d1 = 0; d1 < inChannels; ++d1) {
        for (let xR = 0; xR < inHeight; ++xR) {
          const xRCorner = xR - topPad;
          const xRMin = Math.max(0, Math.ceil(xRCorner / strideHeight));
          const yRMax =
              Math.min(outHeight, (filterHeight + xRCorner) / strideHeight);

          for (let xC = 0; xC < inWidth; ++xC) {
            const xCCorner = xC - leftPad;
            const xCMin = Math.max(0, Math.ceil(xCCorner / strideWidth));
            const yCMax =
                Math.min(outWidth, (filterWidth + xCCorner) / strideWidth);

            let dotProd = 0;
            for (let yR = xRMin; yR < yRMax; ++yR) {
              const wR = yR * strideHeight - xRCorner;

              for (let yC = xCMin; yC < yCMax; ++yC) {
                const wC = yC * strideWidth - xCCorner;
                const dyOffset = dyS0 * b + dyS1 * yR + dyS2 * yC;
                const fltOffset = fltS0 * (filterHeight - 1 - wR) +
                    fltS1 * (filterWidth - 1 - wC) + fltS2 * d1;

                for (let dm = 0; dm < chMul; ++dm) {
                  const d2 = d1 * chMul + dm;
                  const pixel = dyValues[dyOffset + d2];
                  const weight = fltValues[fltOffset + dm];
                  dotProd += pixel * weight;
                }
              }
            }
            dxValues[dxS0 * b + dxS1 * xR + dxS2 * xC + d1] = dotProd;
          }
        }
      }
    }
    return dx.toTensor();
  }

  depthwiseConv2DDerFilter(x: Tensor4D, dy: Tensor4D, convInfo: Conv2DInfo):
      Tensor4D {
    assertNotComplex([x, dy], 'depthwiseConv2DDerFilter');

    const strideHeight = convInfo.strideHeight;
    const strideWidth = convInfo.strideWidth;
    const filterHeight = convInfo.filterHeight;
    const filterWidth = convInfo.filterWidth;
    const dW = ops.buffer<Rank.R4>(convInfo.filterShape, 'float32');

    const leftPad = convInfo.padInfo.left;
    const topPad = convInfo.padInfo.top;
    const chMul = convInfo.outChannels / convInfo.inChannels;

    const xBuf = this.bufferSync(x);
    const dyBuf = this.bufferSync(dy);
    for (let wR = 0; wR < filterHeight; ++wR) {
      const yRMin = Math.max(0, Math.ceil((topPad - wR) / strideHeight));
      const yRMax = Math.min(
          convInfo.outHeight, (convInfo.inHeight + topPad - wR) / strideHeight);

      for (let wC = 0; wC < filterWidth; ++wC) {
        const yCMin = Math.max(0, Math.ceil((leftPad - wC) / strideWidth));
        const yCMax = Math.min(
            convInfo.outWidth, (convInfo.inWidth + leftPad - wC) / strideWidth);

        for (let d2 = 0; d2 < convInfo.outChannels; ++d2) {
          const d1 = Math.trunc(d2 / chMul);
          const dm = d2 % chMul;

          let dotProd = 0;
          for (let b = 0; b < convInfo.batchSize; ++b) {
            for (let yR = yRMin; yR < yRMax; ++yR) {
              const xR = wR + yR * strideHeight - topPad;
              for (let yC = yCMin; yC < yCMax; ++yC) {
                const xC = wC + yC * strideWidth - leftPad;
                dotProd += xBuf.get(b, xR, xC, d1) * dyBuf.get(b, yR, yC, d2);
              }
            }
          }
          dW.set(dotProd, wR, wC, d1, dm);
        }
      }
    }
    return dW.toTensor();
  }

  tile<T extends Tensor>(x: T, reps: number[]): T {
    assertNotComplex(x, 'tile');
    return tile(this.bufferSync(x), reps) as T;
  }

  pad<T extends Tensor>(
      x: T, paddings: Array<[number, number]>, constantValue: number): T {
    assertNotComplex(x, 'pad');

    const outShape = paddings.map(
        (p, i) => p[0] /* beforePad */ + x.shape[i] + p[1] /* afterPad */);
    const start = paddings.map(p => p[0]);
    const xBuffer = this.bufferSync(x);
    const buffer = ops.buffer(outShape, x.dtype as 'float32');
    if (constantValue !== 0) {
      buffer.values.fill(constantValue);
    }

    for (let i = 0; i < x.size; i++) {
      const coords = xBuffer.indexToLoc(i);
      const outCoords = coords.map((c, i) => c + start[i]);
      buffer.set(xBuffer.get(...coords), ...outCoords);
    }
    return buffer.toTensor() as T;
  }

  transpose<T extends Tensor>(x: T, perm: number[]): T {
    assertNotComplex(x, 'transpose');

    const newShape: number[] = new Array(x.rank);
    for (let i = 0; i < newShape.length; i++) {
      newShape[i] = x.shape[perm[i]];
    }
    const values = this.readSync(x.dataId) as TypedArray;
    const result = buffer(newShape, x.dtype);

    const xBuf = this.bufferSync(x);
    for (let i = 0; i < x.size; ++i) {
      const loc = xBuf.indexToLoc(i);

      // Permute location.
      const newLoc: number[] = new Array(loc.length);
      for (let i = 0; i < newLoc.length; i++) {
        newLoc[i] = loc[perm[i]];
      }

      const newIndex = result.locToIndex(newLoc);
      result.values[newIndex] = values[i];
    }
    return result.toTensor() as T;
  }

  gather<T extends Tensor>(x: T, indices: Tensor1D, axis: number): T {
    assertNotComplex([x, indices], 'gather');

    const newShape: number[] = x.shape.slice();
    const indicesValues = this.readSync(indices.dataId) as TypedArray;
    newShape[axis] = indicesValues.length;
    const result = buffer(newShape, x.dtype);
    const xBuf = this.bufferSync(x);

    for (let i = 0; i < result.size; ++i) {
      const newLoc = result.indexToLoc(i);

      const originalLoc: number[] = newLoc.slice();
      originalLoc[axis] = indicesValues[newLoc[axis]];

      const originalIndex = xBuf.locToIndex(originalLoc);
      result.values[i] = xBuf.values[originalIndex];
    }
    return result.toTensor() as T;
  }

  batchToSpaceND<T extends Tensor>(
      x: T, blockShape: number[], crops: number[][]): T {
    assertNotComplex([x], 'batchToSpaceND');

    const prod = blockShape.reduce((a, b) => a * b);

    const reshaped = array_ops_util.getReshaped(x.shape, blockShape, prod);
    const permuted =
        array_ops_util.getPermuted(reshaped.length, blockShape.length);
    const reshapedPermuted =
        array_ops_util.getReshapedPermuted(x.shape, blockShape, prod);
    const sliceBeginCoords =
        array_ops_util.getSliceBeginCoords(crops, blockShape.length);
    const sliceSize =
        array_ops_util.getSliceSize(reshapedPermuted, crops, blockShape.length);

    return x.reshape(reshaped)
               .transpose(permuted)
               .reshape(reshapedPermuted)
               .slice(sliceBeginCoords, sliceSize) as T;
  }

  spaceToBatchND<T extends Tensor>(
      x: T, blockShape: number[], paddings: Array<[number, number]>): T {
    assertNotComplex([x], 'spaceToBatchND');

    const prod = blockShape.reduce((a, b) => a * b);

    const completePaddings: Array<[number, number]> = [[0, 0]];
    completePaddings.push(...paddings);
    for (let i = 1 + blockShape.length; i < x.shape.length; ++i) {
      completePaddings.push([0, 0]);
    }

    const paddedX = x.pad(completePaddings);

    const reshapedPaddedShape =
        array_ops_util.getReshaped(paddedX.shape, blockShape, prod, false);
    const permutedReshapedPaddedPermutation = array_ops_util.getPermuted(
        reshapedPaddedShape.length, blockShape.length, false);
    const flattenShape = array_ops_util.getReshapedPermuted(
        paddedX.shape, blockShape, prod, false);

    return paddedX.reshape(reshapedPaddedShape)
               .transpose(permutedReshapedPaddedPermutation)
               .reshape(flattenShape) as T;
  }

  private pool(x: Tensor4D, convInfo: Conv2DInfo, poolType: 'max'|'avg'):
      Tensor4D {
    assertNotComplex(x, 'pool');

    const strideHeight = convInfo.strideHeight;
    const strideWidth = convInfo.strideWidth;
    const dilationHeight = convInfo.dilationHeight;
    const dilationWidth = convInfo.dilationWidth;
    const effectiveFilterHeight = convInfo.effectiveFilterHeight;
    const effectiveFilterWidth = convInfo.effectiveFilterWidth;
    const padTop = convInfo.padInfo.top;
    const padLeft = convInfo.padInfo.left;

    const initialValue =
        (poolType === 'max' ? Number.NEGATIVE_INFINITY :
                              Number.POSITIVE_INFINITY);

    const xValues = this.readSync(x.dataId) as TypedArray;
    const output = ops.buffer(convInfo.outShape, x.dtype);
    const outputVals = output.values;

    const outputBatchStrides =
        convInfo.outShape[1] * convInfo.outShape[2] * convInfo.outShape[3];
    const outputRowStrides = convInfo.outShape[2] * convInfo.outShape[3];
    const outputColStrides = convInfo.outShape[3];

    for (let b = 0; b < convInfo.batchSize; ++b) {
      const outputBatchOffset = b * outputBatchStrides;
      const inputBatchOffset = b * x.strides[0];
      for (let d = 0; d < convInfo.inChannels; ++d) {
        for (let yR = 0; yR < convInfo.outHeight; ++yR) {
          const xRCorner = yR * strideHeight - padTop;
          const xRMin = Math.max(0, xRCorner);
          const xRMax =
              Math.min(convInfo.inHeight, effectiveFilterHeight + xRCorner);
          const outputRowOffset = outputBatchOffset + yR * outputRowStrides;
          for (let yC = 0; yC < convInfo.outWidth; ++yC) {
            const xCCorner = yC * strideWidth - padLeft;
            const xCMin = Math.max(0, xCCorner);
            const xCMax =
                Math.min(convInfo.inWidth, effectiveFilterWidth + xCCorner);
            let minMaxValue = initialValue;
            let avgValue = 0;
            let count = 0;
            for (let xR = xRMin; xR < xRMax; xR += dilationHeight) {
              const xROffset = inputBatchOffset + xR * x.strides[1];
              for (let xC = xCMin; xC < xCMax; xC += dilationWidth) {
                const xCOffset = xROffset + xC * x.strides[2];
                const pixel = xValues[xCOffset + d];
                if ((poolType === 'max' && pixel > minMaxValue)) {
                  minMaxValue = pixel;
                } else if (poolType === 'avg') {
                  avgValue += pixel;
                  count++;
                }
              }
              if (isNaN(minMaxValue)) {
                break;
              }
            }
            const outputOffset = outputRowOffset + yC * outputColStrides + d;
            outputVals[outputOffset] =
                poolType === 'avg' ? avgValue / count : minMaxValue;
          }
        }
      }
    }
    return output.toTensor() as Tensor4D;
  }

  maxPool(x: Tensor4D, convInfo: Conv2DInfo): Tensor4D {
    return this.pool(x, convInfo, 'max');
  }

  private maxPoolPositions(x: Tensor4D, convInfo: Conv2DInfo): Tensor4D {
    const maxPositions = ops.buffer(convInfo.outShape, 'int32');
    const strideHeight = convInfo.strideHeight;
    const strideWidth = convInfo.strideWidth;
    const dilationHeight = convInfo.dilationHeight;
    const dilationWidth = convInfo.dilationWidth;
    const effectiveFilterHeight = convInfo.effectiveFilterHeight;
    const effectiveFilterWidth = convInfo.effectiveFilterWidth;
    const padTop = convInfo.padInfo.top;
    const padLeft = convInfo.padInfo.left;

    const xBuf = this.bufferSync(x);
    for (let b = 0; b < convInfo.batchSize; ++b) {
      for (let d = 0; d < convInfo.inChannels; ++d) {
        for (let yR = 0; yR < convInfo.outHeight; ++yR) {
          const xRCorner = yR * strideHeight - padTop;
          let xRMin = xRCorner;
          while (xRMin < 0) {
            xRMin += dilationHeight;
          }
          // const xRMin = Math.max(0, xRCorner);
          const xRMax =
              Math.min(convInfo.inHeight, effectiveFilterHeight + xRCorner);
          for (let yC = 0; yC < convInfo.outWidth; ++yC) {
            const xCCorner = yC * strideWidth - padLeft;
            let xCMin = xCCorner;
            while (xCMin < 0) {
              xCMin += dilationWidth;
            }
            const xCMax =
                Math.min(convInfo.inWidth, effectiveFilterWidth + xCCorner);
            let maxValue = Number.NEGATIVE_INFINITY;
            let maxPosition = -1;

            for (let xR = xRMin; xR < xRMax; xR += dilationHeight) {
              const wR = xR - xRCorner;
              for (let xC = xCMin; xC < xCMax; xC += dilationWidth) {
                const wC = xC - xCCorner;
                const pixel = xBuf.get(b, xR, xC, d);
                if (pixel > maxValue) {
                  maxValue = pixel;
                  maxPosition = wR * effectiveFilterWidth + wC;
                }
              }
            }
            maxPositions.set(maxPosition, b, yR, yC, d);
          }
        }
      }
    }
    return maxPositions.toTensor() as Tensor4D;
  }

  maxPoolBackprop(dy: Tensor4D, x: Tensor4D, y: Tensor4D, convInfo: Conv2DInfo):
      Tensor4D {
    assertNotComplex([x, y], 'maxPoolBackprop');

    const maxPositions = this.maxPoolPositions(x, convInfo);
    const strideHeight = convInfo.strideHeight;
    const strideWidth = convInfo.strideWidth;
    const dilationHeight = convInfo.dilationHeight;
    const dilationWidth = convInfo.dilationWidth;
    const effectiveFilterHeight = convInfo.effectiveFilterHeight;
    const effectiveFilterWidth = convInfo.effectiveFilterWidth;
    const padLeft = effectiveFilterWidth - 1 - convInfo.padInfo.left;
    const padTop = effectiveFilterHeight - 1 - convInfo.padInfo.top;
    const dx = ops.buffer<Rank.R4>(x.shape, 'float32');

    const maxPosBuf = this.bufferSync(maxPositions);
    const dyBuf = this.bufferSync(dy);

    for (let b = 0; b < convInfo.batchSize; ++b) {
      for (let d = 0; d < convInfo.inChannels; ++d) {
        for (let dxR = 0; dxR < convInfo.inHeight; ++dxR) {
          for (let dxC = 0; dxC < convInfo.inWidth; ++dxC) {
            // Shader code begins.
            const dyRCorner = dxR - padTop;
            const dyCCorner = dxC - padLeft;
            let dotProd = 0;
            for (let wR = 0; wR < effectiveFilterHeight; wR += dilationHeight) {
              const dyR = (dyRCorner + wR) / strideHeight;
              if (dyR < 0 || dyR >= convInfo.outHeight ||
                  Math.floor(dyR) !== dyR) {
                continue;
              }
              for (let wC = 0; wC < effectiveFilterWidth; wC += dilationWidth) {
                const dyC = (dyCCorner + wC) / strideWidth;
                if (dyC < 0 || dyC >= convInfo.outWidth ||
                    Math.floor(dyC) !== dyC) {
                  continue;
                }
                const maxPos = effectiveFilterHeight * effectiveFilterWidth -
                    1 - maxPosBuf.get(b, dyR, dyC, d);
                const curPos = wR * effectiveFilterWidth + wC;

                const mask = maxPos === curPos ? 1 : 0;
                if (mask === 0) {
                  continue;
                }

                const pixel = dyBuf.get(b, dyR, dyC, d);
                dotProd += pixel * mask;
              }
            }
            dx.set(dotProd, b, dxR, dxC, d);
          }
        }
      }
    }
    return dx.toTensor();
  }

  avgPoolBackprop(dy: Tensor4D, x: Tensor4D, convInfo: Conv2DInfo): Tensor4D {
    assertNotComplex([dy, x], 'avgPoolBackprop');

    const strideHeight = convInfo.strideHeight;
    const strideWidth = convInfo.strideWidth;
    const filterHeight = convInfo.filterHeight;
    const filterWidth = convInfo.filterWidth;
    const dilationHeight = convInfo.dilationHeight;
    const dilationWidth = convInfo.dilationWidth;
    const effectiveFilterHeight = convInfo.effectiveFilterHeight;
    const effectiveFilterWidth = convInfo.effectiveFilterWidth;
    const padLeft = effectiveFilterWidth - 1 - convInfo.padInfo.left;
    const padTop = effectiveFilterHeight - 1 - convInfo.padInfo.top;
    const dx = ops.buffer<Rank.R4>(x.shape, 'float32');

    const avgMultiplier = 1 / (filterHeight * filterWidth);

    const dyBuf = this.bufferSync(dy);

    for (let b = 0; b < convInfo.batchSize; ++b) {
      for (let d = 0; d < convInfo.inChannels; ++d) {
        for (let dxR = 0; dxR < convInfo.inHeight; ++dxR) {
          for (let dxC = 0; dxC < convInfo.inWidth; ++dxC) {
            // Shader code begins.
            const dyRCorner = dxR - padTop;
            const dyCCorner = dxC - padLeft;
            let dotProd = 0;
            for (let wR = 0; wR < effectiveFilterHeight; wR += dilationHeight) {
              const dyR = (dyRCorner + wR) / strideHeight;
              if (dyR < 0 || dyR >= convInfo.outHeight ||
                  Math.floor(dyR) !== dyR) {
                continue;
              }
              for (let wC = 0; wC < effectiveFilterWidth; wC += dilationWidth) {
                const dyC = (dyCCorner + wC) / strideWidth;
                if (dyC < 0 || dyC >= convInfo.outWidth ||
                    Math.floor(dyC) !== dyC) {
                  continue;
                }

                const pixel = dyBuf.get(b, dyR, dyC, d);
                dotProd += pixel;
              }
            }
            dx.set(dotProd * avgMultiplier, b, dxR, dxC, d);
          }
        }
      }
    }
    return dx.toTensor();
  }

  private pool3d(x: Tensor5D, convInfo: Conv3DInfo, poolType: 'max'|'avg'):
      Tensor5D {
    assertNotComplex(x, 'pool3d');

    const strideDepth = convInfo.strideDepth;
    const strideHeight = convInfo.strideHeight;
    const strideWidth = convInfo.strideWidth;
    const dilationDepth = convInfo.dilationDepth;
    const dilationHeight = convInfo.dilationHeight;
    const dilationWidth = convInfo.dilationWidth;
    const effectiveFilterDepth = convInfo.effectiveFilterDepth;
    const effectiveFilterHeight = convInfo.effectiveFilterHeight;
    const effectiveFilterWidth = convInfo.effectiveFilterWidth;
    const padFront = convInfo.padInfo.front;
    const padTop = convInfo.padInfo.top;
    const padLeft = convInfo.padInfo.left;

    const initialValue =
        (poolType === 'max' ? Number.NEGATIVE_INFINITY :
                              Number.POSITIVE_INFINITY);

    const xValues = this.readSync(x.dataId) as TypedArray;
    const output = ops.buffer(convInfo.outShape, x.dtype);
    const outputVals = output.values;

    const outputBatchStrides = convInfo.outShape[1] * convInfo.outShape[2] *
        convInfo.outShape[3] * convInfo.outShape[4];
    const outputDepthStrides =
        convInfo.outShape[2] * convInfo.outShape[3] * convInfo.outShape[4];
    const outputRowStrides = convInfo.outShape[3] * convInfo.outShape[4];
    const outputColStrides = convInfo.outShape[4];

    for (let batch = 0; batch < convInfo.batchSize; ++batch) {
      const outputBatchOffset = batch * outputBatchStrides;
      const inputBatchOffset = batch * x.strides[0];
      for (let channel = 0; channel < convInfo.inChannels; ++channel) {
        for (let yDepth = 0; yDepth < convInfo.outDepth; ++yDepth) {
          const xDepthCorner = yDepth * strideDepth - padFront;
          let xDepthMin = xDepthCorner;
          while (xDepthMin < 0) {
            xDepthMin += dilationDepth;
          }
          const xDepthMax =
              Math.min(convInfo.inDepth, effectiveFilterDepth + xDepthCorner);
          const outputDepthOffset =
              outputBatchOffset + yDepth * outputDepthStrides;
          for (let yRow = 0; yRow < convInfo.outHeight; ++yRow) {
            const xRowCorner = yRow * strideHeight - padTop;
            let xRowMin = xRowCorner;
            while (xRowMin < 0) {
              xRowMin += dilationHeight;
            }
            const xRowMax =
                Math.min(convInfo.inHeight, effectiveFilterHeight + xRowCorner);
            const outputRowOffset = outputDepthOffset + yRow * outputRowStrides;
            for (let yCol = 0; yCol < convInfo.outWidth; ++yCol) {
              const xColCorner = yCol * strideWidth - padLeft;
              let xColMin = xColCorner;
              while (xColMin < 0) {
                xColMin += dilationWidth;
              }
              const xColMax =
                  Math.min(convInfo.inWidth, effectiveFilterWidth + xColCorner);
              // Shader code begins
              const outputColOffset = outputRowOffset + yCol * outputColStrides;
              let minMaxValue = initialValue;
              let avgValue = 0;
              let count = 0;
              for (let xDepth = xDepthMin; xDepth < xDepthMax;
                   xDepth += dilationDepth) {
                const xDepthOffset = inputBatchOffset + xDepth * x.strides[1];
                for (let xRow = xRowMin; xRow < xRowMax;
                     xRow += dilationHeight) {
                  const xRowOffset = xDepthOffset + xRow * x.strides[2];
                  for (let xCol = xColMin; xCol < xColMax;
                       xCol += dilationWidth) {
                    const xColOffset = xRowOffset + xCol * x.strides[3];
                    const pixel = xValues[xColOffset + channel];
                    if ((poolType === 'max' && pixel > minMaxValue)) {
                      minMaxValue = pixel;
                    } else if (poolType === 'avg') {
                      avgValue += pixel;
                      count++;
                    }
                    if (isNaN(minMaxValue)) {
                      break;
                    }
                  }
                  if (isNaN(minMaxValue)) {
                    break;
                  }
                }
                if (isNaN(minMaxValue)) {
                  break;
                }
              }
              const outputOffset = outputColOffset + channel;
              outputVals[outputOffset] =
                  poolType === 'avg' ? avgValue / count : minMaxValue;
            }
          }
        }
      }
    }
    return output.toTensor() as Tensor5D;
  }

  avgPool3d(x: Tensor5D, convInfo: Conv3DInfo): Tensor5D {
    assertNotComplex(x, 'avgPool3d');

    return this.pool3d(x, convInfo, 'avg').toFloat();
  }

  avgPool3dBackprop(dy: Tensor5D, x: Tensor5D, convInfo: Conv3DInfo): Tensor5D {
    assertNotComplex([dy, x], 'avgPool3dBackprop');

    const strideDepth = convInfo.strideDepth;
    const strideHeight = convInfo.strideHeight;
    const strideWidth = convInfo.strideWidth;
    const filterDepth = convInfo.filterDepth;
    const filterHeight = convInfo.filterHeight;
    const filterWidth = convInfo.filterWidth;
    const dilationDepth = convInfo.dilationDepth;
    const dilationHeight = convInfo.dilationHeight;
    const dilationWidth = convInfo.dilationWidth;
    const effectiveFilterDepth = convInfo.effectiveFilterDepth;
    const effectiveFilterHeight = convInfo.effectiveFilterHeight;
    const effectiveFilterWidth = convInfo.effectiveFilterWidth;
    const padFront = effectiveFilterDepth - 1 - convInfo.padInfo.front;
    const padLeft = effectiveFilterWidth - 1 - convInfo.padInfo.left;
    const padTop = effectiveFilterHeight - 1 - convInfo.padInfo.top;
    const dx = ops.buffer<Rank.R5>(x.shape, 'float32');

    const avgMultiplier = 1 / (filterDepth * filterHeight * filterWidth);

    const dyBuf = this.bufferSync(dy);

    for (let batch = 0; batch < convInfo.batchSize; ++batch) {
      for (let channel = 0; channel < convInfo.inChannels; ++channel) {
        for (let dxDepth = 0; dxDepth < convInfo.inDepth; ++dxDepth) {
          for (let dxRow = 0; dxRow < convInfo.inHeight; ++dxRow) {
            for (let dxCol = 0; dxCol < convInfo.inWidth; ++dxCol) {
              // Shader code begins.
              const dyDepthCorner = dxDepth - padFront;
              const dyRowCorner = dxRow - padTop;
              const dyColCorner = dxCol - padLeft;
              let dotProd = 0;
              for (let wDepth = 0; wDepth < effectiveFilterDepth;
                   wDepth += dilationDepth) {
                const dyDepth = (dyDepthCorner + wDepth) / strideDepth;
                if (dyDepth < 0 || dyDepth >= convInfo.outDepth ||
                    Math.floor(dyDepth) !== dyDepth) {
                  continue;
                }
                for (let wRow = 0; wRow < effectiveFilterHeight;
                     wRow += dilationHeight) {
                  const dyRow = (dyRowCorner + wRow) / strideHeight;
                  if (dyRow < 0 || dyRow >= convInfo.outHeight ||
                      Math.floor(dyRow) !== dyRow) {
                    continue;
                  }
                  for (let wCol = 0; wCol < effectiveFilterWidth;
                       wCol += dilationWidth) {
                    const dyCol = (dyColCorner + wCol) / strideWidth;
                    if (dyCol < 0 || dyCol >= convInfo.outWidth ||
                        Math.floor(dyCol) !== dyCol) {
                      continue;
                    }

                    const pixel =
                        dyBuf.get(batch, dyDepth, dyRow, dyCol, channel);
                    dotProd += pixel;
                  }
                }
              }
              dx.set(
                  dotProd * avgMultiplier, batch, dxDepth, dxRow, dxCol,
                  channel);
            }
          }
        }
      }
    }
    return dx.toTensor();
  }

  maxPool3d(x: Tensor5D, convInfo: Conv3DInfo): Tensor5D {
    assertNotComplex(x, 'maxPool3d');

    return this.pool3d(x, convInfo, 'max').toFloat();
  }

  private maxPool3dPositions(x: Tensor5D, convInfo: Conv3DInfo): Tensor5D {
    const maxPositions = ops.buffer(convInfo.outShape, 'int32');
    const strideDepth = convInfo.strideDepth;
    const strideHeight = convInfo.strideHeight;
    const strideWidth = convInfo.strideWidth;
    const dilationDepth = convInfo.dilationDepth;
    const dilationHeight = convInfo.dilationHeight;
    const dilationWidth = convInfo.dilationWidth;
    const effectiveFilterDepth = convInfo.effectiveFilterDepth;
    const effectiveFilterHeight = convInfo.effectiveFilterHeight;
    const effectiveFilterWidth = convInfo.effectiveFilterWidth;
    const padFront = convInfo.padInfo.front;
    const padTop = convInfo.padInfo.top;
    const padLeft = convInfo.padInfo.left;

    const xBuf = this.bufferSync(x);
    for (let batch = 0; batch < convInfo.batchSize; ++batch) {
      for (let channel = 0; channel < convInfo.inChannels; ++channel) {
        for (let yDepth = 0; yDepth < convInfo.outDepth; ++yDepth) {
          const xDepthCorner = yDepth * strideDepth - padFront;
          let xDepthMin = xDepthCorner;
          while (xDepthMin < 0) {
            xDepthMin += dilationDepth;
          }
          const xDepthMax =
              Math.min(convInfo.inDepth, effectiveFilterDepth + xDepthCorner);
          for (let yRow = 0; yRow < convInfo.outHeight; ++yRow) {
            const xRowCorner = yRow * strideHeight - padTop;
            let xRowMin = xRowCorner;
            while (xRowMin < 0) {
              xRowMin += dilationHeight;
            }
            const xRowMax =
                Math.min(convInfo.inHeight, effectiveFilterHeight + xRowCorner);
            for (let yCol = 0; yCol < convInfo.outWidth; ++yCol) {
              const xColCorner = yCol * strideWidth - padLeft;
              let xColMin = xColCorner;
              while (xColMin < 0) {
                xColMin += dilationWidth;
              }
              const xColMax =
                  Math.min(convInfo.inWidth, effectiveFilterWidth + xColCorner);

              // Shader code begins
              let maxValue = Number.NEGATIVE_INFINITY;
              let maxPosition = -1;

              for (let xDepth = xDepthMin; xDepth < xDepthMax;
                   xDepth += dilationDepth) {
                const wDepth = xDepth - xDepthCorner;
                for (let xRow = xRowMin; xRow < xRowMax;
                     xRow += dilationHeight) {
                  const wRow = xRow - xRowCorner;
                  for (let xCol = xColMin; xCol < xColMax;
                       xCol += dilationWidth) {
                    const wCol = xCol - xColCorner;
                    const pixel = xBuf.get(batch, xDepth, xRow, xCol, channel);
                    if (pixel >= maxValue) {
                      maxValue = pixel;
                      maxPosition = wDepth * effectiveFilterHeight *
                              effectiveFilterWidth +
                          wRow * effectiveFilterHeight + wCol;
                    }
                  }
                }
              }

              maxPositions.set(maxPosition, batch, yDepth, yRow, yCol, channel);
            }
          }
        }
      }
    }
    return maxPositions.toTensor() as Tensor5D;
  }

  maxPool3dBackprop(
      dy: Tensor5D, x: Tensor5D, y: Tensor5D, convInfo: Conv3DInfo): Tensor5D {
    assertNotComplex([x, y], 'maxPool3dBackprop');

    const maxPositions = this.maxPool3dPositions(x, convInfo);
    const strideDepth = convInfo.strideDepth;
    const strideHeight = convInfo.strideHeight;
    const strideWidth = convInfo.strideWidth;
    const dilationDepth = convInfo.dilationDepth;
    const dilationHeight = convInfo.dilationHeight;
    const dilationWidth = convInfo.dilationWidth;
    const effectiveFilterDepth = convInfo.effectiveFilterDepth;
    const effectiveFilterHeight = convInfo.effectiveFilterHeight;
    const effectiveFilterWidth = convInfo.effectiveFilterWidth;
    const padFront = effectiveFilterDepth - 1 - convInfo.padInfo.front;
    const padLeft = effectiveFilterWidth - 1 - convInfo.padInfo.left;
    const padTop = effectiveFilterHeight - 1 - convInfo.padInfo.top;
    const dx = ops.buffer<Rank.R5>(x.shape, 'float32');

    const maxPosBuf = this.bufferSync(maxPositions);
    const dyBuf = this.bufferSync(dy);

    for (let batch = 0; batch < convInfo.batchSize; ++batch) {
      for (let channel = 0; channel < convInfo.inChannels; ++channel) {
        for (let dxDepth = 0; dxDepth < convInfo.inDepth; ++dxDepth) {
          for (let dxRow = 0; dxRow < convInfo.inHeight; ++dxRow) {
            for (let dxCol = 0; dxCol < convInfo.inWidth; ++dxCol) {
              // Shader code begins
              const dyDepthCorner = dxDepth - padFront;
              const dyRowCorner = dxRow - padTop;
              const dyColCorner = dxCol - padLeft;
              let dotProd = 0;
              for (let wDepth = 0; wDepth < effectiveFilterDepth;
                   wDepth += dilationDepth) {
                const dyDepth = (dyDepthCorner + wDepth) / strideDepth;
                if (dyDepth < 0 || dyDepth >= convInfo.outDepth ||
                    Math.floor(dyDepth) !== dyDepth) {
                  continue;
                }
                for (let wRow = 0; wRow < effectiveFilterHeight;
                     wRow += dilationHeight) {
                  const dyRow = (dyRowCorner + wRow) / strideHeight;
                  if (dyRow < 0 || dyRow >= convInfo.outHeight ||
                      Math.floor(dyRow) !== dyRow) {
                    continue;
                  }
                  for (let wCol = 0; wCol < effectiveFilterWidth;
                       wCol += dilationWidth) {
                    const dyCol = (dyColCorner + wCol) / strideWidth;
                    if (dyCol < 0 || dyCol >= convInfo.outWidth ||
                        Math.floor(dyCol) !== dyCol) {
                      continue;
                    }

                    const maxPos = effectiveFilterDepth *
                            effectiveFilterHeight * effectiveFilterWidth -
                        1 -
                        maxPosBuf.get(batch, dyDepth, dyRow, dyCol, channel);
                    const curPos =
                        wDepth * effectiveFilterHeight * effectiveFilterWidth +
                        wRow * effectiveFilterWidth + wCol;

                    const mask = maxPos === curPos ? 1 : 0;
                    if (mask === 0) {
                      continue;
                    }

                    const pixel =
                        dyBuf.get(batch, dyDepth, dyRow, dyCol, channel);
                    dotProd += pixel * mask;
                  }
                }
              }
              dx.set(dotProd, batch, dxDepth, dxRow, dxCol, channel);
            }
          }
        }
      }
    }
    return dx.toTensor();
  }

  cast<T extends Tensor>(x: T, dtype: DataType): T {
    return backend_util.castTensor(x, dtype, this);
  }

  reshape<R extends Rank>(x: Tensor, shape: ShapeMap[R]): Tensor<R> {
    return backend_util.reshapeTensor(x, shape);
  }

  avgPool(x: Tensor4D, convInfo: Conv2DInfo): Tensor4D {
    assertNotComplex(x, 'avgPool');

    return this.pool(x, convInfo, 'avg').toFloat();
  }

  resizeBilinear(
      x: Tensor4D, newHeight: number, newWidth: number,
      alignCorners: boolean): Tensor4D {
    assertNotComplex(x, 'resizeBilinear');

    const [batch, oldHeight, oldWidth, numChannels] = x.shape;
    const xValues = this.readSync(x.dataId) as TypedArray;
    const result = new Float32Array(
        util.sizeFromShape([batch, newHeight, newWidth, numChannels]));

    const effectiveInputSize: [number, number] = [
      (alignCorners && newHeight > 1) ? oldHeight - 1 : oldHeight,
      (alignCorners && newWidth > 1) ? oldWidth - 1 : oldWidth
    ];

    const effectiveOutputSize: [number, number] = [
      (alignCorners && newHeight > 1) ? newHeight - 1 : newHeight,
      (alignCorners && newWidth > 1) ? newWidth - 1 : newWidth
    ];
    let outputIdx = 0;
    const effectiveRowSizeRatio =
        effectiveInputSize[0] / effectiveOutputSize[0];
    const effectiveColSizeRatio =
        effectiveInputSize[1] / effectiveOutputSize[1];
    for (let b = 0; b < batch; b++) {
      for (let r = 0; r < newHeight; r++) {
        const sourceFracRow = effectiveRowSizeRatio * r;
        const sourceRowFloor = Math.floor(sourceFracRow);
        const rowFrac = sourceFracRow - sourceRowFloor;
        const sourceRowCeil = Math.min(oldHeight - 1, Math.ceil(sourceFracRow));
        const topRowOffset = b * x.strides[0] + sourceRowFloor * x.strides[1];
        const botRowOffset = b * x.strides[0] + sourceRowCeil * x.strides[1];
        for (let c = 0; c < newWidth; c++) {
          const sourceFracCol = effectiveColSizeRatio * c;
          const sourceColFloor = Math.floor(sourceFracCol);
          const colFrac = sourceFracCol - sourceColFloor;
          const sourceColCeil =
              Math.min(oldWidth - 1, Math.ceil(sourceFracCol));
          const topLeftOffest = topRowOffset + sourceColFloor * x.strides[2];
          const botLeftOffset = botRowOffset + sourceColFloor * x.strides[2];
          const topRightOffset = topRowOffset + +sourceColCeil * x.strides[2];
          const botRightOffest = botRowOffset + sourceColCeil * x.strides[2];
          for (let d = 0; d < numChannels; d++) {
            // Begin shader.

            // Compute the fractional index of the source.
            const topLeft = xValues[topLeftOffest + d];
            const bottomLeft = xValues[botLeftOffset + d];
            const topRight = xValues[topRightOffset + d];
            const bottomRight = xValues[botRightOffest + d];

            const top = topLeft + (topRight - topLeft) * colFrac;
            const bottom = bottomLeft + (bottomRight - bottomLeft) * colFrac;
            const newValue = top + (bottom - top) * rowFrac;

            result[outputIdx++] = newValue;
          }
        }
      }
    }
    return ops.tensor(result, [batch, newHeight, newWidth, numChannels]);
  }

  resizeBilinearBackprop(dy: Tensor4D, x: Tensor4D, alignCorners: boolean) {
    assertNotComplex([dy, x], 'resizeBilinearBackprop');

    const [batch, xHeight, xWidth, depth] = x.shape;
    const [, yHeight, yWidth] = dy.shape;

    const output = new Float32Array(batch * xHeight * xWidth * depth);

    // In the backwards pass, we want to find the pixels that were generated
    // for each pixel in the input image the forward pass and add the
    // corresponding coefficient from dy to the gradient (with some
    // interpolation).

    const effectiveXSize: [number, number] = [
      (alignCorners && yHeight > 1) ? xHeight - 1 : xHeight,
      (alignCorners && yWidth > 1) ? xWidth - 1 : xWidth
    ];

    const effectiveYSize: [number, number] = [
      (alignCorners && yHeight > 1) ? yHeight - 1 : yHeight,
      (alignCorners && yWidth > 1) ? yWidth - 1 : yWidth
    ];

    const heightScale = effectiveXSize[0] / effectiveYSize[0];
    const widthScale = effectiveXSize[1] / effectiveYSize[1];

    // Reference implementation
    // tslint:disable-next-line:max-line-length
    // https://github.com/tensorflow/tensorflow/blob/3039375c86a5bbc9610c7725dcaa95d635f87ba2/tensorflow/core/kernels/resize_bilinear_op.cc#L275

    const dyValues = this.readSync(dy.dataId) as TypedArray;
    let offset = 0;
    for (let b = 0; b < batch; b++) {
      const bOffset = b * x.strides[0];
      for (let r = 0; r < yHeight; r++) {
        const dxR = r * heightScale;
        const topDxRIndex = Math.floor(dxR);
        const bottomDxRIndex = Math.min(Math.ceil(dxR), xHeight - 1);

        const topDxROffset = bOffset + topDxRIndex * x.strides[1];
        const bottomDxROffset = bOffset + bottomDxRIndex * x.strides[1];

        const dxRLerp = dxR - topDxRIndex;
        const inverseDxRLerp = 1.0 - dxRLerp;
        for (let c = 0; c < yWidth; c++) {
          const dxC = c * widthScale;
          const leftDxCIndex = Math.floor(dxC);
          const rightDxCIndex = Math.min(Math.ceil(dxC), xWidth - 1);
          const dxCLerp = dxC - leftDxCIndex;
          const inverseDxCLerp = 1.0 - dxCLerp;

          const topLeftRCOffset = topDxROffset + leftDxCIndex * x.strides[2];
          const topRightRCOffset = topDxROffset + rightDxCIndex * x.strides[2];
          const bottomLeftRCOffset =
              bottomDxROffset + leftDxCIndex * x.strides[2];
          const bottomRightRCOffset =
              bottomDxROffset + rightDxCIndex * x.strides[2];

          const inverseDxRLerpTimesInverseDxCLerp =
              inverseDxRLerp * inverseDxCLerp;
          const inverseDxRLerpTimesDxCLerp = inverseDxRLerp * dxCLerp;
          const dxRLerpTimesInverseDxCLerp = dxRLerp * inverseDxCLerp;
          const dxRLerpTimesDxCLerp = dxRLerp * dxCLerp;
          for (let d = 0; d < depth; d++) {
            const dyVal = dyValues[offset++];
            output[topLeftRCOffset + d] +=
                dyVal * inverseDxRLerpTimesInverseDxCLerp;
            output[topRightRCOffset + d] += dyVal * inverseDxRLerpTimesDxCLerp;
            output[bottomLeftRCOffset + d] +=
                dyVal * dxRLerpTimesInverseDxCLerp;
            output[bottomRightRCOffset + d] += dyVal * dxRLerpTimesDxCLerp;
          }
        }
      }
    }
    return ops.tensor4d(output, [batch, xWidth, xHeight, depth], x.dtype);
  }

  resizeNearestNeighbor(
      x: Tensor4D, newHeight: number, newWidth: number,
      alignCorners: boolean): Tensor4D {
    assertNotComplex(x, 'resizeNearestNeighbor');

    const [batch, oldHeight, oldWidth, numChannels] = x.shape;
    const xValues = this.readSync(x.dataId) as TypedArray;
    const output = new Float32Array(batch * newHeight * newWidth * numChannels);

    const effectiveInputSize: [number, number] = [
      (alignCorners && newHeight > 1) ? oldHeight - 1 : oldHeight,
      (alignCorners && newWidth > 1) ? oldWidth - 1 : oldWidth
    ];

    const effectiveOutputSize: [number, number] = [
      (alignCorners && newHeight > 1) ? newHeight - 1 : newHeight,
      (alignCorners && newWidth > 1) ? newWidth - 1 : newWidth
    ];

    const effectiveRowSizeRatio =
        effectiveInputSize[0] / effectiveOutputSize[0];
    const effectiveColSizeRatio =
        effectiveInputSize[1] / effectiveOutputSize[1];

    let outputOffset = 0;
    for (let b = 0; b < batch; b++) {
      const batchOffset = b * x.strides[0];
      for (let r = 0; r < newHeight; r++) {
        const sourceFracRow = effectiveRowSizeRatio * r;
        const sourceNearestRow = Math.min(
            oldHeight - 1,
            alignCorners ? Math.round(sourceFracRow) :
                           Math.floor(sourceFracRow));
        const rowOffset = batchOffset + sourceNearestRow * x.strides[1];
        for (let c = 0; c < newWidth; c++) {
          const sourceFracCol = effectiveColSizeRatio * c;
          const sourceNearestCol = Math.min(
              oldWidth - 1,
              alignCorners ? Math.round(sourceFracCol) :
                             Math.floor(sourceFracCol));
          const colOffset = rowOffset + sourceNearestCol * x.strides[2];
          for (let d = 0; d < numChannels; d++) {
            // Begin shader.
            // Compute the fractional index of the source.
            const newVal = xValues[colOffset + d];
            output[outputOffset++] = newVal;
          }
        }
      }
    }
    return ops.tensor(
        output, [batch, newHeight, newWidth, numChannels], x.dtype);
  }

  resizeNearestNeighborBackprop(
      dy: Tensor4D, x: Tensor4D, alignCorners: boolean) {
    assertNotComplex([dy, x], 'resizeNearestNeighborBackprop');

    const [batch, xHeight, xWidth, depth] = x.shape;
    const [, yHeight, yWidth] = dy.shape;

    const output = new Float32Array(batch * xHeight * xWidth * depth);
    const dyValues = this.readSync(dy.dataId) as TypedArray;

    // In the backwards pass, we want to find the pixels that were generated
    // for each pixel in the input image the forward pass

    const effectiveXSize: [number, number] = [
      (alignCorners && yHeight > 1) ? xHeight - 1 : xHeight,
      (alignCorners && yWidth > 1) ? xWidth - 1 : xWidth
    ];

    const effectiveYSize: [number, number] = [
      (alignCorners && yHeight > 1) ? yHeight - 1 : yHeight,
      (alignCorners && yWidth > 1) ? yWidth - 1 : yWidth
    ];

    const heightScale = effectiveXSize[0] / effectiveYSize[0];
    const widthScale = effectiveXSize[1] / effectiveYSize[1];

    const invHeightScale = 1 / heightScale;
    const invWidthScale = 1 / widthScale;

    // This defines the size of the window of values around a particular
    // index in dy that we want to search for contributions to dx.
    const winHeight = (Math.ceil(invHeightScale) * 2) + 2;
    const winWidth = (Math.ceil(invWidthScale) * 2) + 2;

    // Loop over the output space.
    for (let b = 0; b < batch; b++) {
      const batchOffset = b * x.strides[0];
      for (let r = 0; r < xHeight; r++) {
        const rowOffset = batchOffset + r * x.strides[1];

        // Compute bounds for where in dy we will look
        const startRLerp = Math.floor(r * invHeightScale);
        const startDyR = Math.floor(startRLerp - (winHeight / 2));
        for (let c = 0; c < xWidth; c++) {
          const colOffset = rowOffset + c * x.strides[2];

          // Compute bounds for where in dy we will look
          const startCLerp = Math.floor(c * invWidthScale);
          const startDyC = Math.floor(startCLerp - (winWidth / 2));

          for (let d = 0; d < depth; d++) {
            let accum = 0;
            // loop over dy

            for (let dyRIndex = 0; dyRIndex < winHeight; dyRIndex++) {
              const dyR = dyRIndex + startDyR;
              // Guard against the window exceeding the bounds of dy
              if (dyR < 0 || dyR >= yHeight) {
                continue;
              }

              const dyROffset = batchOffset + dyR * dy.strides[1];
              const sourceFracRow = dyR * heightScale;
              const sourceNearestRow = Math.min(
                  xHeight - 1,
                  alignCorners ? Math.round(sourceFracRow) :
                                 Math.floor(sourceFracRow));
              if (r !== sourceNearestRow) {
                continue;
              }
              for (let dyCIndex = 0; dyCIndex < winWidth; dyCIndex++) {
                const dyC = dyCIndex + startDyC;
                // Guard against the window exceeding the bounds of dy
                if (dyC < 0 || dyC >= yWidth) {
                  continue;
                }

                const dyCOffset = dyROffset + dyC * dy.strides[2];
                const sourceFracCol = dyC * widthScale;
                const sourceNearestCol = Math.min(
                    xWidth - 1,
                    alignCorners ? Math.round(sourceFracCol) :
                                   Math.floor(sourceFracCol));

                if (c === sourceNearestCol) {
                  accum += dyValues[dyCOffset + d];
                }
              }
            }
            output[colOffset + d] = accum;
          }
        }
      }
    }
    return ops.tensor4d(output, x.shape, x.dtype);
  }

  batchNormalization(
      x: Tensor4D, mean: Tensor4D|Tensor1D, variance: Tensor4D|Tensor1D,
      varianceEpsilon: number, scale?: Tensor4D|Tensor1D,
      offset?: Tensor4D|Tensor1D): Tensor4D {
    assertNotComplex([x, mean, variance, scale, offset], 'batchNorm');

    const xVals = this.readSync(x.dataId) as TypedArray;
    const mVals = this.readSync(mean.dataId) as TypedArray;
    const varVals = this.readSync(variance.dataId) as TypedArray;
    const sVals = scale ? this.readSync(scale.dataId) as TypedArray :
                          new Float32Array([1]);
    const offVals = offset ? this.readSync(offset.dataId) as TypedArray :
                             new Float32Array([0]);
    const outVals = new Float32Array(xVals.length);

    const offValsLength = offVals.length;
    const sValsLength = sVals.length;
    const varValsLength = varVals.length;
    const mValsLength = mVals.length;

    let offi = 0;
    let mi = 0;
    let si = 0;
    let vi = 0;
    for (let i = 0; i < xVals.length; ++i) {
      outVals[i] = offVals[offi++] +
          (xVals[i] - mVals[mi++]) * sVals[si++] /
              Math.sqrt(varVals[vi++] + varianceEpsilon);
      if (offi >= offValsLength) {
        offi = 0;
      }
      if (mi >= mValsLength) {
        mi = 0;
      }
      if (si >= sValsLength) {
        si = 0;
      }
      if (vi >= varValsLength) {
        vi = 0;
      }
    }
    return tensor4d(outVals, x.shape);
  }

  localResponseNormalization4D(
      x: Tensor4D, depthRadius: number, bias: number, alpha: number,
      beta: number): Tensor4D {
    assertNotComplex(x, 'localResponseNormalization4D');

    const channels = x.shape[3];
    const maxD = channels - 1;
    const xValues = this.readSync(x.dataId) as TypedArray;
    const size = x.size;
    const result = new Float32Array(size);

    function sumAcrossChannels(offset: number) {
      const currentChannel = offset % channels;
      let beginSumOffset =
          offset - currentChannel + Math.max(0, currentChannel - depthRadius);
      const endSumOffset = offset - currentChannel +
          Math.min(currentChannel + depthRadius, maxD);

      let sum = 0.0;
      for (; beginSumOffset <= endSumOffset; beginSumOffset++) {
        const z = xValues[beginSumOffset];
        sum += z * z;
      }
      return sum;
    }

    for (let offset = 0; offset < size; offset++) {
      const sum = sumAcrossChannels(offset);
      const val = xValues[offset] * Math.pow(bias + alpha * sum, -beta);
      result[offset] = val;
    }

    return ops.tensor4d(result, x.shape);
  }

  LRNGrad(
      dy: Tensor4D, inputImage: Tensor4D, outputImage: Tensor4D,
      depthRadius: number, bias: number, alpha: number,
      beta: number): Tensor4D {
    assertNotComplex(dy, 'LRNGrad');
    const channels = dy.shape[3];
    const dyValues = this.readSync(dy.dataId) as TypedArray;
    const inputImageValues = this.readSync(inputImage.dataId) as TypedArray;
    const outputImageValues = this.readSync(outputImage.dataId) as TypedArray;
    const result = new Float32Array(dy.size);
    const size = dy.size;

    for (let offset = 0; offset < size; offset++) {
      const currentChannel = offset % channels;
      const depthBegin =
          (offset - currentChannel) + Math.max(0, currentChannel - depthRadius);
      const depthEnd = (offset - currentChannel) +
          Math.min(channels, currentChannel + depthRadius + 1);

      let norm = 0;
      for (let k = depthBegin; k < depthEnd; k++) {
        norm += Math.pow(inputImageValues[k], 2);
      }
      norm = alpha * norm + bias;

      for (let k = depthBegin; k < depthEnd; k++) {
        let dyi = -2 * alpha * beta * inputImageValues[k] *
            outputImageValues[offset] / norm;
        if (offset === k) {
          dyi += Math.pow(norm, -beta);
        }
        dyi *= dyValues[offset];
        result[k] += dyi;
      }
    }
    return ops.tensor4d(result, dy.shape);
  }

  multinomial(
      logits: Tensor2D, normalized: boolean, numSamples: number,
      seed: number): Tensor2D {
    assertNotComplex(logits, 'multinomial');

    const probabilities = normalized ? logits : ops.softmax(logits);
    const batchSize = probabilities.shape[0];
    const numEvents = probabilities.shape[1];
    const res = ops.zeros<Rank.R2>([batchSize, numSamples], 'int32');
    const resVals = this.readSync(res.dataId) as TypedArray;
    const probVals = this.readSync(probabilities.dataId) as TypedArray;

    for (let b = 0; b < batchSize; ++b) {
      const offset = b * numEvents;
      // The cdf won't include the last event. It will be implicit if no other
      // event happened.
      const cdf = new Float32Array(numEvents - 1);
      cdf[0] = probVals[offset];
      for (let event = 1; event < cdf.length; ++event) {
        cdf[event] = cdf[event - 1] + probVals[offset + event];
      }

      const random = seedrandom.alea(seed.toString());
      const outOffset = b * numSamples;
      for (let sampleId = 0; sampleId < numSamples; ++sampleId) {
        const r = random();

        // Assume last event happened by default.
        resVals[outOffset + sampleId] = cdf.length;

        for (let event = 0; event < cdf.length; event++) {
          if (r < cdf[event]) {
            resVals[outOffset + sampleId] = event;
            break;
          }
        }
      }
    }
    return res;
  }

  oneHot(indices: Tensor1D, depth: number, onValue: number, offValue: number):
      Tensor2D {
    assertNotComplex(indices, 'oneHot');

    const res = new Float32Array(indices.size * depth);
    res.fill(offValue);
    const indicesVal = this.readSync(indices.dataId) as TypedArray;

    for (let event = 0; event < indices.size; ++event) {
      if (indicesVal[event] >= 0 && indicesVal[event] < depth) {
        res[event * depth + indicesVal[event]] = onValue;
      }
    }
    return ops.tensor2d(res, [indices.size, depth], 'int32');
  }

  nonMaxSuppression(
      boxes: Tensor2D, scores: Tensor1D, maxOutputSize: number,
      iouThreshold: number, scoreThreshold: number): Tensor1D {
    assertNotComplex(boxes, 'nonMaxSuppression');

    const boxesVals = this.readSync(boxes.dataId) as TypedArray;
    const scoresVals = this.readSync(scores.dataId) as TypedArray;
    return nonMaxSuppressionImpl(
        boxesVals, scoresVals, maxOutputSize, iouThreshold, scoreThreshold);
  }

  fft(x: Tensor2D): Tensor2D {
    return this.fftBatch(x, false);
  }

  ifft(x: Tensor2D): Tensor2D {
    return this.fftBatch(x, true);
  }

  /**
   * Calculate FFT of inner most elements of batch tensor.
   */
  private fftBatch(x: Tensor2D, inverse: boolean): Tensor2D {
    const batch = x.shape[0];
    const innerDim = x.shape[1];
    // Collects real and imaginary values separately.
    const realResult = ops.buffer(x.shape, 'float32');
    const imagResult = ops.buffer(x.shape, 'float32');

    const real = ops.real(x).as2D(batch, innerDim);
    const imag = ops.imag(x).as2D(batch, innerDim);

    for (let b = 0; b < batch; b++) {
      // TODO: Support slice ops for complex type.
      const r = real.slice([b, 0], [1, innerDim]);
      const i = imag.slice([b, 0], [1, innerDim]);
      const input = ops.complex(r, i);
      // Run FFT by batch element.
      const res =
          this.readSync(this.fftImpl(input, inverse).dataId) as Float32Array;
      for (let d = 0; d < innerDim; d++) {
        const c = complex_util.getComplexWithIndex(res, d);
        realResult.values[b * innerDim + d] = c.real;
        imagResult.values[b * innerDim + d] = c.imag;
      }
    }

    const t = ops.complex(realResult.toTensor(), imagResult.toTensor());
    return t.as2D(batch, innerDim);
  }

  private fftImpl(x: Tensor2D, inverse: boolean): Tensor2D {
    const x1D = x.as1D();

    const n = x1D.size;

    if (this.isExponentOf2(n)) {
      let result = this.fftRadix2(x1D, n, inverse).as2D(x.shape[0], x.shape[1]);
      if (inverse) {
        result = ops.complex(
                     ops.real(result).div(scalar(n)),
                     ops.imag(result).div(scalar(n))) as Tensor2D;
      }
      return result;
    } else {
      const data = this.readSync(x.dataId) as TypedArray;
      const rawOutput =
          this.fourierTransformByMatmul(data, n, inverse) as Float32Array;
      const output = complex_util.splitRealAndImagArrays(rawOutput);
      return ops.complex(output.real, output.imag).as2D(x.shape[0], x.shape[1]);
    }
  }

  private isExponentOf2(size: number): boolean {
    return (size & size - 1) === 0;
  }

  // FFT using Cooley-Tukey algorithm on radix 2 dimensional input.
  private fftRadix2(input: Tensor1D, size: number, inverse: boolean): Tensor1D {
    if (size === 1) {
      return input;
    }
    const data = this.readSync(input.dataId) as TypedArray as Float32Array;
    const half = size / 2;
    const evenComplex = complex_util.complexWithEvenIndex(data);
    let evenTensor = ops.complex(evenComplex.real, evenComplex.imag).as1D();
    const oddComplex = complex_util.complexWithOddIndex(data);
    let oddTensor = ops.complex(oddComplex.real, oddComplex.imag).as1D();

    // Recursive call for half part of original input.
    evenTensor = this.fftRadix2(evenTensor, half, inverse);
    oddTensor = this.fftRadix2(oddTensor, half, inverse);

    const e = complex_util.exponents(size, inverse);
    const exponent = ops.complex(e.real, e.imag).mul(oddTensor);

    const addPart = evenTensor.add(exponent);
    const subPart = evenTensor.sub(exponent);

    const realTensor = ops.real(addPart).concat(ops.real(subPart));
    const imagTensor = ops.imag(addPart).concat(ops.imag(subPart));

    return ops.complex(realTensor, imagTensor).as1D();
  }

  // Calculate fourier transform by multplying sinusoid matrix.
  private fourierTransformByMatmul(
      data: TypedArray, size: number, inverse: boolean): TypedArray {
    const ret = new Float32Array(size * 2);
    // TODO: Use matmul instead once it supports complex64 type.
    for (let r = 0; r < size; r++) {
      let real = 0.0;
      let imag = 0.0;
      for (let c = 0; c < size; c++) {
        const e = complex_util.exponent(r * c, size, inverse);
        const term = complex_util.getComplexWithIndex(data as Float32Array, c);
        real += term.real * e.real - term.imag * e.imag;
        imag += term.real * e.imag + term.imag * e.real;
      }
      if (inverse) {
        real /= size;
        imag /= size;
      }
      complex_util.assignToTypedArray(ret, real, imag, r);
    }
    return ret;
  }

  depthToSpace(x: Tensor4D, blockSize: number, dataFormat: 'NHWC'|'NCHW'):
      Tensor4D {
    util.assert(
        dataFormat === 'NHWC',
        () => `Only NHWC dataFormat supported on CPU for depthToSpace. Got ${
            dataFormat}`);
    util.assert(
        blockSize > 1,
        () =>
            `blockSize should be > 1 for depthToSpace, but was: ${blockSize}`);

    const batchSize = x.shape[0];
    const inputHeight = x.shape[1];
    const inputWidth = x.shape[2];
    const inputDepth = x.shape[3];

    const outputHeight = inputHeight * blockSize;
    const outputWidth = inputWidth * blockSize;
    const outputDepth = inputDepth / (blockSize * blockSize);

    const xValues = this.readSync(x.dataId) as TypedArray;
    const result =
        new Float32Array(batchSize * outputHeight * outputWidth * outputDepth);

    let outputIdx = 0;
    for (let b = 0; b < batchSize; ++b) {
      for (let h = 0; h < outputHeight; ++h) {
        const inH = Math.floor(h / blockSize);
        const offsetH = (h % blockSize);
        for (let w = 0; w < outputWidth; ++w) {
          const inW = Math.floor(w / blockSize);
          const offsetW = (w % blockSize);
          const offsetD = (offsetH * blockSize + offsetW) * outputDepth;
          for (let d = 0; d < outputDepth; ++d) {
            const inD = d + offsetD;
            const inputIdx =
                inD + inputDepth * (inW + inputWidth * (inH + inputHeight * b));
            result[outputIdx++] = xValues[inputIdx];
          }
        }
      }
    }
    return ops.tensor4d(
        result, [batchSize, outputHeight, outputWidth, outputDepth]);
  }

  private broadcastedBinaryOp(
      a: Tensor, b: Tensor, dtype: DataType,
      op: (a: number, b: number) => number): Tensor {
    const newShape =
        broadcast_util.assertAndGetBroadcastShape(a.shape, b.shape);
    const result = ops.buffer(newShape, dtype);
    const aVals = this.readSync(a.dataId) as TypedArray;
    const bVals = this.readSync(b.dataId) as TypedArray;
    const aBroadcastDims = broadcast_util.getBroadcastDims(a.shape, newShape);
    const bBroadcastDims = broadcast_util.getBroadcastDims(b.shape, newShape);

    const resVals = result.values;
    if (aBroadcastDims.length + bBroadcastDims.length === 0) {
      for (let i = 0; i < resVals.length; ++i) {
        resVals[i] = op(aVals[i % aVals.length], bVals[i % bVals.length]);
      }
    } else {
      const aBuf = this.bufferSync(a);
      const bBuf = this.bufferSync(b);
      for (let i = 0; i < resVals.length; ++i) {
        const loc = result.indexToLoc(i);

        const aLoc = loc.slice(-a.rank);
        aBroadcastDims.forEach(d => aLoc[d] = 0);
        const aIndex = aBuf.locToIndex(aLoc);

        const bLoc = loc.slice(-b.rank);
        bBroadcastDims.forEach(d => bLoc[d] = 0);
        const bIndex = bBuf.locToIndex(bLoc);

        resVals[i] = op(aVals[aIndex], bVals[bIndex]);
      }
    }
    return result.toTensor();
  }

  private broadcastedBinaryComplexOp(
      a: Tensor, b: Tensor,
      op:
          (aReal: number, aImag: number, bReal: number,
           bImag: number) => {real: number, imag: number}): Tensor {
    const newShape =
        broadcast_util.assertAndGetBroadcastShape(a.shape, b.shape);
    const realResult = ops.buffer(newShape, 'float32');
    const imagResult = ops.buffer(newShape, 'float32');

    const aVals = this.readSync(a.dataId) as TypedArray;
    const bVals = this.readSync(b.dataId) as TypedArray;
    const aBroadcastDims = broadcast_util.getBroadcastDims(a.shape, newShape);
    const bBroadcastDims = broadcast_util.getBroadcastDims(b.shape, newShape);

    const realVals = realResult.values;
    const imagVals = imagResult.values;

    if (aBroadcastDims.length + bBroadcastDims.length === 0) {
      for (let i = 0; i < realVals.length; i++) {
        const aIdx = i % aVals.length;
        const bIdx = i % bVals.length;

        const result =
            op(aVals[aIdx * 2], aVals[aIdx * 2 + 1], bVals[bIdx * 2],
               bVals[bIdx * 2 + 1]);

        realVals[i] = result.real;
        imagVals[i] = result.imag;
      }
    } else {
      const aRealBuf =
          this.bufferSync(this.data.get(a.dataId).complexTensors.real);
      const bRealBuf =
          this.bufferSync(this.data.get(b.dataId).complexTensors.real);
      for (let i = 0; i < realVals.length; i++) {
        const loc = realResult.indexToLoc(i);

        const aLoc = loc.slice(-a.rank);
        aBroadcastDims.forEach(d => aLoc[d] = 0);
        const aIndex = aRealBuf.locToIndex(aLoc);

        const bLoc = loc.slice(-b.rank);
        bBroadcastDims.forEach(d => bLoc[d] = 0);
        const bIndex = bRealBuf.locToIndex(bLoc);

        const opResult =
            op(aVals[aIndex * 2], aVals[aIndex * 2 + 1], bVals[bIndex * 2],
               bVals[bIndex * 2 + 1]);

        realVals[i] = opResult.real;
        imagVals[i] = opResult.imag;
      }
    }
    return this.complex(realResult.toTensor(), imagResult.toTensor());
  }

  split<T extends Tensor>(x: T, sizeSplits: number[], axis: number): T[] {
    return split(x, sizeSplits, axis);
  }

  dispose() {}

  floatPrecision(): 16|32 {
    return 32;
  }
  /** Returns the smallest representable number.  */
  epsilon(): number {
    return EPSILON_FLOAT32;
  }

  cropAndResize(
      images: Tensor4D,
      boxes: Tensor2D,
      boxIndex: Tensor1D,
      cropSize: [number, number],
      method: string,
      extrapolationValue: number,
  ) {
    const [batch, imageHeight, imageWidth, numChannels] = images.shape;
    const numBoxes = boxes.shape[0];

    const [cropHeight, cropWidth] = cropSize;
    const output = ops.buffer(
        [numBoxes, cropHeight, cropWidth, numChannels], images.dtype);

    const boxVals = this.readSync(boxes.dataId) as TypedArray;
    const boxIndVals = this.readSync(boxIndex.dataId) as TypedArray;
    const imageVals = this.readSync(images.dataId) as TypedArray;

    const inStride = images.strides;   // to calculate flat indexes into image
    const outStride = output.strides;  // to calculate flat indexes into output

    // Reference implementation
    // tslint:disable-next-line:max-line-length
    // https://github.com/tensorflow/tensorflow/blob/master/tensorflow/core/kernels/crop_and_resize_op.cc
    for (let b = 0; b < numBoxes; b++) {
      const startInd = b * 4;
      const y1 = boxVals[startInd];
      const x1 = boxVals[startInd + 1];
      const y2 = boxVals[startInd + 2];
      const x2 = boxVals[startInd + 3];

      const bInd: number = boxIndVals[b];
      if (bInd >= batch) {
        continue;
      }

      const heightScale = (cropHeight > 1) ?
          (y2 - y1) * (imageHeight - 1) / (cropHeight - 1) :
          0;
      const widthScale =
          (cropWidth > 1) ? (x2 - x1) * (imageWidth - 1) / (cropWidth - 1) : 0;

      for (let y = 0; y < cropHeight; y++) {
        const yInd: number = (cropHeight > 1) ?
            y1 * (imageHeight - 1) + y * (heightScale) :
            0.5 * (y1 + y2) * (imageHeight - 1);

        if (yInd < 0 || yInd > imageHeight - 1) {
          for (let x = 0; x < cropWidth; x++) {
            for (let c = 0; c < numChannels; c++) {
              const ind =
                  c + x * outStride[2] + y * outStride[1] + b * outStride[0];
              output.values[ind] = extrapolationValue;
            }
          }
          continue;
        }

        if (method === 'bilinear') {
          const topInd = Math.floor(yInd);
          const bottomInd = Math.ceil(yInd);
          const yLerp = yInd - topInd;

          for (let x = 0; x < cropWidth; x++) {
            const xInd = (cropWidth > 1) ?
                x1 * (imageWidth - 1) + x * widthScale :
                0.5 * (x1 + x2) * (imageWidth - 1);

            if (xInd < 0 || xInd > imageWidth - 1) {
              for (let c = 0; c < numChannels; c++) {
                const ind =
                    c + x * outStride[2] + y * outStride[1] + b * outStride[0];
                output.values[ind] = extrapolationValue;
              }
              continue;
            }

            const leftInd = Math.floor(xInd);
            const rightInd = Math.ceil(xInd);
            const xLerp = xInd - leftInd;

            for (let c = 0; c < numChannels; c++) {
              let ind = c + leftInd * inStride[2] + topInd * inStride[1] +
                  bInd * inStride[0];
              const topLeft = imageVals[ind];

              ind = c + rightInd * inStride[2] + topInd * inStride[1] +
                  bInd * inStride[0];
              const topRight = imageVals[ind];

              ind = c + leftInd * inStride[2] + bottomInd * inStride[1] +
                  bInd * inStride[0];
              const bottomLeft = imageVals[ind];

              ind = c + rightInd * inStride[2] + bottomInd * inStride[1] +
                  bInd * inStride[0];
              const bottomRight = imageVals[ind];

              const top = topLeft + (topRight - topLeft) * xLerp;
              const bottom = bottomLeft + (bottomRight - bottomLeft) * xLerp;

              ind = c + x * outStride[2] + y * outStride[1] + b * outStride[0];
              output.values[ind] = top + ((bottom - top) * yLerp);
            }
          }
        } else {  // method == "nearest"
          for (let x = 0; x < cropWidth; ++x) {
            const xInd = (cropWidth > 1) ?
                x1 * (imageWidth - 1) + x * widthScale :
                0.5 * (x1 + x2) * (imageWidth - 1);

            if (xInd < 0 || xInd > imageWidth - 1) {
              for (let c = 0; c < numChannels; c++) {
                const ind =
                    c + x * outStride[2] + y * outStride[1] + b * outStride[0];
                output.values[ind] = extrapolationValue;
              }
              continue;
            }

            const closestX = Math.round(xInd);
            const closestY = Math.round(yInd);
            for (let c = 0; c < numChannels; c++) {
              const inInd = c + closestX * inStride[2] +
                  closestY * inStride[1] + bInd * inStride[0];
              const outInd =
                  c + x * outStride[2] + y * outStride[1] + b * outStride[0];
              output.values[outInd] = imageVals[inInd];
            }
          }
        }
      }
    }
    return output.toTensor() as Tensor4D;
  }

  sparseToDense<R extends Rank>(
      sparseIndices: Tensor, sparseValues: Tensor, outputShape: ShapeMap[R],
      defaultValue: Scalar): Tensor<R> {
    const {sliceRank, numUpdates, sliceSize, strides, outputSize} =
        scatter_nd_util.calculateShapes(
            sparseValues, sparseIndices, outputShape);
    const sumDupeIndices = false;
    return this.scatter(
        sparseIndices, sparseValues, outputShape, outputSize, sliceSize,
        numUpdates, sliceRank, strides, defaultValue, sumDupeIndices);
  }

  gatherND(x: Tensor, indices: Tensor): Tensor {
    const indicesShape = indices.shape;
    const sliceRank = indicesShape[indicesShape.length - 1];

    const [resultShape, numSlices, sliceSize, strides] =
        gather_nd_util.prepareAndValidate(x, indices);
    if (numSlices === 0) {
      return tensor([], resultShape, x.dtype);
    }

    const buffer = new TensorBuffer([numSlices, sliceSize], x.dtype);
    const indicesData = this.readSync(indices.dataId) as TypedArray;
    const xData = this.readSync(x.dataId) as TypedArray;

    for (let i = 0; i < numSlices; i++) {
      const index = [];
      let flattenIndex = 0;
      for (let j = 0; j < sliceRank; j++) {
        const dim = indicesData[i * sliceRank + j];
        flattenIndex += dim * strides[j];
        index.push(dim);
      }
      if (flattenIndex < 0 || flattenIndex >= x.size / sliceSize) {
        throw new Error(
            `Invalid indices: ${index} does not index into ${x.shape}`);
      }

      for (let k = 0; k < sliceSize; k++) {
        buffer.values[i * sliceSize + k] = xData[flattenIndex * sliceSize + k];
      }
    }
    return buffer.toTensor().reshape(resultShape);
  }

  scatterND<R extends Rank>(
      indices: Tensor, updates: Tensor, shape: ShapeMap[R]): Tensor<R> {
    const {sliceRank, numUpdates, sliceSize, strides, outputSize} =
        scatter_nd_util.calculateShapes(updates, indices, shape);
    const defaultValue = scalar(0);
    const sumDupeIndices = true;
    return this.scatter(
        indices, updates, shape, outputSize, sliceSize, numUpdates, sliceRank,
        strides, defaultValue, sumDupeIndices);
  }

  fill<R extends Rank>(
      shape: ShapeMap[R], value: number|string, dtype?: DataType): Tensor<R> {
    dtype = dtype || inferDtype(value);
    const values = getArrayFromDType(dtype, sizeFromShape(shape)) as TypedArray;
    values.fill(value as number);
    return ENGINE.makeTensor(values, shape, dtype, this) as Tensor<R>;
  }

  onesLike<R extends Rank>(x: Tensor<R>): Tensor<R> {
    if (x.dtype === 'string') {
      throw new Error('onesLike is not supported for string tensors');
    } else {
      return this.fill(x.shape, 1, x.dtype);
    }
  }

  zerosLike<R extends Rank>(x: Tensor<R>): Tensor<R> {
    const values =
        getArrayFromDType(x.dtype, sizeFromShape(x.shape)) as TypedArray;
    return this.makeOutput(values, x.shape, x.dtype);
  }

  linspace(start: number, stop: number, num: number): Tensor1D {
    return backend_util.linspaceImpl(start, stop, num);
  }

  private scatter<R extends Rank>(
      indices: Tensor, updates: Tensor, shape: ShapeMap[R], outputSize: number,
      sliceSize: number, numUpdates: number, sliceRank: number,
      strides: number[], defaultValue: Scalar,
      sumDupeIndices: boolean): Tensor<R> {
    const flattenShape = [outputSize / sliceSize, sliceSize];

    const indicesData = this.readSync(indices.dataId) as TypedArray;
    const updatesData = this.readSync(updates.dataId) as TypedArray;

    if (outputSize === 0) {
      return tensor([], shape, updates.dtype);
    }

    const buffer = new TensorBuffer(flattenShape, updates.dtype as 'float32');
    buffer.values.fill((this.readSync(defaultValue.dataId) as TypedArray)[0]);

    for (let i = 0; i < numUpdates; i++) {
      const index = [];
      let flattenIndex = 0;
      for (let j = 0; j < sliceRank; j++) {
        const dim = indicesData[i * sliceRank + j];
        index.push(dim);
        flattenIndex += dim * strides[j];
      }

      if (flattenIndex < 0 || flattenIndex >= outputSize / sliceSize) {
        throw new Error(
            `Invalid indices: ${index} does not index into ${shape}`);
      }

      for (let k = 0; k < sliceSize; k++) {
        if (sumDupeIndices) {
          buffer.values[flattenIndex * sliceSize + k] +=
              updatesData[i * sliceSize + k];
        } else {
          buffer.values[flattenIndex * sliceSize + k] = updates.rank === 0 ?
              updatesData[0] :
              updatesData[i * sliceSize + k];
        }
      }
    }
    return buffer.toTensor().reshape(shape);
  }
}

ENGINE.registerBackend('cpu', () => new MathBackendCPU(), 1 /* priority */);<|MERGE_RESOLUTION|>--- conflicted
+++ resolved
@@ -107,11 +107,7 @@
     this.data = new DataStorage(this, ENGINE);
   }
 
-<<<<<<< HEAD
-  register(values: BackendValues, shape: number[], dtype: DataType): DataId {
-=======
   write(values: BackendValues, shape: number[], dtype: DataType): DataId {
->>>>>>> 59822b57
     if (this.firstUse) {
       this.firstUse = false;
       if (env().get('IS_NODE')) {
@@ -138,13 +134,10 @@
     this.data.set(dataId, {values, dtype});
   }
 
-<<<<<<< HEAD
-=======
   numDataIds(): number {
     return this.data.numDataIds();
   }
 
->>>>>>> 59822b57
   fromPixels(
       pixels: PixelData|ImageData|HTMLImageElement|HTMLCanvasElement|
       HTMLVideoElement,
@@ -247,11 +240,7 @@
 
   private makeOutput<T extends Tensor>(
       values: BackendValues, shape: number[], dtype: DataType): T {
-<<<<<<< HEAD
-    const dataId = this.register(values, shape, dtype);
-=======
     const dataId = this.write(values, shape, dtype);
->>>>>>> 59822b57
     return ENGINE.makeTensorFromDataId(dataId, shape, dtype, this) as T;
   }
 
