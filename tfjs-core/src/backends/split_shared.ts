/**
 * @license
 * Copyright 2018 Google Inc. All Rights Reserved.
 * Licensed under the Apache License, Version 2.0 (the "License");
 * you may not use this file except in compliance with the License.
 * You may obtain a copy of the License at
 *
 * http://www.apache.org/licenses/LICENSE-2.0
 *
 * Unless required by applicable law or agreed to in writing, software
 * distributed under the License is distributed on an "AS IS" BASIS,
 * WITHOUT WARRANTIES OR CONDITIONS OF ANY KIND, either express or implied.
 * See the License for the specific language governing permissions and
 * limitations under the License.
 * =============================================================================
 */

import {Tensor} from '../tensor';

// TODO(annxingyuan): Use this helper in WASM Split kernel once intermediate
<<<<<<< HEAD
// kernels have been modularized in WebGL and CPU.
=======
// kernels have been modularized in WebGL and CPU
// https://github.com/tensorflow/tfjs/issues/2822.
>>>>>>> 9a26075b
/** Shared implementation of the split kernel across WebGL and CPU. */
export function split<T extends Tensor>(
    x: T, sizeSplits: number[], axis: number): T[] {
  const begin = new Array(x.rank).fill(0);
  const size = x.shape.slice();
  return sizeSplits.map(s => {
    const sliceSize = [...size];
    sliceSize[axis] = s;
    const slice = x.slice(begin, sliceSize);
    begin[axis] += s;
    return slice;
  });
}<|MERGE_RESOLUTION|>--- conflicted
+++ resolved
@@ -18,12 +18,8 @@
 import {Tensor} from '../tensor';
 
 // TODO(annxingyuan): Use this helper in WASM Split kernel once intermediate
-<<<<<<< HEAD
-// kernels have been modularized in WebGL and CPU.
-=======
 // kernels have been modularized in WebGL and CPU
 // https://github.com/tensorflow/tfjs/issues/2822.
->>>>>>> 9a26075b
 /** Shared implementation of the split kernel across WebGL and CPU. */
 export function split<T extends Tensor>(
     x: T, sizeSplits: number[], axis: number): T[] {
