--- conflicted
+++ resolved
@@ -27,11 +27,8 @@
 // List all kernel configs here
 const kernelConfigs: KernelConfig[] = [
   fromPixelsConfig,
-<<<<<<< HEAD
   maxConfig,
-=======
   divConfig,
->>>>>>> b3ac3de1
   nonMaxSuppressionV5Config,
   squareConfig,
   squaredDifferenceConfig,
