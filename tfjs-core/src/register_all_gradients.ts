/**
 * @license
 * Copyright 2020 Google Inc. All Rights Reserved.
 * Licensed under the Apache License, Version 2.0 (the "License");
 * you may not use this file except in compliance with the License.
 * You may obtain a copy of the License at
 *
 * http://www.apache.org/licenses/LICENSE-2.0
 *
 * Unless required by applicable law or agreed to in writing, software
 * distributed under the License is distributed on an "AS IS" BASIS,
 * WITHOUT WARRANTIES OR CONDITIONS OF ANY KIND, either express or implied.
 * See the License for the specific language governing permissions and
 * limitations under the License.
 * =============================================================================
 */
import {addGradConfig} from './gradients/Add_grad';
import {addNGradConfig} from './gradients/AddN_grad';
import {broadcastToGradConfig} from './gradients/BroadcastTo_grad';
import {divGradConfig} from './gradients/Div_grad';
import {fusedBatchNormGradConfig} from './gradients/FusedBatchNorm_grad';
import {identityGradConfig} from './gradients/Identity_grad';
import {maxGradConfig} from './gradients/Max_grad';
import {oneHotGradConfig} from './gradients/OneHot_grad';
import {padV2GradConfig} from './gradients/PadV2_grad';
import {squareGradConfig} from './gradients/Square_grad';
import {squaredDifferenceGradConfig} from './gradients/SquaredDifference_grad';
import {subGradConfig} from './gradients/Sub_grad';
import {tileGradConfig} from './gradients/Tile_grad';
import {transposeGradConfig} from './gradients/Transpose_grad';
import {GradConfig} from './kernel_registry';
import {registerGradient} from './kernel_registry';

// Export all kernel configs here so that the package can auto register them
const gradConfigs: GradConfig[] = [
<<<<<<< HEAD
  maxGradConfig, divGradConfig, squareGradConfig, squaredDifferenceGradConfig,
  broadcastToGradConfig, identityGradConfig, tileGradConfig, oneHotGradConfig,
  transposeGradConfig, padV2GradConfig
=======
  addGradConfig, addNGradConfig, broadcastToGradConfig, divGradConfig,
  fusedBatchNormGradConfig, identityGradConfig, oneHotGradConfig,
  padV2GradConfig, squareGradConfig, squaredDifferenceGradConfig,
  tileGradConfig, transposeGradConfig, subGradConfig
>>>>>>> 95995e7f
];

for (const gradientConfig of gradConfigs) {
  registerGradient(gradientConfig);
}<|MERGE_RESOLUTION|>--- conflicted
+++ resolved
@@ -33,16 +33,10 @@
 
 // Export all kernel configs here so that the package can auto register them
 const gradConfigs: GradConfig[] = [
-<<<<<<< HEAD
-  maxGradConfig, divGradConfig, squareGradConfig, squaredDifferenceGradConfig,
-  broadcastToGradConfig, identityGradConfig, tileGradConfig, oneHotGradConfig,
-  transposeGradConfig, padV2GradConfig
-=======
-  addGradConfig, addNGradConfig, broadcastToGradConfig, divGradConfig,
-  fusedBatchNormGradConfig, identityGradConfig, oneHotGradConfig,
+  maxGradConfig, addGradConfig, addNGradConfig, broadcastToGradConfig,
+  divGradConfig, fusedBatchNormGradConfig, identityGradConfig, oneHotGradConfig,
   padV2GradConfig, squareGradConfig, squaredDifferenceGradConfig,
   tileGradConfig, transposeGradConfig, subGradConfig
->>>>>>> 95995e7f
 ];
 
 for (const gradientConfig of gradConfigs) {
