--- conflicted
+++ resolved
@@ -40,34 +40,17 @@
 
 // Export all kernel configs here so that the package can auto register them
 const gradConfigs: GradConfig[] = [
-<<<<<<< HEAD
-  addGradConfig, addNGradConfig, broadcastToGradConfig, concatGradConfig,
-  divGradConfig, fusedBatchNormGradConfig, greaterEqualGradConfig,
-  identityGradConfig, oneHotGradConfig, padV2GradConfig, splitVGradConfig,
-  squareGradConfig, squaredDifferenceGradConfig, tileGradConfig,
-  transposeGradConfig, subGradConfig, maxGradConfig
-=======
-  addGradConfig,
-  addNGradConfig,
-  broadcastToGradConfig,
-  concatGradConfig,
-  conv2DGradConfig,
-  conv2DBackpropInputGradConfig,
-  conv3DGradConfig,
-  depthwiseConv2dNativeGradConfig,
-  divGradConfig,
-  fusedBatchNormGradConfig,
-  greaterEqualGradConfig,
-  identityGradConfig,
-  oneHotGradConfig,
-  padV2GradConfig,
-  splitVGradConfig,
-  squareGradConfig,
-  squaredDifferenceGradConfig,
-  tileGradConfig,
-  transposeGradConfig,
+  addGradConfig,          addNGradConfig,
+  broadcastToGradConfig,  concatGradConfig,
+  conv2DGradConfig,       conv2DBackpropInputGradConfig,
+  conv3DGradConfig,       depthwiseConv2dNativeGradConfig,
+  divGradConfig,          fusedBatchNormGradConfig,
+  greaterEqualGradConfig, identityGradConfig,
+  oneHotGradConfig,       padV2GradConfig,
+  splitVGradConfig,       maxGradConfig,
+  squareGradConfig,       squaredDifferenceGradConfig,
+  tileGradConfig,         transposeGradConfig,
   subGradConfig
->>>>>>> dc08903e
 ];
 
 for (const gradientConfig of gradConfigs) {
