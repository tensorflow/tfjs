/**
 * @license
 * Copyright 2020 Google Inc. All Rights Reserved.
 * Licensed under the Apache License, Version 2.0 (the "License");
 * you may not use this file except in compliance with the License.
 * You may obtain a copy of the License at
 *
 * http://www.apache.org/licenses/LICENSE-2.0
 *
 * Unless required by applicable law or agreed to in writing, software
 * distributed under the License is distributed on an "AS IS" BASIS,
 * WITHOUT WARRANTIES OR CONDITIONS OF ANY KIND, either express or implied.
 * See the License for the specific language governing permissions and
 * limitations under the License.
 * =============================================================================
 */
import {addGradConfig} from './gradients/Add_grad';
import {addNGradConfig} from './gradients/AddN_grad';
import {avgPool3DGradConfig} from './gradients/AvgPool3D_grad';
import {avgPoolGradConfig} from './gradients/AvgPool_grad';
import {batchMatMulGradConfig} from './gradients/BatchMatMul_grad';
import {batchToSpaceNDGradConfig} from './gradients/BatchToSpaceND_grad';
import {broadcastToGradConfig} from './gradients/BroadcastTo_grad';
import {concatGradConfig} from './gradients/Concat_grad';
import {conv2DGradConfig} from './gradients/Conv2D_grad';
import {conv2DBackpropInputGradConfig} from './gradients/Conv2DBackpropInput_grad';
import {conv3DGradConfig} from './gradients/Conv3D_grad';
import {cumsumGradConfig} from './gradients/Cumsum_grad';
import {depthwiseConv2dNativeGradConfig} from './gradients/DepthwiseConv2dNative_grad';
import {divGradConfig} from './gradients/Div_grad';
import {fusedBatchNormGradConfig} from './gradients/FusedBatchNorm_grad';
import {greaterEqualGradConfig} from './gradients/GreaterEqual_grad';
import {identityGradConfig} from './gradients/Identity_grad';
import {lrnGradConfig} from './gradients/LRN_grad';
import {maxGradConfig} from './gradients/Max_grad';
import {maxPool3DGradConfig} from './gradients/MaxPool3D_grad';
import {maxPoolGradConfig} from './gradients/MaxPool_grad';
import {oneHotGradConfig} from './gradients/OneHot_grad';
import {padV2GradConfig} from './gradients/PadV2_grad';
import {spaceToBatchNDGradConfig} from './gradients/SpaceToBatchND_grad';
import {splitVGradConfig} from './gradients/SplitV_grad';
import {squareGradConfig} from './gradients/Square_grad';
import {squaredDifferenceGradConfig} from './gradients/SquaredDifference_grad';
import {subGradConfig} from './gradients/Sub_grad';
import {tileGradConfig} from './gradients/Tile_grad';
import {transposeGradConfig} from './gradients/Transpose_grad';
import {GradConfig} from './kernel_registry';
import {registerGradient} from './kernel_registry';

// Export all kernel configs here so that the package can auto register them
const gradConfigs: GradConfig[] = [
  addGradConfig,
  addNGradConfig,
<<<<<<< HEAD
=======
  avgPoolGradConfig,
  avgPool3DGradConfig,
>>>>>>> d7ce6277
  batchMatMulGradConfig,
  batchToSpaceNDGradConfig,
  broadcastToGradConfig,
  concatGradConfig,
  conv2DGradConfig,
  conv2DBackpropInputGradConfig,
  conv3DGradConfig,
<<<<<<< HEAD
  cumsumGradConfig,
=======
>>>>>>> d7ce6277
  depthwiseConv2dNativeGradConfig,
  divGradConfig,
  fusedBatchNormGradConfig,
  greaterEqualGradConfig,
  identityGradConfig,
  lrnGradConfig,
<<<<<<< HEAD
  oneHotGradConfig,
  padV2GradConfig,
  splitVGradConfig,
  maxGradConfig,
  spaceToBatchNDGradConfig,
=======
  maxGradConfig,
  maxPoolGradConfig,
  maxPool3DGradConfig,
  oneHotGradConfig,
  padV2GradConfig,
  spaceToBatchNDGradConfig,
  splitVGradConfig,
>>>>>>> d7ce6277
  squareGradConfig,
  squaredDifferenceGradConfig,
  tileGradConfig,
  transposeGradConfig,
  subGradConfig
];

for (const gradientConfig of gradConfigs) {
  registerGradient(gradientConfig);
}<|MERGE_RESOLUTION|>--- conflicted
+++ resolved
@@ -51,11 +51,8 @@
 const gradConfigs: GradConfig[] = [
   addGradConfig,
   addNGradConfig,
-<<<<<<< HEAD
-=======
   avgPoolGradConfig,
   avgPool3DGradConfig,
->>>>>>> d7ce6277
   batchMatMulGradConfig,
   batchToSpaceNDGradConfig,
   broadcastToGradConfig,
@@ -63,23 +60,18 @@
   conv2DGradConfig,
   conv2DBackpropInputGradConfig,
   conv3DGradConfig,
-<<<<<<< HEAD
   cumsumGradConfig,
-=======
->>>>>>> d7ce6277
   depthwiseConv2dNativeGradConfig,
   divGradConfig,
   fusedBatchNormGradConfig,
   greaterEqualGradConfig,
   identityGradConfig,
   lrnGradConfig,
-<<<<<<< HEAD
   oneHotGradConfig,
   padV2GradConfig,
   splitVGradConfig,
   maxGradConfig,
   spaceToBatchNDGradConfig,
-=======
   maxGradConfig,
   maxPoolGradConfig,
   maxPool3DGradConfig,
@@ -87,7 +79,6 @@
   padV2GradConfig,
   spaceToBatchNDGradConfig,
   splitVGradConfig,
->>>>>>> d7ce6277
   squareGradConfig,
   squaredDifferenceGradConfig,
   tileGradConfig,
