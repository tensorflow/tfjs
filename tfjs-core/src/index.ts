/**
 * @license
 * Copyright 2017 Google Inc. All Rights Reserved.
 * Licensed under the Apache License, Version 2.0 (the "License");
 * you may not use this file except in compliance with the License.
 * You may obtain a copy of the License at
 *
 * http://www.apache.org/licenses/LICENSE-2.0
 *
 * Unless required by applicable law or agreed to in writing, software
 * distributed under the License is distributed on an "AS IS" BASIS,
 * WITHOUT WARRANTIES OR CONDITIONS OF ANY KIND, either express or implied.
 * See the License for the specific language governing permissions and
 * limitations under the License.
 * =============================================================================
 */

/**
 * @fileoverview
 * @suppress {partialAlias} Optimization disabled due to passing the module
 * object into a function below:
 *
 *   import * as ops from './ops/ops';
 *   setOpHandler(ops);
 */

// Engine is the global singleton that needs to be initialized before the rest
// of the app.
import './engine';
// Register backend-agnostic flags.
import './flags';

// Register all the gradients.
import './register_all_gradients';
import './platforms/platform_browser';
import './platforms/platform_node';

// Serialization.
import * as io from './io/io';
import * as math from './math';
import * as browser from './ops/browser';
import * as gather_util from './ops/gather_nd_util';
import * as scatter_util from './ops/scatter_nd_util';
import * as slice_util from './ops/slice_util';
import * as serialization from './serialization';
import {setOpHandler} from './tensor';
import * as tensor_util from './tensor_util';
import * as test_util from './test_util';
import * as util from './util';
import {version} from './version';

export {InferenceModel, MetaGraph, MetaGraphInfo, ModelPredictConfig, ModelTensorInfo, SavedModelTensorInfo, SignatureDef, SignatureDefInfo} from './model_types';
// Optimizers.
export {AdadeltaOptimizer} from './optimizers/adadelta_optimizer';
export {AdagradOptimizer} from './optimizers/adagrad_optimizer';
export {AdamOptimizer} from './optimizers/adam_optimizer';
export {AdamaxOptimizer} from './optimizers/adamax_optimizer';
export {MomentumOptimizer} from './optimizers/momentum_optimizer';
export {Optimizer} from './optimizers/optimizer';
export {RMSPropOptimizer} from './optimizers/rmsprop_optimizer';
export {SGDOptimizer} from './optimizers/sgd_optimizer';
export {Scalar, Tensor, Tensor1D, Tensor2D, Tensor3D, Tensor4D, Tensor5D, TensorBuffer, Variable} from './tensor';
export {GradSaveFunc, NamedTensorMap, TensorContainer, TensorContainerArray, TensorContainerObject} from './tensor_types';
export {BackendValues, DataType, DataTypeMap, DataValues, NumericDataType, PixelData, Rank, RecursiveArray, ShapeMap, sumOutType, TensorLike, TypedArray, upcastType} from './types';

export * from './ops/ops';
<<<<<<< HEAD
export {LSTMCellFunc} from './ops/lstm';
export {Reduction} from './ops/loss_ops_utils';
=======
export {Reduction} from './ops/loss_ops';
>>>>>>> 06b4bde7

export * from './train';
export * from './globals';
export * from './kernel_registry';
export {customGrad, grad, grads, valueAndGrad, valueAndGrads, variableGrads} from './gradients';

export {TimingInfo, MemoryInfo} from './engine';
export {Environment, env, ENV} from './environment';
export {Platform} from './platforms/platform';

export {version as version_core};

// Top-level method exports.
export {nextFrame} from './browser_util';

// Second level exports.
import * as backend_util from './backends/backend_util';
import * as device_util from './device_util';
export {
  browser,
  io,
  math,
  serialization,
  test_util,
  util,
  backend_util,
  tensor_util,
  slice_util,
  gather_util,
  scatter_util,
  device_util
};

import * as kernel_impls from './backends/kernel_impls';
export {kernel_impls};
// Backend specific.
export {KernelBackend, BackendTimingInfo, DataMover, DataStorage} from './backends/backend';

import * as ops from './ops/ops';
setOpHandler(ops);

// Export all kernel names / info.
export * from './kernel_names';

// Import all op chainers and add type info to Tensor.
import './public/chained_ops/register_all_chained_ops';<|MERGE_RESOLUTION|>--- conflicted
+++ resolved
@@ -64,12 +64,7 @@
 export {BackendValues, DataType, DataTypeMap, DataValues, NumericDataType, PixelData, Rank, RecursiveArray, ShapeMap, sumOutType, TensorLike, TypedArray, upcastType} from './types';
 
 export * from './ops/ops';
-<<<<<<< HEAD
-export {LSTMCellFunc} from './ops/lstm';
 export {Reduction} from './ops/loss_ops_utils';
-=======
-export {Reduction} from './ops/loss_ops';
->>>>>>> 06b4bde7
 
 export * from './train';
 export * from './globals';
