/**
 * @license
 * Copyright 2017 Google Inc. All Rights Reserved.
 * Licensed under the Apache License, Version 2.0 (the "License");
 * you may not use this file except in compliance with the License.
 * You may obtain a copy of the License at
 *
 * http://www.apache.org/licenses/LICENSE-2.0
 *
 * Unless required by applicable law or agreed to in writing, software
 * distributed under the License is distributed on an "AS IS" BASIS,
 * WITHOUT WARRANTIES OR CONDITIONS OF ANY KIND, either express or implied.
 * See the License for the specific language governing permissions and
 * limitations under the License.
 * =============================================================================
 */

/**
 * @fileoverview
 * @suppress {partialAlias} Optimization disabled due to passing the module
 * object into a function below:
 *
 *   import * as ops from './ops/ops';
 *   setOpHandler(ops);
 */

// Engine is the global singleton that needs to be initialized before the rest
// of the app.
import './engine';
// Register backend-agnostic flags.
import './flags';
// backend_cpu.ts and backend_webgl.ts are standalone files and should be
// explicitly included here.
import './backends/webgl/backend_webgl';
import './backends/cpu/backend_cpu';
// Import all kernels from cpu.
import './backends/cpu/all_kernels';
// Import all kernels from webgl.
import './backends/webgl/all_kernels';
import './platforms/platform_browser';
import './platforms/platform_node';

import * as backend_util from './backends/backend_util';
// Serialization.
import * as io from './io/io';
import * as math from './math';
import * as browser from './ops/browser';
<<<<<<< HEAD
import * as gather_util from './ops/gather_nd_util';
=======
import * as scatter_util from './ops/scatter_nd_util';
>>>>>>> 44c13bad
import * as slice_util from './ops/slice_util';
import * as serialization from './serialization';
import {setOpHandler} from './tensor';
import * as tensor_util from './tensor_util';
import * as test_util from './test_util';
import * as util from './util';
import {version} from './version';
import * as webgl from './webgl';

export {InferenceModel, MetaGraph, MetaGraphInfo, ModelPredictConfig, ModelTensorInfo, SavedModelTensorInfo, SignatureDef, SignatureDefInfo} from './model_types';
// Optimizers.
export {AdadeltaOptimizer} from './optimizers/adadelta_optimizer';
export {AdagradOptimizer} from './optimizers/adagrad_optimizer';
export {AdamOptimizer} from './optimizers/adam_optimizer';
export {AdamaxOptimizer} from './optimizers/adamax_optimizer';
export {MomentumOptimizer} from './optimizers/momentum_optimizer';
export {Optimizer} from './optimizers/optimizer';
export {RMSPropOptimizer} from './optimizers/rmsprop_optimizer';
export {SGDOptimizer} from './optimizers/sgd_optimizer';
export {Scalar, Tensor, Tensor1D, Tensor2D, Tensor3D, Tensor4D, Tensor5D, TensorBuffer, Variable} from './tensor';
export {GradSaveFunc, NamedTensorMap, TensorContainer, TensorContainerArray, TensorContainerObject} from './tensor_types';
export {DataType, DataTypeMap, DataValues, Rank, RecursiveArray, ShapeMap, TensorLike} from './types';

export * from './ops/ops';
export {LSTMCellFunc} from './ops/lstm';
export {Reduction} from './ops/loss_ops';

export * from './train';
export * from './globals';
export * from './kernel_registry';
export {customGrad, grad, grads, valueAndGrad, valueAndGrads, variableGrads} from './gradients';

export {TimingInfo, MemoryInfo} from './engine';
export {Environment, env, ENV} from './environment';
export {Platform} from './platforms/platform';

export {version as version_core};

// Top-level method exports.
export {nextFrame} from './browser_util';

// Second level exports.
export {
  browser,
  io,
  math,
  serialization,
  test_util,
  util,
  backend_util,
  webgl,
  tensor_util,
  slice_util,
<<<<<<< HEAD
  gather_util
=======
  scatter_util
>>>>>>> 44c13bad
};

// Backend specific.
export {KernelBackend, BackendTimingInfo, DataMover, DataStorage} from './backends/backend';

import * as ops from './ops/ops';
setOpHandler(ops);<|MERGE_RESOLUTION|>--- conflicted
+++ resolved
@@ -45,11 +45,8 @@
 import * as io from './io/io';
 import * as math from './math';
 import * as browser from './ops/browser';
-<<<<<<< HEAD
 import * as gather_util from './ops/gather_nd_util';
-=======
 import * as scatter_util from './ops/scatter_nd_util';
->>>>>>> 44c13bad
 import * as slice_util from './ops/slice_util';
 import * as serialization from './serialization';
 import {setOpHandler} from './tensor';
@@ -103,11 +100,8 @@
   webgl,
   tensor_util,
   slice_util,
-<<<<<<< HEAD
-  gather_util
-=======
+  gather_util,
   scatter_util
->>>>>>> 44c13bad
 };
 
 // Backend specific.
