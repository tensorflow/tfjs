#!/usr/bin/env bash
# Copyright 2019 Google LLC. All Rights Reserved.
#
# Licensed under the Apache License, Version 2.0 (the "License");
# you may not use this file except in compliance with the License.
# You may obtain a copy of the License at
#
#     http://www.apache.org/licenses/LICENSE-2.0
#
# Unless required by applicable law or agreed to in writing, software
# distributed under the License is distributed on an "AS IS" BASIS,
# WITHOUT WARRANTIES OR CONDITIONS OF ANY KIND, either express or implied.
# See the License for the specific language governing permissions and
# limitations under the License.
# =============================================================================

set -e

<<<<<<< HEAD
# if [ "$NIGHTLY" = true ]; then
if [ true ]; then
  yarn run-browserstack --browsers=bs_safari_mac,bs_ios_11 --testEnv webgl1 --flags '{"WEBGL_CPU_FORWARD": false, "WEBGL_SIZE_UPLOAD_UNIFORM": 0}'
=======
if [ "$NIGHTLY" = true ]; then
  yarn run-browserstack --browsers=bs_safari_mac,bs_ios_11 --testEnv webgl1
>>>>>>> ed888f3a
  yarn run-browserstack --browsers=bs_firefox_mac,bs_chrome_mac
  yarn run-browserstack --browsers=win_10_chrome,bs_android_9 --testEnv webgl2
  yarn run-browserstack --browsers=bs_chrome_mac --testEnv webgl2 --flags '{"WEBGL_PACK": false}'
  yarn run-browserstack --browsers=bs_chrome_mac --testEnv webgl2 --flags '{"WEBGL_CPU_FORWARD": true}'
else
  yarn run-browserstack --browsers=bs_chrome_mac
fi<|MERGE_RESOLUTION|>--- conflicted
+++ resolved
@@ -16,14 +16,8 @@
 
 set -e
 
-<<<<<<< HEAD
-# if [ "$NIGHTLY" = true ]; then
-if [ true ]; then
-  yarn run-browserstack --browsers=bs_safari_mac,bs_ios_11 --testEnv webgl1 --flags '{"WEBGL_CPU_FORWARD": false, "WEBGL_SIZE_UPLOAD_UNIFORM": 0}'
-=======
 if [ "$NIGHTLY" = true ]; then
   yarn run-browserstack --browsers=bs_safari_mac,bs_ios_11 --testEnv webgl1
->>>>>>> ed888f3a
   yarn run-browserstack --browsers=bs_firefox_mac,bs_chrome_mac
   yarn run-browserstack --browsers=win_10_chrome,bs_android_9 --testEnv webgl2
   yarn run-browserstack --browsers=bs_chrome_mac --testEnv webgl2 --flags '{"WEBGL_PACK": false}'
