/**
 * @license
 * Copyright 2017 Google LLC. All Rights Reserved.
 * Licensed under the Apache License, Version 2.0 (the "License");
 * you may not use this file except in compliance with the License.
 * You may obtain a copy of the License at
 *
 * http://www.apache.org/licenses/LICENSE-2.0
 *
 * Unless required by applicable law or agreed to in writing, software
 * distributed under the License is distributed on an "AS IS" BASIS,
 * WITHOUT WARRANTIES OR CONDITIONS OF ANY KIND, either express or implied.
 * See the License for the specific language governing permissions and
 * limitations under the License.
 * =============================================================================
 */

// Import webgl flags.
import './flags_webgl';

import * as tf from '@tensorflow/tfjs-core';
import {backend_util, buffer, DataId, DataStorage, DataType, DataValues, div, engine, env, kernel_impls, KernelBackend, max, MemoryInfo, NumericDataType, range, Rank, RecursiveArray, scalar, ShapeMap, slice_util, softmax, sum, tensor, Tensor, Tensor1D, Tensor2D, Tensor3D, TensorBuffer, TensorInfo, tidy, TimingInfo, transpose, TypedArray, upcastType, util} from '@tensorflow/tfjs-core';

import {ceilImplCPU, expImplCPU, expm1ImplCPU, linSpaceImplCPU, logImplCPU, maximumImplCPU, minimumImplCPU, negImplCPU, prodImplCPU, rsqrtImplCPU, simpleAbsImplCPU, stridedSliceImplCPU, topKImplCPU} from './kernel_utils/shared';

const {segment_util} = backend_util;
const split = kernel_impls.split;
const whereImpl = kernel_impls.whereImpl;

import {AddNProgram} from './addn_gpu';
import {AddNPackedProgram} from './addn_packed_gpu';
import {ArgMinMaxProgram} from './argminmax_gpu';
import {ArgMinMaxPackedProgram} from './argminmax_packed_gpu';
import * as binaryop_gpu from './binaryop_gpu';
import {BinaryOpProgram} from './binaryop_gpu';
import * as binaryop_packed_gpu from './binaryop_packed_gpu';
import {BinaryOpPackedProgram} from './binaryop_packed_gpu';
import {getWebGLContext} from './canvas_util';
import {ClipProgram} from './clip_gpu';
import {ClipPackedProgram} from './clip_packed_gpu';
import {ComplexAbsProgram} from './complex_abs_gpu';
import {DecodeMatrixProgram} from './decode_matrix_gpu';
import {DecodeMatrixPackedProgram} from './decode_matrix_packed_gpu';
import {EncodeFloatProgram} from './encode_float_gpu';
import {EncodeFloatPackedProgram} from './encode_float_packed_gpu';
import {EncodeMatrixProgram} from './encode_matrix_gpu';
import {EncodeMatrixPackedProgram} from './encode_matrix_packed_gpu';
import {GatherProgram} from './gather_gpu';
import {GPGPUContext} from './gpgpu_context';
import * as gpgpu_math from './gpgpu_math';
import {GPGPUBinary, GPGPUProgram, TensorData} from './gpgpu_math';
import {MatMulPackedProgram} from './mulmat_packed_gpu';
import {MultinomialProgram} from './multinomial_gpu';
import {PackProgram} from './pack_gpu';
import {ReduceProgram} from './reduce_gpu';
import {ReshapePackedProgram} from './reshape_packed_gpu';
import {ReverseProgram} from './reverse_gpu';
import {ReversePackedProgram} from './reverse_packed_gpu';
import {SegmentOpProgram} from './segment_gpu';
import {SelectProgram} from './select_gpu';
import {StridedSliceProgram} from './strided_slice_gpu';
import * as tex_util from './tex_util';
import {TextureData, TextureUsage} from './tex_util';
import {TextureManager} from './texture_manager';
import * as unary_op from './unaryop_gpu';
import {UnaryOpProgram} from './unaryop_gpu';
import * as unary_packed_op from './unaryop_packed_gpu';
import {UnaryOpPackedProgram} from './unaryop_packed_gpu';
import {UnpackProgram} from './unpack_gpu';
import * as webgl_util from './webgl_util';
import {BackendValues} from '@tensorflow/tfjs-core';

export const EPSILON_FLOAT32 = 1e-7;
export const EPSILON_FLOAT16 = 1e-4;

type KernelInfo = {
  name: string; query: Promise<number>;
};

export type TimerNode = RecursiveArray<KernelInfo>|KernelInfo;
export interface CPUTimerQuery {
  startMs: number;
  endMs?: number;
}

export interface WebGLMemoryInfo extends MemoryInfo {
  numBytesInGPU: number;
  // Tracks the total number of bytes allocated on the GPU, accounting for the
  // physical texture type.
  numBytesInGPUAllocated: number;
  // Tracks byte size of textures that were created and then made available for
  // reuse (disposed).
  numBytesInGPUFree: number;
  unreliable: boolean;
}

export interface WebGLTimingInfo extends TimingInfo {
  uploadWaitMs: number;
  downloadWaitMs: number;
}

const binaryCaches: {[webGLVersion: string]: {[key: string]: GPGPUBinary}} = {};

export function getBinaryCache(webGLVersion: number) {
  if (webGLVersion in binaryCaches) {
    return binaryCaches[webGLVersion];
  }
  binaryCaches[webGLVersion] = {};
  return binaryCaches[webGLVersion];
}

// Empirically determined constant used to determine size threshold for handing
// off execution to the CPU.
const CPU_HANDOFF_SIZE_THRESHOLD = 128;

// Empirically determined constant used to decide the number of MB on GPU
// before we warn about high memory use. The MB are this constant * screen area
// * dpi / 1024 / 1024.
const BEFORE_PAGING_CONSTANT = 600;
function numMBBeforeWarning(): number {
  if (env().global.screen == null) {
    return 1024;  // 1 GB.
  }
  return (env().global.screen.height * env().global.screen.width *
          window.devicePixelRatio) *
      BEFORE_PAGING_CONSTANT / 1024 / 1024;
}

// TODO(yassogba) remove this once the backend has been modularized
// a copy is needed here to break a circular dependency.
function mapActivationToShaderProgram(
    activation: backend_util.Activation, packed = false): string {
  if (activation === 'linear') {
    if (packed) {
      return unary_packed_op.LINEAR;
    }
    return unary_op.LINEAR;
  } else if (activation === 'relu') {
    if (packed) {
      return unary_packed_op.RELU;
    }
    return unary_op.RELU;
  } else if (activation === 'elu') {
    if (packed) {
      return unary_packed_op.ELU;
    }
    return unary_op.ELU;
  } else if (activation === 'relu6') {
    if (packed) {
      return unary_packed_op.RELU6;
    }
    return unary_op.RELU6;
  } else if (activation === 'prelu') {
    // Duplicated to avoid a circular dependency
    const PRELU = `return (a < 0.) ? b * a : a;`;
    const PRELU_PACKED = `
  vec4 aLessThanZero = vec4(lessThan(a, vec4(0.)));
  return (aLessThanZero * (b * a)) + ((vec4(1.0) - aLessThanZero) * a);
`;
    if (packed) {
      return PRELU_PACKED;
    }
    return PRELU;
  }
  throw new Error(`Activation ${
      activation} has not been implemented for the WebGL backend.`);
}

export class MathBackendWebGL extends KernelBackend {
  texData: DataStorage<TextureData>;
  gpgpu: GPGPUContext;

  // Maps data ids that have a pending read operation, to list of subscribers.
  private pendingRead = new WeakMap<DataId, Array<(arr: TypedArray) => void>>();
  // List of data ids that are scheduled for disposal, but are waiting on a
  // pending read operation.
  private pendingDisposal = new WeakSet<DataId>();

  // Used to count the number of 'shallow' sliced tensors that point to the
  // same data id.
  dataRefCount = new WeakMap<DataId, number>();
  private numBytesInGPU = 0;

  private canvas: HTMLCanvasElement|OffscreenCanvas;

  private programTimersStack: TimerNode[];
  private activeTimers: TimerNode[];
  // Accumulated time spent (including blocking) in uploading data to webgl.
  private uploadWaitMs = 0;
  // Accumulated time spent (including blocking in downloading data from webgl.
  private downloadWaitMs = 0;
  private cpuBackend: KernelBackend;

  // Number of bits of precision of this backend.
  private floatPrecisionValue: 32|16;

  private textureManager: TextureManager;
  private binaryCache: {[key: string]: GPGPUBinary};
  private gpgpuCreatedLocally: boolean;
  private numMBBeforeWarning: number;
  private warnedAboutMemory = false;
  private warnedAboutCPUBackend = false;

  constructor(gpgpu?: GPGPUContext) {
    super();
    if (!env().getBool('HAS_WEBGL')) {
      throw new Error('WebGL is not supported on this device');
    }

    if (gpgpu == null) {
      const gl = getWebGLContext(env().getNumber('WEBGL_VERSION'));
      this.binaryCache = getBinaryCache(env().getNumber('WEBGL_VERSION'));
      this.gpgpu = new GPGPUContext(gl);
      this.canvas = gl.canvas;
      this.gpgpuCreatedLocally = true;
    } else {
      this.gpgpu = gpgpu;
      this.binaryCache = {};
      this.gpgpuCreatedLocally = false;
      this.canvas = gpgpu.gl.canvas;
    }
    this.textureManager = new TextureManager(this.gpgpu);
    this.numMBBeforeWarning = numMBBeforeWarning();

    this.texData = new DataStorage(this, engine());
  }

  numDataIds() {
    return this.texData.numDataIds() +
        (this.cpuBackend ? this.cpuBackend.numDataIds() : 0) -
        this.pendingDeletes;
  }

  write(values: BackendValues, shape: number[], dtype: DataType): DataId {
    if (env().getBool('WEBGL_CHECK_NUMERICAL_PROBLEMS') ||
        env().getBool('DEBUG')) {
      this.checkNumericalProblems(values);
    }
    if (dtype === 'complex64' && values != null) {
      throw new Error(
          `Cannot write to a complex64 dtype. ` +
          `Please use tf.complex(real, imag).`);
    }
    const dataId = {};
    this.texData.set(dataId, {
      shape,
      dtype,
      values,
      usage: TextureUsage.UPLOAD,
      refCount: 1,
      complexParentRefCount: 0
    });
    return dataId;
  }

  /** Increase refCount of a `TextureData`. */
  incRef(dataId: DataId): void {
    const texData = this.texData.get(dataId);
    texData.refCount++;
  }

  /** Decrease refCount of a `TextureData`. */
  decRef(dataId: DataId): void {
    if (this.texData.has(dataId)) {
      const texData = this.texData.get(dataId);
      texData.refCount--;
    }
  }

  move(dataId: DataId, values: BackendValues, shape: number[], dtype: DataType):
      void {
    if (env().getBool('DEBUG')) {
      this.checkNumericalProblems(values);
    }
    if (dtype === 'complex64') {
      throw new Error(
          `Cannot write to a complex64 dtype. ` +
          `Please use tf.complex(real, imag).`);
    }
    this.texData.set(dataId, {
      shape,
      dtype,
      values,
      usage: TextureUsage.UPLOAD,
      refCount: 1,
      complexParentRefCount: 0
    });
  }

  disposeIntermediateTensorInfo(tensorInfo: TensorInfo): void {
    const dataId = tensorInfo.dataId;

    if (this.texData.has(dataId)) {
      const textureData = this.texData.get(dataId);

      textureData.refCount--;

      if (textureData.refCount < 1) {
        this.disposeData(dataId);
      }
    }
  }

  readSync(dataId: DataId): BackendValues {
    const texData = this.texData.get(dataId);
    const {values, dtype, complexTensorInfos, slice, shape, isPacked} = texData;

    // The presence of `slice` indicates this tensor is a shallow slice of a
    // different tensor, and is using that original tensor's texture. Run
    // `clone` in order to copy that texture and read from it.
    if (slice != null) {
      let program;
      if (isPacked) {
        program = new UnaryOpPackedProgram(shape, unary_op.CLONE);
      } else {
        program = new UnaryOpProgram(shape, unary_op.CLONE);
      }
      const res =
          this.runWebGLProgram(program, [{dataId, shape, dtype}], dtype);
      const data = this.readSync(res.dataId);
      this.disposeIntermediateTensorInfo(res);
      return data;
    }
    if (values != null) {
      return this.convertAndCacheOnCPU(dataId);
    }
    if (dtype === 'string') {
      return values;
    }
    const shouldTimeProgram = this.activeTimers != null;
    let start: number;
    if (shouldTimeProgram) {
      start = util.now();
    }

    let result: Float32Array;
    if (dtype === 'complex64') {
      const realValues =
          this.readSync(complexTensorInfos.real.dataId) as Float32Array;
      const imagValues =
          this.readSync(complexTensorInfos.imag.dataId) as Float32Array;
      result = backend_util.mergeRealAndImagArrays(realValues, imagValues);
    } else {
      result = this.getValuesFromTexture(dataId);
    }

    if (shouldTimeProgram) {
      this.downloadWaitMs += util.now() - start;
    }
    return this.convertAndCacheOnCPU(dataId, result);
  }

  async read(dataId: DataId): Promise<BackendValues> {
    if (this.pendingRead.has(dataId)) {
      const subscribers = this.pendingRead.get(dataId);
      return new Promise<TypedArray>(resolve => subscribers.push(resolve));
    }
    const texData = this.texData.get(dataId);
    const {values, shape, slice, dtype, complexTensorInfos, isPacked} = texData;

    // The presence of `slice` indicates this tensor is a shallow slice of a
    // different tensor, and is using that original tensor's texture. Run
    // `clone` in order to copy that texture and read from it.
    if (slice != null) {
      let program;
      if (isPacked) {
        program = new UnaryOpPackedProgram(shape, unary_op.CLONE);
      } else {
        program = new UnaryOpProgram(shape, unary_op.CLONE);
      }
      const res =
          this.runWebGLProgram(program, [{dataId, shape, dtype}], dtype);
      const data = this.read(res.dataId);
      this.disposeIntermediateTensorInfo(res);
      return data;
    }

    if (values != null) {
      return this.convertAndCacheOnCPU(dataId);
    }

    if (!env().getBool('WEBGL_DOWNLOAD_FLOAT_ENABLED') &&
        env().getNumber('WEBGL_VERSION') === 2) {
      throw new Error(
          `tensor.data() with WEBGL_DOWNLOAD_FLOAT_ENABLED=false and ` +
          `WEBGL_VERSION=2 not yet supported.`);
    }

    let buffer = null;
    let tmpDownloadTarget: TensorInfo;

    if (dtype !== 'complex64' && env().get('WEBGL_BUFFER_SUPPORTED')) {
      // Possibly copy the texture into a buffer before inserting a fence.
      tmpDownloadTarget = this.decode(dataId);
      const tmpData = this.texData.get(tmpDownloadTarget.dataId);

      buffer = this.gpgpu.createBufferFromTexture(
          tmpData.texture, ...tex_util.getDenseTexShape(shape));
    }

    this.pendingRead.set(dataId, []);

    if (dtype !== 'complex64') {
      // Create a fence and wait for it to resolve.
      await this.gpgpu.createAndWaitForFence();
    }

    // Download the values from the GPU.
    let vals: Float32Array;
    if (dtype === 'complex64') {
      const ps = await Promise.all([
        this.read(complexTensorInfos.real.dataId),
        this.read(complexTensorInfos.imag.dataId)
      ]);

      const realValues = ps[0];
      const imagValues = ps[1];
      vals = backend_util.mergeRealAndImagArrays(
          realValues as Float32Array, imagValues as Float32Array);
    } else if (buffer == null) {
      vals = this.getValuesFromTexture(dataId);
    } else {
      const size = util.sizeFromShape(shape);
      vals = this.gpgpu.downloadFloat32MatrixFromBuffer(buffer, size);
    }
    if (tmpDownloadTarget != null) {
      this.disposeIntermediateTensorInfo(tmpDownloadTarget);
    }
    const dTypeVals = this.convertAndCacheOnCPU(dataId, vals);

    const subscribers = this.pendingRead.get(dataId);
    this.pendingRead.delete(dataId);

    // Notify all pending reads.
    subscribers.forEach(resolve => resolve(dTypeVals));
    if (this.pendingDisposal.has(dataId)) {
      this.pendingDisposal.delete(dataId);
      this.disposeData(dataId);
      this.pendingDeletes--;
    }
    return dTypeVals;
  }

  bufferSync<R extends Rank>(t: TensorInfo): TensorBuffer<R> {
    const data = this.readSync(t.dataId);
    let decodedData = data as DataValues;
    if (t.dtype === 'string') {
      try {
        // Decode the bytes into string.
        decodedData = (data as Uint8Array[]).map(d => util.decodeString(d));
      } catch {
        throw new Error('Failed to decode encoded string bytes into utf-8');
      }
    }
    return buffer(t.shape as ShapeMap[R], t.dtype, decodedData) as
        TensorBuffer<R>;
  }

  private checkNumericalProblems(values: BackendValues): void {
    if (values == null) {
      return;
    }
    for (let i = 0; i < values.length; i++) {
      const num = values[i] as number;
      if (!webgl_util.canBeRepresented(num)) {
        if (env().getBool('WEBGL_RENDER_FLOAT32_CAPABLE')) {
          throw Error(
              `The value ${num} cannot be represented with your ` +
              `current settings. Consider enabling float32 rendering: ` +
              `'tf.env().set('WEBGL_RENDER_FLOAT32_ENABLED', true);'`);
        }
        throw Error(`The value ${num} cannot be represented on this device.`);
      }
    }
  }

  private getValuesFromTexture(dataId: DataId): Float32Array {
    const {shape, dtype, isPacked} = this.texData.get(dataId);
    const size = util.sizeFromShape(shape);
    if (env().getBool('WEBGL_DOWNLOAD_FLOAT_ENABLED')) {
      const tmpTarget = this.decode(dataId);
      const tmpData = this.texData.get(tmpTarget.dataId);
      const vals = this.gpgpu
                       .downloadMatrixFromPackedTexture(
                           tmpData.texture, ...tex_util.getDenseTexShape(shape))
                       .subarray(0, size);

      this.disposeIntermediateTensorInfo(tmpTarget);

      return vals;
    }

    const shouldUsePackedProgram =
        env().getBool('WEBGL_PACK') && isPacked === true;
    const outputShape =
        shouldUsePackedProgram ? webgl_util.getShapeAs3D(shape) : shape;
    const program = shouldUsePackedProgram ?
        new EncodeFloatPackedProgram(outputShape as [number, number, number]) :
        new EncodeFloatProgram(outputShape);
    const output = this.runWebGLProgram(
        program, [{shape: outputShape, dtype, dataId}], 'float32');
    const tmpData = this.texData.get(output.dataId);
    const vals =
        this.gpgpu
            .downloadByteEncodedFloatMatrixFromOutputTexture(
                tmpData.texture, tmpData.texShape[0], tmpData.texShape[1])
            .subarray(0, size);
    this.disposeIntermediateTensorInfo(output);

    return vals;
  }

  async time(f: () => void): Promise<WebGLTimingInfo> {
    const oldActiveTimers = this.activeTimers;
    const newActiveTimers: TimerNode[] = [];

    let outerMostTime = false;
    if (this.programTimersStack == null) {
      this.programTimersStack = newActiveTimers;
      outerMostTime = true;
    } else {
      this.activeTimers.push(newActiveTimers);
    }
    this.activeTimers = newActiveTimers;

    f();

    // needing to split these up because util.flatten only accepts certain types
    const flattenedActiveTimerQueries =
        util.flatten(this.activeTimers.map((d: KernelInfo) => d.query))
            .filter(d => d != null);
    const flattenedActiveTimerNames =
        util.flatten(this.activeTimers.map((d: KernelInfo) => d.name))
            .filter(d => d != null);

    this.activeTimers = oldActiveTimers;

    if (outerMostTime) {
      this.programTimersStack = null;
    }

    const res: WebGLTimingInfo = {
      uploadWaitMs: this.uploadWaitMs,
      downloadWaitMs: this.downloadWaitMs,
      kernelMs: null,
      wallMs: null  // will be filled by the engine
    };

    if (env().getNumber('WEBGL_DISJOINT_QUERY_TIMER_EXTENSION_RELIABLE') > 0) {
      const kernelMs = await Promise.all(flattenedActiveTimerQueries);

      res['kernelMs'] = util.sum(kernelMs);
      res['getExtraProfileInfo'] = () =>
          kernelMs.map((d, i) => ({name: flattenedActiveTimerNames[i], ms: d}))
              .map(d => `${d.name}: ${d.ms}`)
              .join(', ');
    } else {
      res['kernelMs'] = {
        error: 'WebGL query timers are not supported in this environment.'
      };
    }

    this.uploadWaitMs = 0;
    this.downloadWaitMs = 0;
    return res;
  }
  memory(): WebGLMemoryInfo {
    return {
      unreliable: false,
      numBytesInGPU: this.numBytesInGPU,
      numBytesInGPUAllocated: this.textureManager.numBytesAllocated,
      numBytesInGPUFree: this.textureManager.numBytesFree
    } as WebGLMemoryInfo;
  }

  private startTimer(): WebGLQuery|CPUTimerQuery {
    if (env().getNumber('WEBGL_DISJOINT_QUERY_TIMER_EXTENSION_RELIABLE') > 0) {
      return this.gpgpu.beginQuery();
    }
    return {startMs: util.now(), endMs: null};
  }

  private endTimer(query: WebGLQuery|CPUTimerQuery): WebGLQuery|CPUTimerQuery {
    if (env().getNumber('WEBGL_DISJOINT_QUERY_TIMER_EXTENSION_RELIABLE') > 0) {
      this.gpgpu.endQuery();
      return query;
    }
    (query as CPUTimerQuery).endMs = util.now();
    return query;
  }

  private async getQueryTime(query: WebGLQuery|CPUTimerQuery): Promise<number> {
    if (env().getNumber('WEBGL_DISJOINT_QUERY_TIMER_EXTENSION_RELIABLE') > 0) {
      return this.gpgpu.waitForQueryAndGetTime(query as WebGLQuery);
    }
    const timerQuery = query as CPUTimerQuery;
    return timerQuery.endMs - timerQuery.startMs;
  }

  private pendingDeletes = 0;

  disposeData(dataId: DataId): void {
    if (this.pendingDisposal.has(dataId)) {
      return;
    }
    if (this.pendingRead.has(dataId)) {
      this.pendingDisposal.add(dataId);
      this.pendingDeletes++;
      return;
    }
    // No-op if already disposed.
    if (!this.texData.has(dataId)) {
      return;
    }

    // Trying to dispose a textureData that has a 'kept' refCount, e.g. trying
    // to dispose a tensor whose data bucket is shared with a complex tensor. In
    // this case we are removing a reference to the textureData, but we
    // shouldn't actually dispose the texture.
    if (this.texData.get(dataId).complexParentRefCount > 0) {
      this.texData.get(dataId).refCount--;
      return;
    }

    this.releaseGPUData(dataId);
    const {complexTensorInfos} = this.texData.get(dataId);
    if (complexTensorInfos != null) {
      this.texData.get(complexTensorInfos.real.dataId).complexParentRefCount--;
      this.disposeIntermediateTensorInfo(complexTensorInfos.real);

      this.texData.get(complexTensorInfos.imag.dataId).complexParentRefCount--;
      this.disposeIntermediateTensorInfo(complexTensorInfos.imag);
    }
    this.texData.delete(dataId);
  }

  private releaseGPUData(dataId: DataId): void {
    const {texture, dtype, texShape, usage, isPacked, slice} =
        this.texData.get(dataId);
    const key = slice && slice.origDataId || dataId;
    const refCount = this.dataRefCount.get(key);

    if (refCount > 1) {
      this.dataRefCount.set(key, refCount - 1);
    } else {
      this.dataRefCount.delete(key);
      if (texture != null) {
        this.numBytesInGPU -= this.computeBytes(texShape, dtype);
        this.textureManager.releaseTexture(texture, texShape, usage, isPacked);
      }
    }

    const texData = this.texData.get(dataId);
    texData.texture = null;
    texData.texShape = null;
    texData.isPacked = false;
    texData.slice = null;
  }

  getTexture(dataId: DataId): WebGLTexture {
    this.uploadToGPU(dataId);
    return this.texData.get(dataId).texture;
  }

  /**
   * Returns internal information for the specific data bucket. Used in unit
   * tests.
   */
  getDataInfo(dataId: DataId): TextureData {
    return this.texData.get(dataId);
  }

  private getCPUBackend(): KernelBackend|null {
    if (!env().getBool('WEBGL_CPU_FORWARD')) {
      return null;
    }

    if (this.cpuBackend == null) {
      this.cpuBackend = engine().findBackend('cpu');
    }

    return this.cpuBackend;
  }

  /*
  Tests whether all the inputs to an op are small and on the CPU. This heuristic
  determines when it would be faster to execute a kernel on the CPU. WebGL
  kernels opt into running this check and forwarding when appropriate.
  TODO(https://github.com/tensorflow/tfjs/issues/872): Develop a more
  sustainable strategy for optimizing backend execution of ops.
   */
  shouldExecuteOnCPU(
      inputs: TensorInfo[],
      sizeThreshold = CPU_HANDOFF_SIZE_THRESHOLD): boolean {
    const cpuBackend = this.getCPUBackend();
    if (!env().getBool('IS_TEST') && !this.warnedAboutCPUBackend &&
        cpuBackend == null) {
      console.warn(
          'Your application contains ops that are small enough to be ' +
          'executed on the CPU backend, however the CPU backend cannot ' +
          'be found. Consider importing the CPU backend ' +
          '(@tensorflow/tfjs-backend-cpu) for better performance.');

      this.warnedAboutCPUBackend = true;
    }

    return cpuBackend != null &&
        inputs.every(
            input => this.texData.get(input.dataId).texture == null &&
                util.sizeFromShape(input.shape) < sizeThreshold);
  }

  getGPGPUContext(): GPGPUContext {
    return this.gpgpu;
  }

  stridedSlice<T extends Tensor>(
      x: T, begin: number[], end: number[], strides: number[]): T {
    if (this.shouldExecuteOnCPU([x])) {
      const outShape = slice_util.computeOutShape(begin, end, strides);
      if (outShape.some(axis => axis === 0)) {
        return this.makeOutput(outShape, x.dtype, []);
      }

      const xBuf = this.bufferSync(x);
      const outBuf = stridedSliceImplCPU(outShape, xBuf, strides, begin);

      return this.makeOutput(outBuf.shape, outBuf.dtype, outBuf.values);
    }

    const outShape = slice_util.computeOutShape(begin, end, strides);

    if (outShape.some(axis => axis === 0)) {
      return tensor([], outShape) as T;
    }

    const program = new StridedSliceProgram(begin, strides, outShape);
    return this.compileAndRun(program, [x]);
  }

  reverse<T extends Tensor>(x: T, axis: number[]): T {
    const program = env().getBool('WEBGL_PACK_ARRAY_OPERATIONS') ?
        new ReversePackedProgram(x.shape, axis) :
        new ReverseProgram(x.shape, axis);
    return this.compileAndRun(program, [x]);
  }

  neg<T extends Tensor>(x: T): T {
    if (this.shouldExecuteOnCPU([x])) {
      const [outVals, newShape] = negImplCPU(
          this.texData.get(x.dataId).values as TypedArray, x.shape, x.dtype);
      return this.makeOutput(newShape, x.dtype, outVals);
    }

    if (env().getBool('WEBGL_PACK_UNARY_OPERATIONS')) {
      return this.packedUnaryOp(x, unary_op.NEG, x.dtype) as T;
    }
    const program = new UnaryOpProgram(x.shape, unary_op.NEG);
    return this.compileAndRun(program, [x]);
  }

  fusedBatchMatMul(
      {a, b, transposeA, transposeB, bias, activation, preluActivationWeights}:
          backend_util.FusedBatchMatMulConfig): Tensor3D {
    const outerShapeA = transposeA ? a.shape[2] : a.shape[1];
    const outerShapeB = transposeB ? b.shape[1] : b.shape[2];
    const batch = Math.max(a.shape[0], b.shape[0]);

    const dtype = upcastType(a.dtype, b.dtype);

    const hasBias = bias != null;
    const hasPreluActivationWeights = preluActivationWeights != null;
    const fusedActivation =
        activation ? mapActivationToShaderProgram(activation, true) : null;
    const program = new MatMulPackedProgram(
        a.shape, b.shape, [batch, outerShapeA, outerShapeB], transposeA,
        transposeB, hasBias, fusedActivation, hasPreluActivationWeights);
    const inputs: TensorInfo[] = [a, b];
    if (bias) {
      inputs.push(bias);
    }
    if (preluActivationWeights) {
      inputs.push(preluActivationWeights);
    }
    return this.compileAndRun<Tensor3D>(program, inputs, dtype);
  }

  gather<T extends Tensor>(
      x: T, indices: Tensor1D, axis: number, batchDims = 0): T {
    const cpuRes = this.tryRunOnCpuOrThrow(
        [x, indices],
        () => this.cpuBackend.gather(x, indices, axis, batchDims));
    if (cpuRes) {
      return cpuRes;
    }
    const parsedAxis = util.parseAxisParam(axis, x.shape)[0];
    const shapeInfo = segment_util.collectGatherOpShapeInfo(
        x, indices, parsedAxis, batchDims);

    const flattenX = x.reshape([
      shapeInfo.batchSize, shapeInfo.outerSize, shapeInfo.dimSize,
      shapeInfo.sliceSize
    ]);
    const flattenIndex = indices.reshape(
        [shapeInfo.batchSize, indices.size / shapeInfo.batchSize]);
    const flattenOutputShape = [
      shapeInfo.batchSize, shapeInfo.outerSize,
      indices.size / shapeInfo.batchSize, shapeInfo.sliceSize
    ];
    const program = new GatherProgram(flattenX.shape, flattenOutputShape);
    const res: Tensor = this.compileAndRun(program, [flattenX, flattenIndex]);
    return res.reshape(shapeInfo.outputShape);
  }

  private reduce(
      x: Tensor2D, reduceType: 'all'|'any'|'max'|'min'|'sum'|'prod',
      dtype: DataType): Tensor2D {
    const batchSize = x.shape[0];
    const inSize = x.shape[1];
    const windowSize = backend_util.computeOptimalWindowSize(inSize);
    const outSize = Math.ceil(inSize / windowSize);
    const reduceInfo = {windowSize, inSize, batchSize, outSize};
    const program = new ReduceProgram(reduceInfo, reduceType);
    const output = this.compileAndRun<Tensor2D>(program, [x], dtype);
    // No need to run another GPGPU program.
    if (output.shape[1] === 1) {
      return output;
    }
    return this.reduce(output, reduceType, dtype);
  }

  private argReduce(
      x: Tensor2D, reduceType: 'max'|'min',
      bestIndicesA: Tensor2D = null): Tensor2D {
    let batchSize = x.shape[0];
    let inSize = x.shape[1];
    if (bestIndicesA != null) {
      batchSize = bestIndicesA.shape[0];
      inSize = bestIndicesA.shape[1];
    }
    const windowSize = backend_util.computeOptimalWindowSize(inSize);
    const reduceInfo = {
      windowSize,
      inSize,
      batchSize,
      outSize: Math.ceil(inSize / windowSize)
    };
    const program =
        new ArgMinMaxProgram(reduceInfo, reduceType, bestIndicesA == null);
    const inputs = [x];
    if (bestIndicesA != null) {
      inputs.push(bestIndicesA);
    }
    const output = this.compileAndRun<Tensor2D>(program, inputs, 'int32');
    // No need to run another GPGPU program.
    if (output.shape[1] === 1) {
      return output;
    }
    return this.argReduce(x, reduceType, output);
  }

  private argReducePacked(
      x: Tensor, reduceType: 'max'|'min', bestIndicesA: Tensor = null): Tensor {
    const inShape = bestIndicesA != null ? bestIndicesA.shape : x.shape;
    const inSize = inShape[inShape.length - 1];
    const windowSize = backend_util.computeOptimalWindowSize(inSize);
    const program = new ArgMinMaxPackedProgram(
        inShape, windowSize, reduceType, bestIndicesA == null);
    const inputs = bestIndicesA == null ? [x] : [x, bestIndicesA];
    const output = this.compileAndRun<Tensor>(program, inputs, 'int32');
    if (output.rank === x.rank) {
      return this.argReducePacked(x, reduceType, output);
    }
    return output;
  }

  prod(x: Tensor, axes: number[]): Tensor {
    if (this.shouldExecuteOnCPU([x])) {
      const xVals = this.texData.get(x.dataId).values as TypedArray;
      const {outVals, outShape, outDtype} =
          prodImplCPU(x.shape, x.dtype, xVals, axes);
      return this.makeOutput(outShape, outDtype, outVals);
    }

    const [outShape, reduceShape] =
        backend_util.computeOutAndReduceShapes(x.shape, axes);
    const inSize = util.sizeFromShape(reduceShape);
    const a2D = x.as2D(-1, inSize);
    const outputDType = tf.sumOutType(x.dtype);
    return this.reduce(a2D, 'prod', outputDType).reshape(outShape);
  }

  unsortedSegmentSum<T extends Tensor>(
      x: T, segmentIds: Tensor1D, numSegments: number): Tensor {
    let axis = 0;
    const permutation = backend_util.getAxesPermutation([axis], x.rank);
    let permutedX = x;
    if (permutation != null) {
      permutedX = transpose(x, permutation);
      axis = backend_util.getInnerMostAxes(1, x.rank)[0];
    }

    const outShape =
        segment_util.computeOutShape(permutedX.shape, axis, numSegments);
    const inSize = util.sizeFromShape([permutedX.shape[axis]]);
    const a2D = permutedX.as2D(-1, inSize);
    const outputDType = tf.sumOutType(x.dtype);
    let result =
        this.segOpCompute(
                a2D, 'unsortedSegmentSum', segmentIds, outputDType, numSegments)
            .reshape(outShape);
    if (permutation != null) {
      result =
          transpose(result, backend_util.getUndoAxesPermutation(permutation));
    }
    return result;
  }

  private segOpCompute(
      x: Tensor2D, segOpType: 'unsortedSegmentSum', segmentIds: Tensor1D,
      dtype: DataType, numSegments: number): Tensor2D {
    const batchSize = x.shape[0];
    const inSize = x.shape[1];
    const windowSize =
        segment_util.segOpComputeOptimalWindowSize(inSize, numSegments);
    const segOpInfo = {windowSize, inSize, batchSize, numSegments};
    const program = new SegmentOpProgram(segOpInfo, segOpType);
    const output =
        this.compileAndRun<Tensor2D>(program, [x, segmentIds], dtype);
    // No need to run another GPGPU program.
    if (output.shape[1] === numSegments) {
      return output;
    }
    segmentIds = range(0, numSegments).tile([inSize / windowSize]);
    return this.segOpCompute(output, segOpType, segmentIds, dtype, numSegments);
  }

  private argMinMaxReduce(x: Tensor, axis: number, reduceType: 'min'|'max'):
      Tensor {
    const axes = [axis];
    backend_util.assertAxesAreInnerMostDims(
        'arg' + reduceType.charAt(0).toUpperCase() + reduceType.slice(1), axes,
        x.rank);
    if (!env().getBool('WEBGL_PACK_REDUCE') || x.rank <= 2) {
      const [outShape, reduceShape] =
          backend_util.computeOutAndReduceShapes(x.shape, axes);
      const inSize = util.sizeFromShape(reduceShape);
      const a2D = x.as2D(-1, inSize);
      return this.argReduce(a2D, reduceType).reshape(outShape);
    }
    return this.argReducePacked(x, reduceType);
  }

  argMin(x: Tensor, axis: number): Tensor {
    return this.argMinMaxReduce(x, axis, 'min');
  }

  argMax(x: Tensor, axis: number): Tensor {
    return this.argMinMaxReduce(x, axis, 'max');
  }

<<<<<<< HEAD
  cumsum(x: Tensor, axis: number, exclusive: boolean, reverse: boolean):
      Tensor {
    if (axis !== x.rank - 1) {
      throw new Error(
          `WebGL cumsum shader expects an inner-most axis=${x.rank - 1} ` +
          `but got axis=${axis}`);
    }
    const size = x.shape[axis];
    let result = x;
    // Use cumsum parallel algorithm, ref:
    // https://developer.nvidia.com/gpugems/gpugems3/part-vi-gpu-computing/chapter-39-parallel-prefix-sum-scan-cuda
    for (let i = 0; i <= Math.ceil(Math.log2(size)) - 1; i++) {
      const program = new CumSumProgram(x.shape, false, reverse);
      const customSetup = program.getCustomSetupFunc(i);
      const prevResult = result;
      result = this.compileAndRun(program, [result], result.dtype, customSetup);
      prevResult.dispose();
    }
    // For exclusive cumsum, shift the end result in the direction of sum and
    // add 0 to the front index.
    if (exclusive) {
      const program = new CumSumProgram(x.shape, exclusive, reverse);
      const prevResult = result;
      result = this.compileAndRun(program, [result]);
      prevResult.dispose();
    }

    return result;
=======
  logicalNot<T extends Tensor>(x: T): T {
    const program = new UnaryOpProgram(x.shape, unary_op.LOGICAL_NOT);
    return this.compileAndRun(program, [x]);
>>>>>>> 6b6885ce
  }

  select(condition: Tensor, a: Tensor, b: Tensor): Tensor {
    const program = new SelectProgram(condition.rank, a.shape, a.rank);
    return this.compileAndRun(
        program, [condition, a, b], upcastType(a.dtype, b.dtype));
  }

  where(condition: Tensor): Tensor2D {
    backend_util.warn(
        'tf.where() in webgl locks the UI thread. ' +
        'Call tf.whereAsync() instead');
    const condVals = condition.dataSync();
    return whereImpl(condition.shape, condVals);
  }

  topk<T extends Tensor>(x: T, k: number, sorted: boolean): [T, T] {
    const xVals = x.dataSync();
    const [allTopKVals, allTopKIndices] =
        topKImplCPU(xVals, x.shape, x.dtype as NumericDataType, k, sorted);

    return [
      this.makeOutput(allTopKVals.shape, allTopKVals.dtype, allTopKVals.values),
      this.makeOutput(
          allTopKIndices.shape, allTopKIndices.dtype, allTopKIndices.values)
    ];
  }

  min(x: Tensor, axes: number[]): Tensor {
    backend_util.assertAxesAreInnerMostDims('min', axes, x.rank);
    const [outShape, reduceShape] =
        backend_util.computeOutAndReduceShapes(x.shape, axes);
    const inSize = util.sizeFromShape(reduceShape);
    const a2D = x.as2D(-1, inSize);
    return this.reduce(a2D, 'min', a2D.dtype).reshape(outShape);
  }

  minimum(a: Tensor, b: Tensor): Tensor {
    if (this.shouldExecuteOnCPU([a, b])) {
      const aVals = this.texData.get(a.dataId).values as TypedArray;
      const bVals = this.texData.get(b.dataId).values as TypedArray;
      const [result, newShape] =
          minimumImplCPU(a.shape, b.shape, aVals, bVals, a.dtype);

      return this.makeOutput(newShape, a.dtype, result);
    }

    const program = env().getBool('WEBGL_PACK_BINARY_OPERATIONS') ?
        new BinaryOpPackedProgram(binaryop_packed_gpu.MIN, a.shape, b.shape) :
        new BinaryOpProgram(binaryop_gpu.MIN, a.shape, b.shape);
    return this.compileAndRun(program, [a, b]);
  }

  maximum(a: Tensor, b: Tensor): Tensor {
    if (this.shouldExecuteOnCPU([a, b])) {
      const aVals = this.texData.get(a.dataId).values as TypedArray;
      const bVals = this.texData.get(b.dataId).values as TypedArray;
      const [result, newShape] =
          maximumImplCPU(a.shape, b.shape, aVals, bVals, a.dtype);

      return this.makeOutput(newShape, a.dtype, result);
    }

    const program = env().getBool('WEBGL_PACK_BINARY_OPERATIONS') ?
        new BinaryOpPackedProgram(binaryop_packed_gpu.MAX, a.shape, b.shape) :
        new BinaryOpProgram(binaryop_gpu.MAX, a.shape, b.shape);
    return this.compileAndRun(program, [a, b]);
  }

  all(x: Tensor, axes: number[]): Tensor {
    backend_util.assertAxesAreInnerMostDims('all', axes, x.rank);
    const [outShape, reduceShape] =
        backend_util.computeOutAndReduceShapes(x.shape, axes);
    const inSize = util.sizeFromShape(reduceShape);
    const a2D = x.as2D(-1, inSize);
    return this.reduce(a2D, 'all', a2D.dtype).reshape(outShape);
  }

  any(x: Tensor, axes: number[]): Tensor {
    backend_util.assertAxesAreInnerMostDims('any', axes, x.rank);
    const [outShape, reduceShape] =
        backend_util.computeOutAndReduceShapes(x.shape, axes);
    const inSize = util.sizeFromShape(reduceShape);
    const a2D = x.as2D(-1, inSize);
    return this.reduce(a2D, 'any', a2D.dtype).reshape(outShape);
  }

  private packedUnaryOp(x: TensorInfo, op: string, dtype: DataType) {
    const program = new UnaryOpPackedProgram(x.shape, op);
    return this.compileAndRun<Tensor>(program, [x], dtype);
  }

  // Returns a TensorInfo with the complex shape and the dataId of the
  // underlying part. We need to do this because a reshaped complex tensor is
  // not reflected in its parts.
  private makeComplexComponentTensorInfo(
      complexTensor: Tensor, complexPart: TensorInfo): TensorInfo {
    return {
      dataId: complexPart.dataId,
      dtype: complexPart.dtype,
      shape: complexTensor.shape
    };
  }

  addN<T extends Tensor>(tensors: T[]): T {
    if (tensors.length === 1) {
      return tensors[0];
    }

    // Limit the number of uploaded textures for optimization.
    if (tensors.length > env().get('WEBGL_MAX_TEXTURES_IN_SHADER')) {
      const midIndex = Math.floor(tensors.length / 2);
      const leftSide = this.addN(tensors.slice(0, midIndex));
      const rightSide = this.addN(tensors.slice(midIndex));
      return this.addN([leftSide, rightSide]);
    }

    const dtype =
        tensors.map(t => t.dtype).reduce((d1, d2) => upcastType(d1, d2));
    const shapes = tensors.map(t => t.shape);
    // We can make sure shapes are identical in op level.
    const usePackedOp = env().getBool('WEBGL_PACK');
    const program = usePackedOp ?
        new AddNPackedProgram(tensors[0].shape, shapes) :
        new AddNProgram(tensors[0].shape, shapes);
    return this.compileAndRun<T>(program, tensors, dtype);
  }

  ceil<T extends Tensor>(x: T): T {
    if (this.shouldExecuteOnCPU([x])) {
      const outValues =
          ceilImplCPU(this.texData.get(x.dataId).values as TypedArray, x.dtype);
      return this.makeOutput(x.shape, x.dtype, outValues);
    }

    if (env().getBool('WEBGL_PACK_UNARY_OPERATIONS')) {
      return this.packedUnaryOp(x, unary_op.CEIL, x.dtype) as T;
    }

    const program = new UnaryOpProgram(x.shape, unary_op.CEIL);
    return this.compileAndRun(program, [x]);
  }

  exp<T extends Tensor>(x: T): T {
    if (this.shouldExecuteOnCPU([x])) {
      const outValues =
          expImplCPU(this.texData.get(x.dataId).values as TypedArray, x.dtype);
      return this.makeOutput(x.shape, x.dtype, outValues);
    }

    if (env().getBool('WEBGL_PACK_UNARY_OPERATIONS')) {
      return this.packedUnaryOp(x, unary_op.EXP, x.dtype) as T;
    }

    const program = new UnaryOpProgram(x.shape, unary_op.EXP);
    return this.compileAndRun(program, [x]);
  }

  expm1<T extends Tensor>(x: T): T {
    if (this.shouldExecuteOnCPU([x])) {
      const outValues = expm1ImplCPU(
          this.texData.get(x.dataId).values as TypedArray, x.dtype);
      return this.makeOutput(x.shape, x.dtype, outValues);
    }

    if (env().getBool('WEBGL_PACK_UNARY_OPERATIONS')) {
      return this.packedUnaryOp(x, unary_op.EXPM1, x.dtype) as T;
    }

    const program = new UnaryOpProgram(x.shape, unary_op.EXPM1);
    return this.compileAndRun(program, [x]);
  }

  softmax<T extends Tensor>(logits: T, dim: number): T {
    const axes = util.parseAxisParam([dim], logits.shape);
    // TODO(annxingyuan): Call maxImpl rather than op as part of softmax kernel
    // modularization.
    const maxLogit = max(logits, axes);
    const expandedShape =
        backend_util.expandShapeToKeepDim(maxLogit.shape, axes);
    // TODO(annxingyuan): Call sub directly as part of softmax kernel
    // modularization.
    const a = tf.sub(logits, maxLogit.reshape(expandedShape));
    const b = this.exp(a);
    const sumExp = sum(b, axes).reshape(expandedShape);

    // TODO(annxingyuan): Call divImpl rather than op as part of softmax kernel
    // modularization.
    return div(b, sumExp);
  }

  log<T extends Tensor>(x: T): T {
    if (this.shouldExecuteOnCPU([x])) {
      const outValues =
          logImplCPU(this.texData.get(x.dataId).values as TypedArray, x.dtype);
      return this.makeOutput(x.shape, x.dtype, outValues);
    }

    if (env().getBool('WEBGL_PACK_UNARY_OPERATIONS')) {
      return this.packedUnaryOp(x, unary_packed_op.LOG, x.dtype) as T;
    }

    const program = new UnaryOpProgram(x.shape, unary_op.LOG);
    return this.compileAndRun(program, [x]);
  }

  sqrt<T extends Tensor>(x: T): T {
    const program = new UnaryOpProgram(x.shape, unary_op.SQRT);
    return this.compileAndRun(program, [x]);
  }

  rsqrt<T extends Tensor>(x: T): T {
    if (this.shouldExecuteOnCPU([x])) {
      const outValues = rsqrtImplCPU(
          this.texData.get(x.dataId).values as TypedArray, x.dtype);
      return this.makeOutput(x.shape, x.dtype, outValues);
    }
    const program = new UnaryOpProgram(x.shape, unary_op.RSQRT);
    return this.compileAndRun(program, [x]);
  }

  relu<T extends Tensor>(x: T): T {
    let program: UnaryOpProgram|UnaryOpPackedProgram;
    if (env().getBool('WEBGL_PACK')) {
      program = new UnaryOpPackedProgram(x.shape, unary_packed_op.RELU);
    } else {
      program = new UnaryOpProgram(x.shape, unary_op.RELU);
    }
    return this.compileAndRun(program, [x]);
  }

  relu6<T extends Tensor>(x: T): T {
    let program: UnaryOpProgram|UnaryOpPackedProgram;
    if (env().getBool('WEBGL_PACK')) {
      program = new UnaryOpPackedProgram(x.shape, unary_packed_op.RELU6);
    } else {
      program = new UnaryOpProgram(x.shape, unary_op.RELU6);
    }
    return this.compileAndRun(program, [x]);
  }

  elu<T extends Tensor>(x: T): T {
    if (env().getBool('WEBGL_PACK_UNARY_OPERATIONS')) {
      return this.packedUnaryOp(x, unary_packed_op.ELU, x.dtype) as T;
    }
    const program = new UnaryOpProgram(x.shape, unary_op.ELU);
    return this.compileAndRun(program, [x]);
  }

  clip<T extends Tensor>(x: T, min: number, max: number): T {
    let program;
    if (env().getBool('WEBGL_PACK_CLIP')) {
      program = new ClipPackedProgram(x.shape);
    } else {
      program = new ClipProgram(x.shape);
    }
    const customSetup = program.getCustomSetupFunc(min, max);
    return this.compileAndRun(program, [x], null, customSetup);
  }

  abs<T extends Tensor>(x: T): T {
    // TODO: handle cases when x is complex.
    if (this.shouldExecuteOnCPU([x]) && x.dtype !== 'complex64') {
      const outValues =
          simpleAbsImplCPU(this.texData.get(x.dataId).values as TypedArray);
      return this.makeOutput(x.shape, x.dtype, outValues);
    }

    if (env().getBool('WEBGL_PACK_UNARY_OPERATIONS')) {
      return this.packedUnaryOp(x, unary_op.ABS, x.dtype) as T;
    }

    const program = new UnaryOpProgram(x.shape, unary_op.ABS);
    return this.compileAndRun(program, [x]);
  }

  complexAbs<T extends Tensor>(x: T): T {
    const xData = this.texData.get(x.dataId);

    const program = new ComplexAbsProgram(x.shape);
    const inputs = [
      this.makeComplexComponentTensorInfo(x, xData.complexTensorInfos.real),
      this.makeComplexComponentTensorInfo(x, xData.complexTensorInfos.imag),
    ];

    return this.compileAndRun<Tensor>(program, inputs) as T;
  }

  unstack(x: Tensor, axis: number): Tensor[] {
    const num = x.shape[axis];
    const outShape: number[] = new Array(x.rank - 1);
    let outIndex = 0;
    for (let i = 0; i < x.rank; i++) {
      if (i !== axis) {
        outShape[outIndex++] = x.shape[i];
      }
    }

    const begin = new Array(x.rank).fill(0);
    const size = x.shape.slice();
    size[axis] = 1;
    const res = new Array(num);
    for (let i = 0; i < res.length; i++) {
      begin[axis] = i;
      res[i] = x.slice(begin, size).reshape(outShape);
    }
    return res;
  }

  multinomial(
      logits: Tensor2D, normalized: boolean, numSamples: number,
      seed: number): Tensor2D {
    const probs = normalized ? logits : softmax(logits);
    const batchSize = probs.shape[0];
    const numOutcomes = probs.shape[1];
    const program = new MultinomialProgram(batchSize, numOutcomes, numSamples);
    const customSetup = program.getCustomSetupFunc(seed);
    return this.compileAndRun(program, [probs], 'int32', customSetup);
  }

  split<T extends Tensor>(x: T, sizeSplits: number[], axis: number): T[] {
    return split(x, sizeSplits, axis);
  }

  linspace(start: number, stop: number, num: number): Tensor1D {
    // TODO: Use CPU implementation due to the precision problem in Safari.
    const outVals = linSpaceImplCPU(start, stop, num);

    return this.makeOutput([outVals.length], 'float32', outVals);
  }

  makeTensorInfo(
      shape: number[], dtype: DataType,
      values?: BackendValues|string[]): TensorInfo {
    let dataId;
    if (dtype === 'string' && values != null && values.length > 0 &&
        util.isString(values[0])) {
      const encodedValues =
          (values as {} as string[]).map(d => util.encodeString(d));

      dataId = this.write(encodedValues, shape, dtype);
    } else {
      dataId = this.write(values as TypedArray, shape, dtype);
    }

    this.texData.get(dataId).usage = null;
    return {dataId, shape, dtype};
  }

  private makeOutput<T extends Tensor>(
      shape: number[], dtype: DataType, values?: BackendValues): T {
    const {dataId} = this.makeTensorInfo(shape, dtype, values);
    return engine().makeTensorFromDataId(dataId, shape, dtype, this) as T;
  }

  private unpackTensor(input: TensorInfo): TensorInfo {
    const program = new UnpackProgram(input.shape);
    return this.runWebGLProgram(program, [input], input.dtype);
  }

  private packTensor(input: TensorInfo): TensorInfo {
    const program = new PackProgram(input.shape);
    const preventEagerUnpackingOutput = true;
    return this.runWebGLProgram(
        program, [input], input.dtype, null /* customSetup */,
        preventEagerUnpackingOutput);
  }

  private packedReshape(input: TensorInfo, afterShape: number[]): TensorInfo {
    const input3DShape = [
      webgl_util.getBatchDim(input.shape),
      ...webgl_util.getRowsCols(input.shape)
    ] as [number, number, number];
    const input3D: TensorInfo = {
      dtype: input.dtype,
      shape: input3DShape,
      dataId: input.dataId
    };
    const afterShapeAs3D = [
      webgl_util.getBatchDim(afterShape), ...webgl_util.getRowsCols(afterShape)
    ] as [number, number, number];

    const program = new ReshapePackedProgram(afterShapeAs3D, input3DShape);
    const preventEagerUnpackingOfOutput = true;
    const output = this.runWebGLProgram(
        program, [input3D], input.dtype, null /* customSetup */,
        preventEagerUnpackingOfOutput);
    return {dataId: output.dataId, shape: afterShape, dtype: output.dtype};
  }

  private decode(dataId: DataId): TensorInfo {
    const texData = this.texData.get(dataId);
    const {isPacked, shape, dtype} = texData;
    const shapeAs3D =
        webgl_util.getShapeAs3D(shape) as [number, number, number];
    let program;
    if (isPacked) {
      program = new DecodeMatrixPackedProgram(shapeAs3D);
    } else {
      program = new DecodeMatrixProgram(shapeAs3D);
    }
    const preventEagerUnpackingOfOutput = true;
    const out = this.runWebGLProgram(
        program, [{shape: shapeAs3D, dtype, dataId}], dtype,
        null /* customSetup */, preventEagerUnpackingOfOutput);
    return {dtype, shape, dataId: out.dataId};
  }

  runWebGLProgram(
      program: GPGPUProgram, inputs: TensorInfo[], outputDtype: DataType,
      customSetup?: (gpgpu: GPGPUContext, webGLProgram: WebGLProgram) => void,
      preventEagerUnpackingOfOutput = false): TensorInfo {
    const output = this.makeTensorInfo(program.outputShape, outputDtype);
    const outData = this.texData.get(output.dataId);
    if (program.packedOutput) {
      outData.isPacked = true;
    }
    if (program.outPackingScheme === tex_util.PackingScheme.DENSE) {
      const texelShape = tex_util.getDenseTexShape(program.outputShape);
      // For a densely packed output, we explicitly set texShape
      // so it doesn't get assigned later according to our typical packing
      // scheme wherein a single texel can only contain values from adjacent
      // rows/cols.
      outData.texShape = texelShape.map(d => d * 2) as [number, number];
    }
    if (program.outTexUsage != null) {
      outData.usage = program.outTexUsage;
    }
    if (util.sizeFromShape(output.shape) === 0) {
      // Short-circuit the computation since the result is empty (has 0 in its
      // shape).
      outData.values =
          util.getTypedArrayFromDType(output.dtype as 'float32', 0);
      return output;
    }

    const dataToDispose: TensorInfo[] = [];
    const inputsData: TensorData[] = inputs.map(input => {
      if (input.dtype === 'complex64') {
        throw new Error(
            `GPGPUProgram does not support complex64 input. For complex64 ` +
            `dtypes, please separate the program into real and imaginary ` +
            `parts.`);
      }

      let texData = this.texData.get(input.dataId);

      if (texData.texture == null) {
        if (!program.packedInputs &&
            util.sizeFromShape(input.shape) <=
                env().getNumber('WEBGL_SIZE_UPLOAD_UNIFORM')) {
          // Upload small tensors that live on the CPU as uniforms, not as
          // textures. Do this only when the environment supports 32bit floats
          // due to problems when comparing 16bit floats with 32bit floats.
          // TODO(https://github.com/tensorflow/tfjs/issues/821): Make it
          // possible for packed shaders to sample from uniforms.
          return {
            shape: input.shape,
            texData: null,
            isUniform: true,
            uniformValues: texData.values as TypedArray
          };
        }

        // This ensures that if a packed program's inputs have not yet been
        // uploaded to the GPU, they get uploaded as packed right off the bat.
        if (program.packedInputs) {
          texData.isPacked = true;
          texData.shape = input.shape;
        }
      } else if (!!texData.isPacked !== !!program.packedInputs) {
        input = texData.isPacked ? this.unpackTensor(input) :
                                   this.packTensor(input);
        dataToDispose.push(input);
        texData = this.texData.get(input.dataId);
      } else if (
          texData.isPacked &&
          !webgl_util.isReshapeFree(texData.shape, input.shape)) {
        // This is a special case where a texture exists for a tensor
        // but the shapes are incompatible (due to packing constraints) because
        // the tensor did not have a chance to go through the packed reshape
        // shader. This only happens when we reshape the *same* tensor to form
        // *distinct* inputs to an op, e.g. dotting a vector with itself. This
        // case will disappear once packed uploading is the default.

        const savedInput = input;
        const targetShape = input.shape;

        input.shape = texData.shape;
        input = this.packedReshape(input as Tensor, targetShape);
        dataToDispose.push(input);
        texData = this.texData.get(input.dataId);

        savedInput.shape = targetShape;
      }

      this.uploadToGPU(input.dataId);
      return {shape: input.shape, texData, isUniform: false};
    });

    this.uploadToGPU(output.dataId);
    const outputData:
        TensorData = {shape: output.shape, texData: outData, isUniform: false};
    const key = gpgpu_math.makeShaderKey(program, inputsData, outputData);
    const binary = this.getAndSaveBinary(key, () => {
      return gpgpu_math.compileProgram(
          this.gpgpu, program, inputsData, outputData);
    });
    const shouldTimeProgram = this.activeTimers != null;
    let query: WebGLQuery|CPUTimerQuery;
    if (shouldTimeProgram) {
      query = this.startTimer();
    }

    gpgpu_math.runProgram(
        this.gpgpu, binary, inputsData, outputData, customSetup);

    dataToDispose.forEach(info => this.disposeIntermediateTensorInfo(info));

    if (shouldTimeProgram) {
      query = this.endTimer(query);
      this.activeTimers.push(
          {name: program.constructor.name, query: this.getQueryTime(query)});
    }

    if (!env().getBool('WEBGL_LAZILY_UNPACK') && outData.isPacked &&
        preventEagerUnpackingOfOutput === false) {
      const unpacked = this.unpackTensor(output);
      this.disposeIntermediateTensorInfo(output);
      return unpacked;
    }
    return output;
  }

  compileAndRun<K extends TensorInfo>(
      program: GPGPUProgram, inputs: TensorInfo[], outputDtype?: DataType,
      customSetup?: (gpgpu: GPGPUContext, webGLProgram: WebGLProgram) => void,
      preventEagerUnpackingOfOutput = false): K {
    outputDtype = outputDtype || inputs[0].dtype;
    const outInfo = this.runWebGLProgram(
        program, inputs, outputDtype, customSetup,
        preventEagerUnpackingOfOutput);
    return engine().makeTensorFromDataId(
               outInfo.dataId, outInfo.shape, outInfo.dtype) as {} as K;
  }

  private getAndSaveBinary(key: string, getBinary: () => GPGPUBinary):
      GPGPUBinary {
    if (!(key in this.binaryCache)) {
      this.binaryCache[key] = getBinary();
    }
    return this.binaryCache[key];
  }

  getTextureManager(): TextureManager {
    return this.textureManager;
  }

  private disposed = false;

  dispose() {
    if (this.disposed) {
      return;
    }
    // Avoid disposing the compiled webgl programs during unit testing because
    // it slows down test execution.
    if (!env().getBool('IS_TEST')) {
      const allKeys = Object.keys(this.binaryCache);
      allKeys.forEach(key => {
        this.gpgpu.deleteProgram(this.binaryCache[key].webGLProgram);
        delete this.binaryCache[key];
      });
    }
    this.textureManager.dispose();
    if (this.canvas != null &&
        (typeof (HTMLCanvasElement) !== 'undefined' &&
         this.canvas instanceof HTMLCanvasElement)) {
      this.canvas.remove();
    } else {
      this.canvas = null;
    }
    if (this.gpgpuCreatedLocally) {
      this.gpgpu.program = null;
      this.gpgpu.dispose();
    }
    this.disposed = true;
  }

  floatPrecision(): 16|32 {
    if (this.floatPrecisionValue == null) {
      this.floatPrecisionValue = tidy(() => {
        if (!env().get('WEBGL_RENDER_FLOAT32_ENABLED')) {
          // Momentarily switching DEBUG flag to false so we don't throw an
          // error trying to upload a small value.
          const debugFlag = env().getBool('DEBUG');
          env().set('DEBUG', false);
          const underflowCheckValue = this.abs(scalar(1e-8)).dataSync()[0];
          env().set('DEBUG', debugFlag);

          if (underflowCheckValue > 0) {
            return 32;
          }
        }
        return 16;
      });
    }
    return this.floatPrecisionValue;
  }
  /** Returns the smallest representable number.  */
  epsilon(): number {
    return this.floatPrecision() === 32 ? EPSILON_FLOAT32 : EPSILON_FLOAT16;
  }

  uploadToGPU(dataId: DataId): void {
    const texData = this.texData.get(dataId);
    const {shape, dtype, values, texture, usage, isPacked} = texData;

    if (texture != null) {
      // Array is already on GPU. No-op.
      return;
    }
    const shouldTimeProgram = this.activeTimers != null;
    let start: number;
    if (shouldTimeProgram) {
      start = util.now();
    }

    let texShape = texData.texShape;
    if (texShape == null) {
      texShape = webgl_util.getTextureShapeFromLogicalShape(shape, isPacked);
      texData.texShape = texShape;
    }

    if (values != null) {
      const shapeAs3D = webgl_util.getShapeAs3D(shape);

      let program;
      let width = texShape[1], height = texShape[0];
      const isByteArray = values instanceof Uint8Array;

      if (isPacked) {
        [width, height] = tex_util.getPackedMatrixTextureShapeWidthHeight(
            texShape[0], texShape[1]);
        program = new EncodeMatrixPackedProgram(
            shapeAs3D, [height, width], isByteArray);
      } else {
        program =
            new EncodeMatrixProgram(shapeAs3D, [height, width], isByteArray);
      }

      const tempDenseInputHandle = this.makeTensorInfo([height, width], dtype);
      if (isByteArray) {
        this.texData.get(tempDenseInputHandle.dataId).usage =
            TextureUsage.PIXELS;
      } else {
        this.texData.get(tempDenseInputHandle.dataId).usage =
            TextureUsage.UPLOAD;
      }
      this.gpgpu.uploadDenseMatrixToTexture(
          this.getTexture(tempDenseInputHandle.dataId), width, height,
          values as TypedArray);

      // We want the output to remain packed regardless of the value of
      // WEBGL_PACK.
      const preventEagerUnpacking = true;
      const encodedOutputTarget = this.runWebGLProgram(
          program, [tempDenseInputHandle], dtype, null, preventEagerUnpacking);

      // Have the original texture assume the identity of the encoded output.
      const outputTexData = this.texData.get(encodedOutputTarget.dataId);
      texData.texture = outputTexData.texture;
      texData.texShape = outputTexData.texShape;
      texData.isPacked = outputTexData.isPacked;
      texData.usage = outputTexData.usage;

      this.disposeIntermediateTensorInfo(tempDenseInputHandle);
      this.texData.delete(encodedOutputTarget.dataId);

      // Once uploaded, don't store the values on cpu.
      texData.values = null;
      if (shouldTimeProgram) {
        this.uploadWaitMs += util.now() - start;
      }
    } else {
      const newTexture = this.acquireTexture(texShape, usage, dtype, isPacked);
      texData.texture = newTexture;
    }
  }

  private convertAndCacheOnCPU(dataId: DataId, float32Values?: Float32Array):
      TypedArray {
    const texData = this.texData.get(dataId);
    const {dtype} = texData;

    this.releaseGPUData(dataId);

    if (float32Values != null) {
      texData.values = float32ToTypedArray(float32Values, dtype as 'float32');
    }
    return texData.values as TypedArray;
  }

  private acquireTexture(
      texShape: [number, number], texType: TextureUsage, dtype: DataType,
      isPacked: boolean): WebGLTexture {
    this.numBytesInGPU += this.computeBytes(texShape, dtype);
    if (!this.warnedAboutMemory &&
        this.numBytesInGPU > this.numMBBeforeWarning * 1024 * 1024) {
      const mb = (this.numBytesInGPU / 1024 / 1024).toFixed(2);
      this.warnedAboutMemory = true;
      console.warn(
          `High memory usage in GPU: ${mb} MB, ` +
          `most likely due to a memory leak`);
    }
    return this.textureManager.acquireTexture(texShape, texType, isPacked);
  }

  private computeBytes(shape: [number, number], dtype: DataType) {
    return shape[0] * shape[1] * util.bytesPerElement(dtype);
  }

  private tryRunOnCpuOrThrow<T extends Tensor>(
      inputs: TensorInfo[], fn: () => T): T|null {
    if (this.shouldExecuteOnCPU(inputs)) {
      try {
        return fn();
      } catch (e) {
        if (env().getBool('IS_TEST')) {
          throw new Error('CPU forwarding failed');
        }
      }
    }
    return null;
  }
}

function float32ToTypedArray<D extends NumericDataType>(
    a: Float32Array, dtype: D): tf.DataTypeMap[D] {
  if (dtype === 'float32' || dtype === 'complex64') {
    return a as tf.DataTypeMap[D];
  } else if (dtype === 'int32' || dtype === 'bool') {
    const result = (dtype === 'int32') ? new Int32Array(a.length) :
                                         new Uint8Array(a.length);
    for (let i = 0; i < result.length; ++i) {
      result[i] = Math.round(a[i]);
    }
    return result as tf.DataTypeMap[D];
  } else {
    throw new Error(`Unknown dtype ${dtype}`);
  }
}<|MERGE_RESOLUTION|>--- conflicted
+++ resolved
@@ -959,42 +959,6 @@
     return this.argMinMaxReduce(x, axis, 'max');
   }
 
-<<<<<<< HEAD
-  cumsum(x: Tensor, axis: number, exclusive: boolean, reverse: boolean):
-      Tensor {
-    if (axis !== x.rank - 1) {
-      throw new Error(
-          `WebGL cumsum shader expects an inner-most axis=${x.rank - 1} ` +
-          `but got axis=${axis}`);
-    }
-    const size = x.shape[axis];
-    let result = x;
-    // Use cumsum parallel algorithm, ref:
-    // https://developer.nvidia.com/gpugems/gpugems3/part-vi-gpu-computing/chapter-39-parallel-prefix-sum-scan-cuda
-    for (let i = 0; i <= Math.ceil(Math.log2(size)) - 1; i++) {
-      const program = new CumSumProgram(x.shape, false, reverse);
-      const customSetup = program.getCustomSetupFunc(i);
-      const prevResult = result;
-      result = this.compileAndRun(program, [result], result.dtype, customSetup);
-      prevResult.dispose();
-    }
-    // For exclusive cumsum, shift the end result in the direction of sum and
-    // add 0 to the front index.
-    if (exclusive) {
-      const program = new CumSumProgram(x.shape, exclusive, reverse);
-      const prevResult = result;
-      result = this.compileAndRun(program, [result]);
-      prevResult.dispose();
-    }
-
-    return result;
-=======
-  logicalNot<T extends Tensor>(x: T): T {
-    const program = new UnaryOpProgram(x.shape, unary_op.LOGICAL_NOT);
-    return this.compileAndRun(program, [x]);
->>>>>>> 6b6885ce
-  }
-
   select(condition: Tensor, a: Tensor, b: Tensor): Tensor {
     const program = new SelectProgram(condition.rank, a.shape, a.rank);
     return this.compileAndRun(
