/**
 * @license
 * Copyright 2017 Google LLC. All Rights Reserved.
 * Licensed under the Apache License, Version 2.0 (the "License");
 * you may not use this file except in compliance with the License.
 * You may obtain a copy of the License at
 *
 * http://www.apache.org/licenses/LICENSE-2.0
 *
 * Unless required by applicable law or agreed to in writing, software
 * distributed under the License is distributed on an "AS IS" BASIS,
 * WITHOUT WARRANTIES OR CONDITIONS OF ANY KIND, either express or implied.
 * See the License for the specific language governing permissions and
 * limitations under the License.
 * =============================================================================
 */

// Import webgl flags.
import './flags_webgl';

import * as tf from '@tensorflow/tfjs-core';
<<<<<<< HEAD
import {backend_util, BackendValues, buffer, DataId, DataStorage, DataType, DataValues, engine, env, kernel_impls, KernelBackend, MemoryInfo, NumericDataType, range, Rank, RecursiveArray, scalar, ShapeMap, slice_util, tensor, Tensor, Tensor1D, Tensor2D, Tensor3D, TensorBuffer, TensorInfo, tidy, TimingInfo, transpose, TypedArray, upcastType, util} from '@tensorflow/tfjs-core';
=======
import {backend_util, buffer, DataId, DataStorage, DataType, DataValues, engine, env, kernel_impls, KernelBackend, MemoryInfo, NumericDataType, range, Rank, RecursiveArray, scalar, ShapeMap, Tensor, Tensor1D, Tensor2D, TensorBuffer, TensorInfo, tidy, TimingInfo, transpose, TypedArray, util} from '@tensorflow/tfjs-core';

import {ceilImplCPU, expm1ImplCPU, logImplCPU, negImplCPU, rsqrtImplCPU, simpleAbsImplCPU} from './kernel_utils/shared';

const {segment_util} = backend_util;
const whereImpl = kernel_impls.whereImpl;
>>>>>>> 4128ded1

import {getWebGLContext} from './canvas_util';
import {DecodeMatrixProgram} from './decode_matrix_gpu';
import {DecodeMatrixPackedProgram} from './decode_matrix_packed_gpu';
import {EncodeFloatProgram} from './encode_float_gpu';
import {EncodeFloatPackedProgram} from './encode_float_packed_gpu';
import {EncodeMatrixProgram} from './encode_matrix_gpu';
import {EncodeMatrixPackedProgram} from './encode_matrix_packed_gpu';
import {GPGPUContext} from './gpgpu_context';
import * as gpgpu_math from './gpgpu_math';
import {GPGPUBinary, GPGPUProgram, TensorData} from './gpgpu_math';
<<<<<<< HEAD
import {gatherV2ImplCPU, simpleAbsImplCPU, stridedSliceImplCPU, topKImplCPU} from './kernel_utils/shared';
import {MatMulPackedProgram} from './mulmat_packed_gpu';
=======
>>>>>>> 4128ded1
import {PackProgram} from './pack_gpu';
import {ReshapePackedProgram} from './reshape_packed_gpu';
import {SegmentOpProgram} from './segment_gpu';
import * as tex_util from './tex_util';
import {TextureData, TextureUsage} from './tex_util';
import {TextureManager} from './texture_manager';
import * as unary_op from './unaryop_gpu';
import {UnaryOpProgram} from './unaryop_gpu';
import * as unary_packed_op from './unaryop_packed_gpu';
import {UnaryOpPackedProgram} from './unaryop_packed_gpu';
import {UnpackProgram} from './unpack_gpu';
import * as webgl_util from './webgl_util';

const {segment_util} = backend_util;
const split = kernel_impls.split;
const whereImpl = kernel_impls.whereImpl;

export const EPSILON_FLOAT32 = 1e-7;
export const EPSILON_FLOAT16 = 1e-4;

type KernelInfo = {
  name: string; query: Promise<number>;
};

export type TimerNode = RecursiveArray<KernelInfo>|KernelInfo;
export interface CPUTimerQuery {
  startMs: number;
  endMs?: number;
}

export interface WebGLMemoryInfo extends MemoryInfo {
  numBytesInGPU: number;
  // Tracks the total number of bytes allocated on the GPU, accounting for the
  // physical texture type.
  numBytesInGPUAllocated: number;
  // Tracks byte size of textures that were created and then made available for
  // reuse (disposed).
  numBytesInGPUFree: number;
  unreliable: boolean;
}

export interface WebGLTimingInfo extends TimingInfo {
  uploadWaitMs: number;
  downloadWaitMs: number;
}

const binaryCaches: {[webGLVersion: string]: {[key: string]: GPGPUBinary}} = {};

export function getBinaryCache(webGLVersion: number) {
  if (webGLVersion in binaryCaches) {
    return binaryCaches[webGLVersion];
  }
  binaryCaches[webGLVersion] = {};
  return binaryCaches[webGLVersion];
}

// Empirically determined constant used to determine size threshold for handing
// off execution to the CPU.
const CPU_HANDOFF_SIZE_THRESHOLD = 128;

// Empirically determined constant used to decide the number of MB on GPU
// before we warn about high memory use. The MB are this constant * screen area
// * dpi / 1024 / 1024.
const BEFORE_PAGING_CONSTANT = 600;
function numMBBeforeWarning(): number {
  if (env().global.screen == null) {
    return 1024;  // 1 GB.
  }
  return (env().global.screen.height * env().global.screen.width *
          window.devicePixelRatio) *
      BEFORE_PAGING_CONSTANT / 1024 / 1024;
}

<<<<<<< HEAD
// TODO(yassogba) remove this once the backend has been modularized
// a copy is needed here to break a circular dependency.
// Also remove the ops from unary_op and unary_packed_op.
function mapActivationToShaderProgram(
    activation: backend_util.Activation, packed = false): string {
  if (activation === 'linear') {
    if (packed) {
      return unary_packed_op.LINEAR;
    }
    return unary_op.LINEAR;
  } else if (activation === 'relu') {
    if (packed) {
      return unary_packed_op.RELU;
    }
    return unary_op.RELU;
  } else if (activation === 'elu') {
    if (packed) {
      return unary_packed_op.ELU;
    }
    return unary_op.ELU;
  } else if (activation === 'relu6') {
    if (packed) {
      return unary_packed_op.RELU6;
    }
    return unary_op.RELU6;
  } else if (activation === 'prelu') {
    // Duplicated to avoid a circular dependency
    const PRELU = `return (a < 0.) ? b * a : a;`;
    const PRELU_PACKED = `
  vec4 aLessThanZero = vec4(lessThan(a, vec4(0.)));
  return (aLessThanZero * (b * a)) + ((vec4(1.0) - aLessThanZero) * a);
`;
    if (packed) {
      return PRELU_PACKED;
    }
    return PRELU;
  }
  throw new Error(`Activation ${
      activation} has not been implemented for the WebGL backend.`);
}

=======
>>>>>>> 4128ded1
export class MathBackendWebGL extends KernelBackend {
  texData: DataStorage<TextureData>;
  gpgpu: GPGPUContext;

  // Maps data ids that have a pending read operation, to list of subscribers.
  private pendingRead = new WeakMap<DataId, Array<(arr: TypedArray) => void>>();
  // List of data ids that are scheduled for disposal, but are waiting on a
  // pending read operation.
  private pendingDisposal = new WeakSet<DataId>();

  // Used to count the number of 'shallow' sliced tensors that point to the
  // same data id.
  dataRefCount = new WeakMap<DataId, number>();
  private numBytesInGPU = 0;

  private canvas: HTMLCanvasElement|OffscreenCanvas;

  private programTimersStack: TimerNode[];
  private activeTimers: TimerNode[];
  // Accumulated time spent (including blocking) in uploading data to webgl.
  private uploadWaitMs = 0;
  // Accumulated time spent (including blocking in downloading data from webgl.
  private downloadWaitMs = 0;
  private cpuBackend: KernelBackend;

  // Number of bits of precision of this backend.
  private floatPrecisionValue: 32|16;

  private textureManager: TextureManager;
  private binaryCache: {[key: string]: GPGPUBinary};
  private gpgpuCreatedLocally: boolean;
  private numMBBeforeWarning: number;
  private warnedAboutMemory = false;
  private warnedAboutCPUBackend = false;

  constructor(gpgpu?: GPGPUContext) {
    super();
    if (!env().getBool('HAS_WEBGL')) {
      throw new Error('WebGL is not supported on this device');
    }

    if (gpgpu == null) {
      const gl = getWebGLContext(env().getNumber('WEBGL_VERSION'));
      this.binaryCache = getBinaryCache(env().getNumber('WEBGL_VERSION'));
      this.gpgpu = new GPGPUContext(gl);
      this.canvas = gl.canvas;
      this.gpgpuCreatedLocally = true;
    } else {
      this.gpgpu = gpgpu;
      this.binaryCache = {};
      this.gpgpuCreatedLocally = false;
      this.canvas = gpgpu.gl.canvas;
    }
    this.textureManager = new TextureManager(this.gpgpu);
    this.numMBBeforeWarning = numMBBeforeWarning();

    this.texData = new DataStorage(this, engine());
  }

  numDataIds() {
    return this.texData.numDataIds() +
        (this.cpuBackend ? this.cpuBackend.numDataIds() : 0) -
        this.pendingDeletes;
  }

  write(values: BackendValues, shape: number[], dtype: DataType): DataId {
    if (env().getBool('WEBGL_CHECK_NUMERICAL_PROBLEMS') ||
        env().getBool('DEBUG')) {
      this.checkNumericalProblems(values);
    }
    if (dtype === 'complex64' && values != null) {
      throw new Error(
          `Cannot write to a complex64 dtype. ` +
          `Please use tf.complex(real, imag).`);
    }
    const dataId = {};
    this.texData.set(dataId, {
      shape,
      dtype,
      values,
      usage: TextureUsage.UPLOAD,
      refCount: 1,
      complexParentRefCount: 0
    });
    return dataId;
  }

  /** Increase refCount of a `TextureData`. */
  incRef(dataId: DataId): void {
    const texData = this.texData.get(dataId);
    texData.refCount++;
  }

  /** Decrease refCount of a `TextureData`. */
  decRef(dataId: DataId): void {
    if (this.texData.has(dataId)) {
      const texData = this.texData.get(dataId);
      texData.refCount--;
    }
  }

  move(dataId: DataId, values: BackendValues, shape: number[], dtype: DataType):
      void {
    if (env().getBool('DEBUG')) {
      this.checkNumericalProblems(values);
    }
    if (dtype === 'complex64') {
      throw new Error(
          `Cannot write to a complex64 dtype. ` +
          `Please use tf.complex(real, imag).`);
    }
    this.texData.set(dataId, {
      shape,
      dtype,
      values,
      usage: TextureUsage.UPLOAD,
      refCount: 1,
      complexParentRefCount: 0
    });
  }

  disposeIntermediateTensorInfo(tensorInfo: TensorInfo): void {
    const dataId = tensorInfo.dataId;

    if (this.texData.has(dataId)) {
      const textureData = this.texData.get(dataId);

      textureData.refCount--;

      if (textureData.refCount < 1) {
        this.disposeData(dataId);
      }
    }
  }

  readSync(dataId: DataId): BackendValues {
    const texData = this.texData.get(dataId);
    const {values, dtype, complexTensorInfos, slice, shape, isPacked} = texData;

    // The presence of `slice` indicates this tensor is a shallow slice of a
    // different tensor, and is using that original tensor's texture. Run
    // `clone` in order to copy that texture and read from it.
    if (slice != null) {
      let program;
      if (isPacked) {
        program = new UnaryOpPackedProgram(shape, unary_op.CLONE);
      } else {
        program = new UnaryOpProgram(shape, unary_op.CLONE);
      }
      const res =
          this.runWebGLProgram(program, [{dataId, shape, dtype}], dtype);
      const data = this.readSync(res.dataId);
      this.disposeIntermediateTensorInfo(res);
      return data;
    }
    if (values != null) {
      return this.convertAndCacheOnCPU(dataId);
    }
    if (dtype === 'string') {
      return values;
    }
    const shouldTimeProgram = this.activeTimers != null;
    let start: number;
    if (shouldTimeProgram) {
      start = util.now();
    }

    let result: Float32Array;
    if (dtype === 'complex64') {
      const realValues =
          this.readSync(complexTensorInfos.real.dataId) as Float32Array;
      const imagValues =
          this.readSync(complexTensorInfos.imag.dataId) as Float32Array;
      result = backend_util.mergeRealAndImagArrays(realValues, imagValues);
    } else {
      result = this.getValuesFromTexture(dataId);
    }

    if (shouldTimeProgram) {
      this.downloadWaitMs += util.now() - start;
    }
    return this.convertAndCacheOnCPU(dataId, result);
  }

  async read(dataId: DataId): Promise<BackendValues> {
    if (this.pendingRead.has(dataId)) {
      const subscribers = this.pendingRead.get(dataId);
      return new Promise<TypedArray>(resolve => subscribers.push(resolve));
    }
    const texData = this.texData.get(dataId);
    const {values, shape, slice, dtype, complexTensorInfos, isPacked} = texData;

    // The presence of `slice` indicates this tensor is a shallow slice of a
    // different tensor, and is using that original tensor's texture. Run
    // `clone` in order to copy that texture and read from it.
    if (slice != null) {
      let program;
      if (isPacked) {
        program = new UnaryOpPackedProgram(shape, unary_op.CLONE);
      } else {
        program = new UnaryOpProgram(shape, unary_op.CLONE);
      }
      const res =
          this.runWebGLProgram(program, [{dataId, shape, dtype}], dtype);
      const data = this.read(res.dataId);
      this.disposeIntermediateTensorInfo(res);
      return data;
    }

    if (values != null) {
      return this.convertAndCacheOnCPU(dataId);
    }

    if (!env().getBool('WEBGL_DOWNLOAD_FLOAT_ENABLED') &&
        env().getNumber('WEBGL_VERSION') === 2) {
      throw new Error(
          `tensor.data() with WEBGL_DOWNLOAD_FLOAT_ENABLED=false and ` +
          `WEBGL_VERSION=2 not yet supported.`);
    }

    let buffer = null;
    let tmpDownloadTarget: TensorInfo;

    if (dtype !== 'complex64' && env().get('WEBGL_BUFFER_SUPPORTED')) {
      // Possibly copy the texture into a buffer before inserting a fence.
      tmpDownloadTarget = this.decode(dataId);
      const tmpData = this.texData.get(tmpDownloadTarget.dataId);

      buffer = this.gpgpu.createBufferFromTexture(
          tmpData.texture, ...tex_util.getDenseTexShape(shape));
    }

    this.pendingRead.set(dataId, []);

    if (dtype !== 'complex64') {
      // Create a fence and wait for it to resolve.
      await this.gpgpu.createAndWaitForFence();
    }

    // Download the values from the GPU.
    let vals: Float32Array;
    if (dtype === 'complex64') {
      const ps = await Promise.all([
        this.read(complexTensorInfos.real.dataId),
        this.read(complexTensorInfos.imag.dataId)
      ]);

      const realValues = ps[0];
      const imagValues = ps[1];
      vals = backend_util.mergeRealAndImagArrays(
          realValues as Float32Array, imagValues as Float32Array);
    } else if (buffer == null) {
      vals = this.getValuesFromTexture(dataId);
    } else {
      const size = util.sizeFromShape(shape);
      vals = this.gpgpu.downloadFloat32MatrixFromBuffer(buffer, size);
    }
    if (tmpDownloadTarget != null) {
      this.disposeIntermediateTensorInfo(tmpDownloadTarget);
    }
    const dTypeVals = this.convertAndCacheOnCPU(dataId, vals);

    const subscribers = this.pendingRead.get(dataId);
    this.pendingRead.delete(dataId);

    // Notify all pending reads.
    subscribers.forEach(resolve => resolve(dTypeVals));
    if (this.pendingDisposal.has(dataId)) {
      this.pendingDisposal.delete(dataId);
      this.disposeData(dataId);
      this.pendingDeletes--;
    }
    return dTypeVals;
  }

  bufferSync<R extends Rank>(t: TensorInfo): TensorBuffer<R> {
    const data = this.readSync(t.dataId);
    let decodedData = data as DataValues;
    if (t.dtype === 'string') {
      try {
        // Decode the bytes into string.
        decodedData = (data as Uint8Array[]).map(d => util.decodeString(d));
      } catch {
        throw new Error('Failed to decode encoded string bytes into utf-8');
      }
    }
    return buffer(t.shape as ShapeMap[R], t.dtype, decodedData) as
        TensorBuffer<R>;
  }

  private checkNumericalProblems(values: BackendValues): void {
    if (values == null) {
      return;
    }
    for (let i = 0; i < values.length; i++) {
      const num = values[i] as number;
      if (!webgl_util.canBeRepresented(num)) {
        if (env().getBool('WEBGL_RENDER_FLOAT32_CAPABLE')) {
          throw Error(
              `The value ${num} cannot be represented with your ` +
              `current settings. Consider enabling float32 rendering: ` +
              `'tf.env().set('WEBGL_RENDER_FLOAT32_ENABLED', true);'`);
        }
        throw Error(`The value ${num} cannot be represented on this device.`);
      }
    }
  }

  private getValuesFromTexture(dataId: DataId): Float32Array {
    const {shape, dtype, isPacked} = this.texData.get(dataId);
    const size = util.sizeFromShape(shape);
    if (env().getBool('WEBGL_DOWNLOAD_FLOAT_ENABLED')) {
      const tmpTarget = this.decode(dataId);
      const tmpData = this.texData.get(tmpTarget.dataId);
      const vals = this.gpgpu
                       .downloadMatrixFromPackedTexture(
                           tmpData.texture, ...tex_util.getDenseTexShape(shape))
                       .subarray(0, size);

      this.disposeIntermediateTensorInfo(tmpTarget);

      return vals;
    }

    const shouldUsePackedProgram =
        env().getBool('WEBGL_PACK') && isPacked === true;
    const outputShape =
        shouldUsePackedProgram ? webgl_util.getShapeAs3D(shape) : shape;
    const program = shouldUsePackedProgram ?
        new EncodeFloatPackedProgram(outputShape as [number, number, number]) :
        new EncodeFloatProgram(outputShape);
    const output = this.runWebGLProgram(
        program, [{shape: outputShape, dtype, dataId}], 'float32');
    const tmpData = this.texData.get(output.dataId);
    const vals =
        this.gpgpu
            .downloadByteEncodedFloatMatrixFromOutputTexture(
                tmpData.texture, tmpData.texShape[0], tmpData.texShape[1])
            .subarray(0, size);
    this.disposeIntermediateTensorInfo(output);

    return vals;
  }

  async time(f: () => void): Promise<WebGLTimingInfo> {
    const oldActiveTimers = this.activeTimers;
    const newActiveTimers: TimerNode[] = [];

    let outerMostTime = false;
    if (this.programTimersStack == null) {
      this.programTimersStack = newActiveTimers;
      outerMostTime = true;
    } else {
      this.activeTimers.push(newActiveTimers);
    }
    this.activeTimers = newActiveTimers;

    f();

    // needing to split these up because util.flatten only accepts certain types
    const flattenedActiveTimerQueries =
        util.flatten(this.activeTimers.map((d: KernelInfo) => d.query))
            .filter(d => d != null);
    const flattenedActiveTimerNames =
        util.flatten(this.activeTimers.map((d: KernelInfo) => d.name))
            .filter(d => d != null);

    this.activeTimers = oldActiveTimers;

    if (outerMostTime) {
      this.programTimersStack = null;
    }

    const res: WebGLTimingInfo = {
      uploadWaitMs: this.uploadWaitMs,
      downloadWaitMs: this.downloadWaitMs,
      kernelMs: null,
      wallMs: null  // will be filled by the engine
    };

    if (env().getNumber('WEBGL_DISJOINT_QUERY_TIMER_EXTENSION_RELIABLE') > 0) {
      const kernelMs = await Promise.all(flattenedActiveTimerQueries);

      res['kernelMs'] = util.sum(kernelMs);
      res['getExtraProfileInfo'] = () =>
          kernelMs.map((d, i) => ({name: flattenedActiveTimerNames[i], ms: d}))
              .map(d => `${d.name}: ${d.ms}`)
              .join(', ');
    } else {
      res['kernelMs'] = {
        error: 'WebGL query timers are not supported in this environment.'
      };
    }

    this.uploadWaitMs = 0;
    this.downloadWaitMs = 0;
    return res;
  }
  memory(): WebGLMemoryInfo {
    return {
      unreliable: false,
      numBytesInGPU: this.numBytesInGPU,
      numBytesInGPUAllocated: this.textureManager.numBytesAllocated,
      numBytesInGPUFree: this.textureManager.numBytesFree
    } as WebGLMemoryInfo;
  }

  private startTimer(): WebGLQuery|CPUTimerQuery {
    if (env().getNumber('WEBGL_DISJOINT_QUERY_TIMER_EXTENSION_RELIABLE') > 0) {
      return this.gpgpu.beginQuery();
    }
    return {startMs: util.now(), endMs: null};
  }

  private endTimer(query: WebGLQuery|CPUTimerQuery): WebGLQuery|CPUTimerQuery {
    if (env().getNumber('WEBGL_DISJOINT_QUERY_TIMER_EXTENSION_RELIABLE') > 0) {
      this.gpgpu.endQuery();
      return query;
    }
    (query as CPUTimerQuery).endMs = util.now();
    return query;
  }

  private async getQueryTime(query: WebGLQuery|CPUTimerQuery): Promise<number> {
    if (env().getNumber('WEBGL_DISJOINT_QUERY_TIMER_EXTENSION_RELIABLE') > 0) {
      return this.gpgpu.waitForQueryAndGetTime(query as WebGLQuery);
    }
    const timerQuery = query as CPUTimerQuery;
    return timerQuery.endMs - timerQuery.startMs;
  }

  private pendingDeletes = 0;

  disposeData(dataId: DataId): void {
    if (this.pendingDisposal.has(dataId)) {
      return;
    }
    if (this.pendingRead.has(dataId)) {
      this.pendingDisposal.add(dataId);
      this.pendingDeletes++;
      return;
    }
    // No-op if already disposed.
    if (!this.texData.has(dataId)) {
      return;
    }

    // Trying to dispose a textureData that has a 'kept' refCount, e.g. trying
    // to dispose a tensor whose data bucket is shared with a complex tensor. In
    // this case we are removing a reference to the textureData, but we
    // shouldn't actually dispose the texture.
    if (this.texData.get(dataId).complexParentRefCount > 0) {
      this.texData.get(dataId).refCount--;
      return;
    }

    this.releaseGPUData(dataId);
    const {complexTensorInfos} = this.texData.get(dataId);
    if (complexTensorInfos != null) {
      this.texData.get(complexTensorInfos.real.dataId).complexParentRefCount--;
      this.disposeIntermediateTensorInfo(complexTensorInfos.real);

      this.texData.get(complexTensorInfos.imag.dataId).complexParentRefCount--;
      this.disposeIntermediateTensorInfo(complexTensorInfos.imag);
    }
    this.texData.delete(dataId);
  }

  private releaseGPUData(dataId: DataId): void {
    const {texture, dtype, texShape, usage, isPacked, slice} =
        this.texData.get(dataId);
    const key = slice && slice.origDataId || dataId;
    const refCount = this.dataRefCount.get(key);

    if (refCount > 1) {
      this.dataRefCount.set(key, refCount - 1);
    } else {
      this.dataRefCount.delete(key);
      if (texture != null) {
        this.numBytesInGPU -= this.computeBytes(texShape, dtype);
        this.textureManager.releaseTexture(texture, texShape, usage, isPacked);
      }
    }

    const texData = this.texData.get(dataId);
    texData.texture = null;
    texData.texShape = null;
    texData.isPacked = false;
    texData.slice = null;
  }

  getTexture(dataId: DataId): WebGLTexture {
    this.uploadToGPU(dataId);
    return this.texData.get(dataId).texture;
  }

  /**
   * Returns internal information for the specific data bucket. Used in unit
   * tests.
   */
  getDataInfo(dataId: DataId): TextureData {
    return this.texData.get(dataId);
  }

  private getCPUBackend(): KernelBackend|null {
    if (!env().getBool('WEBGL_CPU_FORWARD')) {
      return null;
    }

    if (this.cpuBackend == null) {
      this.cpuBackend = engine().findBackend('cpu');
    }

    return this.cpuBackend;
  }

  /*
  Tests whether all the inputs to an op are small and on the CPU. This heuristic
  determines when it would be faster to execute a kernel on the CPU. WebGL
  kernels opt into running this check and forwarding when appropriate.
  TODO(https://github.com/tensorflow/tfjs/issues/872): Develop a more
  sustainable strategy for optimizing backend execution of ops.
   */
  shouldExecuteOnCPU(
      inputs: TensorInfo[],
      sizeThreshold = CPU_HANDOFF_SIZE_THRESHOLD): boolean {
    const cpuBackend = this.getCPUBackend();
    if (!env().getBool('IS_TEST') && !this.warnedAboutCPUBackend &&
        cpuBackend == null) {
      console.warn(
          'Your application contains ops that are small enough to be ' +
          'executed on the CPU backend, however the CPU backend cannot ' +
          'be found. Consider importing the CPU backend ' +
          '(@tensorflow/tfjs-backend-cpu) for better performance.');

      this.warnedAboutCPUBackend = true;
    }

    return cpuBackend != null &&
        inputs.every(
            input => this.texData.get(input.dataId).texture == null &&
                util.sizeFromShape(input.shape) < sizeThreshold);
  }

  getGPGPUContext(): GPGPUContext {
    return this.gpgpu;
  }

<<<<<<< HEAD
  stridedSlice<T extends Tensor>(
      x: T, begin: number[], end: number[], strides: number[]): T {
    if (this.shouldExecuteOnCPU([x])) {
      const outShape = slice_util.computeOutShape(begin, end, strides);
      if (outShape.some(axis => axis === 0)) {
        return this.makeOutput(outShape, x.dtype, []);
      }

      const xBuf = this.bufferSync(x);
      const outBuf = stridedSliceImplCPU(outShape, xBuf, strides, begin);

      return this.makeOutput(outBuf.shape, outBuf.dtype, outBuf.values);
    }

    const outShape = slice_util.computeOutShape(begin, end, strides);

    if (outShape.some(axis => axis === 0)) {
      return tensor([], outShape) as T;
    }

    const program = new StridedSliceProgram(begin, strides, outShape);
    return this.compileAndRun(program, [x]);
  }

  reverse<T extends Tensor>(x: T, axis: number[]): T {
    const program = env().getBool('WEBGL_PACK_ARRAY_OPERATIONS') ?
        new ReversePackedProgram(x.shape, axis) :
        new ReverseProgram(x.shape, axis);
    return this.compileAndRun(program, [x]);
  }

  fusedBatchMatMul(
      {a, b, transposeA, transposeB, bias, activation, preluActivationWeights}:
          backend_util.FusedBatchMatMulConfig): Tensor3D {
    const outerShapeA = transposeA ? a.shape[2] : a.shape[1];
    const outerShapeB = transposeB ? b.shape[1] : b.shape[2];
    const batch = Math.max(a.shape[0], b.shape[0]);

    const dtype = upcastType(a.dtype, b.dtype);

    const hasBias = bias != null;
    const hasPreluActivationWeights = preluActivationWeights != null;
    const fusedActivation =
        activation ? mapActivationToShaderProgram(activation, true) : null;
    const program = new MatMulPackedProgram(
        a.shape, b.shape, [batch, outerShapeA, outerShapeB], transposeA,
        transposeB, hasBias, fusedActivation, hasPreluActivationWeights);
    const inputs: TensorInfo[] = [a, b];
    if (bias) {
      inputs.push(bias);
    }
    if (preluActivationWeights) {
      inputs.push(preluActivationWeights);
    }
    return this.compileAndRun<Tensor3D>(program, inputs, dtype);
  }

  gather<T extends Tensor>(
      x: T, indices: Tensor1D, axis: number, batchDims = 0): T {
    const parsedAxis = util.parseAxisParam(axis, x.shape)[0];
    const shapeInfo = segment_util.collectGatherOpShapeInfo(
        x, indices, parsedAxis, batchDims);

    const flattenX = x.reshape([
      shapeInfo.batchSize, shapeInfo.outerSize, shapeInfo.dimSize,
      shapeInfo.sliceSize
    ]);
    const flattenIndex = indices.reshape(
        [shapeInfo.batchSize, indices.size / shapeInfo.batchSize]);
    const flattenOutputShape = [
      shapeInfo.batchSize, shapeInfo.outerSize,
      indices.size / shapeInfo.batchSize, shapeInfo.sliceSize
    ];

    if (this.shouldExecuteOnCPU([x, indices]) || x.dtype === 'string') {
      const indicesBuf = this.bufferSync(flattenIndex);
      const xBuf = this.bufferSync(flattenX);
      const outBuf = gatherV2ImplCPU(xBuf, indicesBuf, flattenOutputShape);

      return this.makeOutput(
          shapeInfo.outputShape, outBuf.dtype, outBuf.values as TypedArray);
    }

    const program = new GatherProgram(flattenX.shape, flattenOutputShape);
    const res: Tensor = this.compileAndRun(program, [flattenX, flattenIndex]);
    return res.reshape(shapeInfo.outputShape);
  }

  private argReduce(
      x: Tensor2D, reduceType: 'max'|'min',
      bestIndicesA: Tensor2D = null): Tensor2D {
    let batchSize = x.shape[0];
    let inSize = x.shape[1];
    if (bestIndicesA != null) {
      batchSize = bestIndicesA.shape[0];
      inSize = bestIndicesA.shape[1];
    }
    const windowSize = backend_util.computeOptimalWindowSize(inSize);
    const reduceInfo = {
      windowSize,
      inSize,
      batchSize,
      outSize: Math.ceil(inSize / windowSize)
    };
    const program =
        new ArgMinMaxProgram(reduceInfo, reduceType, bestIndicesA == null);
    const inputs = [x];
    if (bestIndicesA != null) {
      inputs.push(bestIndicesA);
    }
    const output = this.compileAndRun<Tensor2D>(program, inputs, 'int32');
    // No need to run another GPGPU program.
    if (output.shape[1] === 1) {
      return output;
    }
    return this.argReduce(x, reduceType, output);
  }

  private argReducePacked(
      x: Tensor, reduceType: 'max'|'min', bestIndicesA: Tensor = null): Tensor {
    const inShape = bestIndicesA != null ? bestIndicesA.shape : x.shape;
    const inSize = inShape[inShape.length - 1];
    const windowSize = backend_util.computeOptimalWindowSize(inSize);
    const program = new ArgMinMaxPackedProgram(
        inShape, windowSize, reduceType, bestIndicesA == null);
    const inputs = bestIndicesA == null ? [x] : [x, bestIndicesA];
    const output = this.compileAndRun<Tensor>(program, inputs, 'int32');
    if (output.rank === x.rank) {
      return this.argReducePacked(x, reduceType, output);
    }
    return output;
  }

=======
  neg<T extends Tensor>(x: T): T {
    if (this.shouldExecuteOnCPU([x])) {
      const [outVals, newShape] = negImplCPU(
          this.texData.get(x.dataId).values as TypedArray, x.shape, x.dtype);
      return this.makeOutput(newShape, x.dtype, outVals);
    }

    if (env().getBool('WEBGL_PACK_UNARY_OPERATIONS')) {
      return this.packedUnaryOp(x, unary_op.NEG, x.dtype) as T;
    }
    const program = new UnaryOpProgram(x.shape, unary_op.NEG);
    return this.compileAndRun(program, [x]);
  }

>>>>>>> 4128ded1
  unsortedSegmentSum<T extends Tensor>(
      x: T, segmentIds: Tensor1D, numSegments: number): Tensor {
    let axis = 0;
    const permutation = backend_util.getAxesPermutation([axis], x.rank);
    let permutedX = x;
    if (permutation != null) {
      permutedX = transpose(x, permutation);
      axis = backend_util.getInnerMostAxes(1, x.rank)[0];
    }

    const outShape =
        segment_util.computeOutShape(permutedX.shape, axis, numSegments);
    const inSize = util.sizeFromShape([permutedX.shape[axis]]);
    const a2D = permutedX.as2D(-1, inSize);
    const outputDType = tf.sumOutType(x.dtype);
    let result =
        this.segOpCompute(
                a2D, 'unsortedSegmentSum', segmentIds, outputDType, numSegments)
            .reshape(outShape);
    if (permutation != null) {
      result =
          transpose(result, backend_util.getUndoAxesPermutation(permutation));
    }
    return result;
  }

  private segOpCompute(
      x: Tensor2D, segOpType: 'unsortedSegmentSum', segmentIds: Tensor1D,
      dtype: DataType, numSegments: number): Tensor2D {
    const batchSize = x.shape[0];
    const inSize = x.shape[1];
    const windowSize =
        segment_util.segOpComputeOptimalWindowSize(inSize, numSegments);
    const segOpInfo = {windowSize, inSize, batchSize, numSegments};
    const program = new SegmentOpProgram(segOpInfo, segOpType);
    const output =
        this.compileAndRun<Tensor2D>(program, [x, segmentIds], dtype);
    // No need to run another GPGPU program.
    if (output.shape[1] === numSegments) {
      return output;
    }
    segmentIds = range(0, numSegments).tile([inSize / windowSize]);
    return this.segOpCompute(output, segOpType, segmentIds, dtype, numSegments);
  }

  where(condition: Tensor): Tensor2D {
    backend_util.warn(
        'tf.where() in webgl locks the UI thread. ' +
        'Call tf.whereAsync() instead');
    const condVals = condition.dataSync();
    return whereImpl(condition.shape, condVals);
  }

  private packedUnaryOp(x: TensorInfo, op: string, dtype: DataType) {
    const program = new UnaryOpPackedProgram(x.shape, op);
    return this.compileAndRun<Tensor>(program, [x], dtype);
  }

<<<<<<< HEAD
  topk<T extends Tensor>(x: T, k: number, sorted: boolean): [T, T] {
    const xVals = x.dataSync();
    const [allTopKVals, allTopKIndices] =
        topKImplCPU(xVals, x.shape, x.dtype as NumericDataType, k, sorted);

    return [
      this.makeOutput(allTopKVals.shape, allTopKVals.dtype, allTopKVals.values),
      this.makeOutput(
          allTopKIndices.shape, allTopKIndices.dtype, allTopKIndices.values)
    ];
  }

  // Returns a TensorInfo with the complex shape and the dataId of the
  // underlying part. We need to do this because a reshaped complex tensor is
  // not reflected in its parts.
  private makeComplexComponentTensorInfo(
      complexTensor: Tensor, complexPart: TensorInfo): TensorInfo {
    return {
      dataId: complexPart.dataId,
      dtype: complexPart.dtype,
      shape: complexTensor.shape
    };
  }

  addN<T extends Tensor>(tensors: T[]): T {
    if (tensors.length === 1) {
      return tensors[0];
    }

    // Limit the number of uploaded textures for optimization.
    if (tensors.length > env().get('WEBGL_MAX_TEXTURES_IN_SHADER')) {
      const midIndex = Math.floor(tensors.length / 2);
      const leftSide = this.addN(tensors.slice(0, midIndex));
      const rightSide = this.addN(tensors.slice(midIndex));
      return this.addN([leftSide, rightSide]);
    }

    const dtype =
        tensors.map(t => t.dtype).reduce((d1, d2) => upcastType(d1, d2));
    const shapes = tensors.map(t => t.shape);
    // We can make sure shapes are identical in op level.
    const usePackedOp = env().getBool('WEBGL_PACK');
    const program = usePackedOp ?
        new AddNPackedProgram(tensors[0].shape, shapes) :
        new AddNProgram(tensors[0].shape, shapes);
    return this.compileAndRun<T>(program, tensors, dtype);
=======
  ceil<T extends Tensor>(x: T): T {
    if (this.shouldExecuteOnCPU([x])) {
      const outValues =
          ceilImplCPU(this.texData.get(x.dataId).values as TypedArray, x.dtype);
      return this.makeOutput(x.shape, x.dtype, outValues);
    }

    if (env().getBool('WEBGL_PACK_UNARY_OPERATIONS')) {
      return this.packedUnaryOp(x, unary_op.CEIL, x.dtype) as T;
    }

    const program = new UnaryOpProgram(x.shape, unary_op.CEIL);
    return this.compileAndRun(program, [x]);
  }

  expm1<T extends Tensor>(x: T): T {
    if (this.shouldExecuteOnCPU([x])) {
      const outValues = expm1ImplCPU(
          this.texData.get(x.dataId).values as TypedArray, x.dtype);
      return this.makeOutput(x.shape, x.dtype, outValues);
    }

    if (env().getBool('WEBGL_PACK_UNARY_OPERATIONS')) {
      return this.packedUnaryOp(x, unary_op.EXPM1, x.dtype) as T;
    }

    const program = new UnaryOpProgram(x.shape, unary_op.EXPM1);
    return this.compileAndRun(program, [x]);
  }

  log<T extends Tensor>(x: T): T {
    if (this.shouldExecuteOnCPU([x])) {
      const outValues =
          logImplCPU(this.texData.get(x.dataId).values as TypedArray, x.dtype);
      return this.makeOutput(x.shape, x.dtype, outValues);
    }

    if (env().getBool('WEBGL_PACK_UNARY_OPERATIONS')) {
      return this.packedUnaryOp(x, unary_packed_op.LOG, x.dtype) as T;
    }

    const program = new UnaryOpProgram(x.shape, unary_op.LOG);
    return this.compileAndRun(program, [x]);
>>>>>>> 4128ded1
  }

  sqrt<T extends Tensor>(x: T): T {
    const program = new UnaryOpProgram(x.shape, unary_op.SQRT);
    return this.compileAndRun(program, [x]);
  }

<<<<<<< HEAD
  clip<T extends Tensor>(x: T, min: number, max: number): T {
    let program;
    if (env().getBool('WEBGL_PACK_CLIP')) {
      program = new ClipPackedProgram(x.shape);
    } else {
      program = new ClipProgram(x.shape);
    }
    const customSetup = program.getCustomSetupFunc(min, max);
    return this.compileAndRun(program, [x], null, customSetup);
  }

  complexAbs<T extends Tensor>(x: T): T {
    const xData = this.texData.get(x.dataId);

    const program = new ComplexAbsProgram(x.shape);
    const inputs = [
      this.makeComplexComponentTensorInfo(x, xData.complexTensorInfos.real),
      this.makeComplexComponentTensorInfo(x, xData.complexTensorInfos.imag),
    ];

    return this.compileAndRun<Tensor>(program, inputs) as T;
  }

  unstack(x: Tensor, axis: number): Tensor[] {
    const num = x.shape[axis];
    const outShape: number[] = new Array(x.rank - 1);
    let outIndex = 0;
    for (let i = 0; i < x.rank; i++) {
      if (i !== axis) {
        outShape[outIndex++] = x.shape[i];
      }
    }

    const begin = new Array(x.rank).fill(0);
    const size = x.shape.slice();
    size[axis] = 1;
    const res = new Array(num);
    for (let i = 0; i < res.length; i++) {
      begin[axis] = i;
      res[i] = x.slice(begin, size).reshape(outShape);
    }
    return res;
  }

  split<T extends Tensor>(x: T, sizeSplits: number[], axis: number): T[] {
    return split(x, sizeSplits, axis);
  }

  // TODO(msoulanille) remove this once the backend has been modularized
  // a copy is needed here to break a circular dependency.
  // Also remove the op from unary_op.
=======
  rsqrt<T extends Tensor>(x: T): T {
    if (this.shouldExecuteOnCPU([x])) {
      const outValues = rsqrtImplCPU(
          this.texData.get(x.dataId).values as TypedArray, x.dtype);
      return this.makeOutput(x.shape, x.dtype, outValues);
    }
    const program = new UnaryOpProgram(x.shape, unary_op.RSQRT);
    return this.compileAndRun(program, [x]);
  }

  relu<T extends Tensor>(x: T): T {
    let program: UnaryOpProgram|UnaryOpPackedProgram;
    if (env().getBool('WEBGL_PACK')) {
      program = new UnaryOpPackedProgram(x.shape, unary_packed_op.RELU);
    } else {
      program = new UnaryOpProgram(x.shape, unary_op.RELU);
    }
    return this.compileAndRun(program, [x]);
  }

  relu6<T extends Tensor>(x: T): T {
    let program: UnaryOpProgram|UnaryOpPackedProgram;
    if (env().getBool('WEBGL_PACK')) {
      program = new UnaryOpPackedProgram(x.shape, unary_packed_op.RELU6);
    } else {
      program = new UnaryOpProgram(x.shape, unary_op.RELU6);
    }
    return this.compileAndRun(program, [x]);
  }

  elu<T extends Tensor>(x: T): T {
    if (env().getBool('WEBGL_PACK_UNARY_OPERATIONS')) {
      return this.packedUnaryOp(x, unary_packed_op.ELU, x.dtype) as T;
    }
    const program = new UnaryOpProgram(x.shape, unary_op.ELU);
    return this.compileAndRun(program, [x]);
  }

>>>>>>> 4128ded1
  abs<T extends Tensor>(x: T): T {
    // TODO: handle cases when x is complex.
    if (this.shouldExecuteOnCPU([x]) && x.dtype !== 'complex64') {
      const outValues =
          simpleAbsImplCPU(this.texData.get(x.dataId).values as TypedArray);
      return this.makeOutput(x.shape, x.dtype, outValues);
    }

    if (env().getBool('WEBGL_PACK_UNARY_OPERATIONS')) {
      return this.packedUnaryOp(x, unary_op.ABS, x.dtype) as T;
    }

    const program = new UnaryOpProgram(x.shape, unary_op.ABS);
    return this.compileAndRun(program, [x]);
  }

  makeTensorInfo(
      shape: number[], dtype: DataType,
      values?: BackendValues|string[]): TensorInfo {
    let dataId;
    if (dtype === 'string' && values != null && values.length > 0 &&
        util.isString(values[0])) {
      const encodedValues =
          (values as {} as string[]).map(d => util.encodeString(d));

      dataId = this.write(encodedValues, shape, dtype);
    } else {
      dataId = this.write(values as TypedArray, shape, dtype);
    }

    this.texData.get(dataId).usage = null;
    return {dataId, shape, dtype};
  }

  private makeOutput<T extends Tensor>(
      shape: number[], dtype: DataType, values?: BackendValues): T {
    const {dataId} = this.makeTensorInfo(shape, dtype, values);
    return engine().makeTensorFromDataId(dataId, shape, dtype, this) as T;
  }

  private unpackTensor(input: TensorInfo): TensorInfo {
    const program = new UnpackProgram(input.shape);
    return this.runWebGLProgram(program, [input], input.dtype);
  }

  private packTensor(input: TensorInfo): TensorInfo {
    const program = new PackProgram(input.shape);
    const preventEagerUnpackingOutput = true;
    return this.runWebGLProgram(
        program, [input], input.dtype, null /* customSetup */,
        preventEagerUnpackingOutput);
  }

  private packedReshape(input: TensorInfo, afterShape: number[]): TensorInfo {
    const input3DShape = [
      webgl_util.getBatchDim(input.shape),
      ...webgl_util.getRowsCols(input.shape)
    ] as [number, number, number];
    const input3D: TensorInfo = {
      dtype: input.dtype,
      shape: input3DShape,
      dataId: input.dataId
    };
    const afterShapeAs3D = [
      webgl_util.getBatchDim(afterShape), ...webgl_util.getRowsCols(afterShape)
    ] as [number, number, number];

    const program = new ReshapePackedProgram(afterShapeAs3D, input3DShape);
    const preventEagerUnpackingOfOutput = true;
    const output = this.runWebGLProgram(
        program, [input3D], input.dtype, null /* customSetup */,
        preventEagerUnpackingOfOutput);
    return {dataId: output.dataId, shape: afterShape, dtype: output.dtype};
  }

  private decode(dataId: DataId): TensorInfo {
    const texData = this.texData.get(dataId);
    const {isPacked, shape, dtype} = texData;
    const shapeAs3D =
        webgl_util.getShapeAs3D(shape) as [number, number, number];
    let program;
    if (isPacked) {
      program = new DecodeMatrixPackedProgram(shapeAs3D);
    } else {
      program = new DecodeMatrixProgram(shapeAs3D);
    }
    const preventEagerUnpackingOfOutput = true;
    const out = this.runWebGLProgram(
        program, [{shape: shapeAs3D, dtype, dataId}], dtype,
        null /* customSetup */, preventEagerUnpackingOfOutput);
    return {dtype, shape, dataId: out.dataId};
  }

  runWebGLProgram(
      program: GPGPUProgram, inputs: TensorInfo[], outputDtype: DataType,
      customSetup?: (gpgpu: GPGPUContext, webGLProgram: WebGLProgram) => void,
      preventEagerUnpackingOfOutput = false): TensorInfo {
    const output = this.makeTensorInfo(program.outputShape, outputDtype);
    const outData = this.texData.get(output.dataId);
    if (program.packedOutput) {
      outData.isPacked = true;
    }
    if (program.outPackingScheme === tex_util.PackingScheme.DENSE) {
      const texelShape = tex_util.getDenseTexShape(program.outputShape);
      // For a densely packed output, we explicitly set texShape
      // so it doesn't get assigned later according to our typical packing
      // scheme wherein a single texel can only contain values from adjacent
      // rows/cols.
      outData.texShape = texelShape.map(d => d * 2) as [number, number];
    }
    if (program.outTexUsage != null) {
      outData.usage = program.outTexUsage;
    }
    if (util.sizeFromShape(output.shape) === 0) {
      // Short-circuit the computation since the result is empty (has 0 in its
      // shape).
      outData.values =
          util.getTypedArrayFromDType(output.dtype as 'float32', 0);
      return output;
    }

    const dataToDispose: TensorInfo[] = [];
    const inputsData: TensorData[] = inputs.map(input => {
      if (input.dtype === 'complex64') {
        throw new Error(
            `GPGPUProgram does not support complex64 input. For complex64 ` +
            `dtypes, please separate the program into real and imaginary ` +
            `parts.`);
      }

      let texData = this.texData.get(input.dataId);

      if (texData.texture == null) {
        if (!program.packedInputs &&
            util.sizeFromShape(input.shape) <=
                env().getNumber('WEBGL_SIZE_UPLOAD_UNIFORM')) {
          // Upload small tensors that live on the CPU as uniforms, not as
          // textures. Do this only when the environment supports 32bit floats
          // due to problems when comparing 16bit floats with 32bit floats.
          // TODO(https://github.com/tensorflow/tfjs/issues/821): Make it
          // possible for packed shaders to sample from uniforms.
          return {
            shape: input.shape,
            texData: null,
            isUniform: true,
            uniformValues: texData.values as TypedArray
          };
        }

        // This ensures that if a packed program's inputs have not yet been
        // uploaded to the GPU, they get uploaded as packed right off the bat.
        if (program.packedInputs) {
          texData.isPacked = true;
          texData.shape = input.shape;
        }
      } else if (!!texData.isPacked !== !!program.packedInputs) {
        input = texData.isPacked ? this.unpackTensor(input) :
                                   this.packTensor(input);
        dataToDispose.push(input);
        texData = this.texData.get(input.dataId);
      } else if (
          texData.isPacked &&
          !webgl_util.isReshapeFree(texData.shape, input.shape)) {
        // This is a special case where a texture exists for a tensor
        // but the shapes are incompatible (due to packing constraints) because
        // the tensor did not have a chance to go through the packed reshape
        // shader. This only happens when we reshape the *same* tensor to form
        // *distinct* inputs to an op, e.g. dotting a vector with itself. This
        // case will disappear once packed uploading is the default.

        const savedInput = input;
        const targetShape = input.shape;

        input.shape = texData.shape;
        input = this.packedReshape(input as Tensor, targetShape);
        dataToDispose.push(input);
        texData = this.texData.get(input.dataId);

        savedInput.shape = targetShape;
      }

      this.uploadToGPU(input.dataId);
      return {shape: input.shape, texData, isUniform: false};
    });

    this.uploadToGPU(output.dataId);
    const outputData:
        TensorData = {shape: output.shape, texData: outData, isUniform: false};
    const key = gpgpu_math.makeShaderKey(program, inputsData, outputData);
    const binary = this.getAndSaveBinary(key, () => {
      return gpgpu_math.compileProgram(
          this.gpgpu, program, inputsData, outputData);
    });
    const shouldTimeProgram = this.activeTimers != null;
    let query: WebGLQuery|CPUTimerQuery;
    if (shouldTimeProgram) {
      query = this.startTimer();
    }

    gpgpu_math.runProgram(
        this.gpgpu, binary, inputsData, outputData, customSetup);

    dataToDispose.forEach(info => this.disposeIntermediateTensorInfo(info));

    if (shouldTimeProgram) {
      query = this.endTimer(query);
      this.activeTimers.push(
          {name: program.constructor.name, query: this.getQueryTime(query)});
    }

    if (!env().getBool('WEBGL_LAZILY_UNPACK') && outData.isPacked &&
        preventEagerUnpackingOfOutput === false) {
      const unpacked = this.unpackTensor(output);
      this.disposeIntermediateTensorInfo(output);
      return unpacked;
    }
    return output;
  }

  compileAndRun<K extends TensorInfo>(
      program: GPGPUProgram, inputs: TensorInfo[], outputDtype?: DataType,
      customSetup?: (gpgpu: GPGPUContext, webGLProgram: WebGLProgram) => void,
      preventEagerUnpackingOfOutput = false): K {
    outputDtype = outputDtype || inputs[0].dtype;
    const outInfo = this.runWebGLProgram(
        program, inputs, outputDtype, customSetup,
        preventEagerUnpackingOfOutput);
    return engine().makeTensorFromDataId(
               outInfo.dataId, outInfo.shape, outInfo.dtype) as {} as K;
  }

  private getAndSaveBinary(key: string, getBinary: () => GPGPUBinary):
      GPGPUBinary {
    if (!(key in this.binaryCache)) {
      this.binaryCache[key] = getBinary();
    }
    return this.binaryCache[key];
  }

  getTextureManager(): TextureManager {
    return this.textureManager;
  }

  private disposed = false;

  dispose() {
    if (this.disposed) {
      return;
    }
    // Avoid disposing the compiled webgl programs during unit testing because
    // it slows down test execution.
    if (!env().getBool('IS_TEST')) {
      const allKeys = Object.keys(this.binaryCache);
      allKeys.forEach(key => {
        this.gpgpu.deleteProgram(this.binaryCache[key].webGLProgram);
        delete this.binaryCache[key];
      });
    }
    this.textureManager.dispose();
    if (this.canvas != null &&
        (typeof (HTMLCanvasElement) !== 'undefined' &&
         this.canvas instanceof HTMLCanvasElement)) {
      this.canvas.remove();
    } else {
      this.canvas = null;
    }
    if (this.gpgpuCreatedLocally) {
      this.gpgpu.program = null;
      this.gpgpu.dispose();
    }
    this.disposed = true;
  }

  floatPrecision(): 16|32 {
    if (this.floatPrecisionValue == null) {
      this.floatPrecisionValue = tidy(() => {
        if (!env().get('WEBGL_RENDER_FLOAT32_ENABLED')) {
          // Momentarily switching DEBUG flag to false so we don't throw an
          // error trying to upload a small value.
          const debugFlag = env().getBool('DEBUG');
          env().set('DEBUG', false);
          const underflowCheckValue = this.abs(scalar(1e-8)).dataSync()[0];
          env().set('DEBUG', debugFlag);

          if (underflowCheckValue > 0) {
            return 32;
          }
        }
        return 16;
      });
    }
    return this.floatPrecisionValue;
  }

  /** Returns the smallest representable number.  */
  epsilon(): number {
    return this.floatPrecision() === 32 ? EPSILON_FLOAT32 : EPSILON_FLOAT16;
  }

  uploadToGPU(dataId: DataId): void {
    const texData = this.texData.get(dataId);
    const {shape, dtype, values, texture, usage, isPacked} = texData;

    if (texture != null) {
      // Array is already on GPU. No-op.
      return;
    }
    const shouldTimeProgram = this.activeTimers != null;
    let start: number;
    if (shouldTimeProgram) {
      start = util.now();
    }

    let texShape = texData.texShape;
    if (texShape == null) {
      texShape = webgl_util.getTextureShapeFromLogicalShape(shape, isPacked);
      texData.texShape = texShape;
    }

    if (values != null) {
      const shapeAs3D = webgl_util.getShapeAs3D(shape);

      let program;
      let width = texShape[1], height = texShape[0];
      const isByteArray = values instanceof Uint8Array;

      if (isPacked) {
        [width, height] = tex_util.getPackedMatrixTextureShapeWidthHeight(
            texShape[0], texShape[1]);
        program = new EncodeMatrixPackedProgram(
            shapeAs3D, [height, width], isByteArray);
      } else {
        program =
            new EncodeMatrixProgram(shapeAs3D, [height, width], isByteArray);
      }

      const tempDenseInputHandle = this.makeTensorInfo([height, width], dtype);
      if (isByteArray) {
        this.texData.get(tempDenseInputHandle.dataId).usage =
            TextureUsage.PIXELS;
      } else {
        this.texData.get(tempDenseInputHandle.dataId).usage =
            TextureUsage.UPLOAD;
      }
      this.gpgpu.uploadDenseMatrixToTexture(
          this.getTexture(tempDenseInputHandle.dataId), width, height,
          values as TypedArray);

      // We want the output to remain packed regardless of the value of
      // WEBGL_PACK.
      const preventEagerUnpacking = true;
      const encodedOutputTarget = this.runWebGLProgram(
          program, [tempDenseInputHandle], dtype, null, preventEagerUnpacking);

      // Have the original texture assume the identity of the encoded output.
      const outputTexData = this.texData.get(encodedOutputTarget.dataId);
      texData.texture = outputTexData.texture;
      texData.texShape = outputTexData.texShape;
      texData.isPacked = outputTexData.isPacked;
      texData.usage = outputTexData.usage;

      this.disposeIntermediateTensorInfo(tempDenseInputHandle);
      this.texData.delete(encodedOutputTarget.dataId);

      // Once uploaded, don't store the values on cpu.
      texData.values = null;
      if (shouldTimeProgram) {
        this.uploadWaitMs += util.now() - start;
      }
    } else {
      const newTexture = this.acquireTexture(texShape, usage, dtype, isPacked);
      texData.texture = newTexture;
    }
  }

  private convertAndCacheOnCPU(dataId: DataId, float32Values?: Float32Array):
      TypedArray {
    const texData = this.texData.get(dataId);
    const {dtype} = texData;

    this.releaseGPUData(dataId);

    if (float32Values != null) {
      texData.values = float32ToTypedArray(float32Values, dtype as 'float32');
    }
    return texData.values as TypedArray;
  }

  private acquireTexture(
      texShape: [number, number], texType: TextureUsage, dtype: DataType,
      isPacked: boolean): WebGLTexture {
    this.numBytesInGPU += this.computeBytes(texShape, dtype);
    if (!this.warnedAboutMemory &&
        this.numBytesInGPU > this.numMBBeforeWarning * 1024 * 1024) {
      const mb = (this.numBytesInGPU / 1024 / 1024).toFixed(2);
      this.warnedAboutMemory = true;
      console.warn(
          `High memory usage in GPU: ${mb} MB, ` +
          `most likely due to a memory leak`);
    }
    return this.textureManager.acquireTexture(texShape, texType, isPacked);
  }

  private computeBytes(shape: [number, number], dtype: DataType) {
    return shape[0] * shape[1] * util.bytesPerElement(dtype);
  }
}

function float32ToTypedArray<D extends NumericDataType>(
    a: Float32Array, dtype: D): tf.DataTypeMap[D] {
  if (dtype === 'float32' || dtype === 'complex64') {
    return a as tf.DataTypeMap[D];
  } else if (dtype === 'int32' || dtype === 'bool') {
    const result = (dtype === 'int32') ? new Int32Array(a.length) :
                                         new Uint8Array(a.length);
    for (let i = 0; i < result.length; ++i) {
      result[i] = Math.round(a[i]);
    }
    return result as tf.DataTypeMap[D];
  } else {
    throw new Error(`Unknown dtype ${dtype}`);
  }
}<|MERGE_RESOLUTION|>--- conflicted
+++ resolved
@@ -19,16 +19,7 @@
 import './flags_webgl';
 
 import * as tf from '@tensorflow/tfjs-core';
-<<<<<<< HEAD
-import {backend_util, BackendValues, buffer, DataId, DataStorage, DataType, DataValues, engine, env, kernel_impls, KernelBackend, MemoryInfo, NumericDataType, range, Rank, RecursiveArray, scalar, ShapeMap, slice_util, tensor, Tensor, Tensor1D, Tensor2D, Tensor3D, TensorBuffer, TensorInfo, tidy, TimingInfo, transpose, TypedArray, upcastType, util} from '@tensorflow/tfjs-core';
-=======
-import {backend_util, buffer, DataId, DataStorage, DataType, DataValues, engine, env, kernel_impls, KernelBackend, MemoryInfo, NumericDataType, range, Rank, RecursiveArray, scalar, ShapeMap, Tensor, Tensor1D, Tensor2D, TensorBuffer, TensorInfo, tidy, TimingInfo, transpose, TypedArray, util} from '@tensorflow/tfjs-core';
-
-import {ceilImplCPU, expm1ImplCPU, logImplCPU, negImplCPU, rsqrtImplCPU, simpleAbsImplCPU} from './kernel_utils/shared';
-
-const {segment_util} = backend_util;
-const whereImpl = kernel_impls.whereImpl;
->>>>>>> 4128ded1
+import {backend_util, BackendValues, buffer, DataId, DataStorage, DataType, DataValues, engine, env, kernel_impls, KernelBackend, MemoryInfo, NumericDataType, range, Rank, RecursiveArray, scalar, ShapeMap, Tensor, Tensor1D, Tensor2D, TensorBuffer, TensorInfo, tidy, TimingInfo, transpose, TypedArray, util} from '@tensorflow/tfjs-core';
 
 import {getWebGLContext} from './canvas_util';
 import {DecodeMatrixProgram} from './decode_matrix_gpu';
@@ -40,11 +31,7 @@
 import {GPGPUContext} from './gpgpu_context';
 import * as gpgpu_math from './gpgpu_math';
 import {GPGPUBinary, GPGPUProgram, TensorData} from './gpgpu_math';
-<<<<<<< HEAD
-import {gatherV2ImplCPU, simpleAbsImplCPU, stridedSliceImplCPU, topKImplCPU} from './kernel_utils/shared';
-import {MatMulPackedProgram} from './mulmat_packed_gpu';
-=======
->>>>>>> 4128ded1
+import {simpleAbsImplCPU} from './kernel_utils/shared';
 import {PackProgram} from './pack_gpu';
 import {ReshapePackedProgram} from './reshape_packed_gpu';
 import {SegmentOpProgram} from './segment_gpu';
@@ -53,13 +40,11 @@
 import {TextureManager} from './texture_manager';
 import * as unary_op from './unaryop_gpu';
 import {UnaryOpProgram} from './unaryop_gpu';
-import * as unary_packed_op from './unaryop_packed_gpu';
 import {UnaryOpPackedProgram} from './unaryop_packed_gpu';
 import {UnpackProgram} from './unpack_gpu';
 import * as webgl_util from './webgl_util';
 
 const {segment_util} = backend_util;
-const split = kernel_impls.split;
 const whereImpl = kernel_impls.whereImpl;
 
 export const EPSILON_FLOAT32 = 1e-7;
@@ -118,50 +103,6 @@
       BEFORE_PAGING_CONSTANT / 1024 / 1024;
 }
 
-<<<<<<< HEAD
-// TODO(yassogba) remove this once the backend has been modularized
-// a copy is needed here to break a circular dependency.
-// Also remove the ops from unary_op and unary_packed_op.
-function mapActivationToShaderProgram(
-    activation: backend_util.Activation, packed = false): string {
-  if (activation === 'linear') {
-    if (packed) {
-      return unary_packed_op.LINEAR;
-    }
-    return unary_op.LINEAR;
-  } else if (activation === 'relu') {
-    if (packed) {
-      return unary_packed_op.RELU;
-    }
-    return unary_op.RELU;
-  } else if (activation === 'elu') {
-    if (packed) {
-      return unary_packed_op.ELU;
-    }
-    return unary_op.ELU;
-  } else if (activation === 'relu6') {
-    if (packed) {
-      return unary_packed_op.RELU6;
-    }
-    return unary_op.RELU6;
-  } else if (activation === 'prelu') {
-    // Duplicated to avoid a circular dependency
-    const PRELU = `return (a < 0.) ? b * a : a;`;
-    const PRELU_PACKED = `
-  vec4 aLessThanZero = vec4(lessThan(a, vec4(0.)));
-  return (aLessThanZero * (b * a)) + ((vec4(1.0) - aLessThanZero) * a);
-`;
-    if (packed) {
-      return PRELU_PACKED;
-    }
-    return PRELU;
-  }
-  throw new Error(`Activation ${
-      activation} has not been implemented for the WebGL backend.`);
-}
-
-=======
->>>>>>> 4128ded1
 export class MathBackendWebGL extends KernelBackend {
   texData: DataStorage<TextureData>;
   gpgpu: GPGPUContext;
@@ -710,156 +651,6 @@
     return this.gpgpu;
   }
 
-<<<<<<< HEAD
-  stridedSlice<T extends Tensor>(
-      x: T, begin: number[], end: number[], strides: number[]): T {
-    if (this.shouldExecuteOnCPU([x])) {
-      const outShape = slice_util.computeOutShape(begin, end, strides);
-      if (outShape.some(axis => axis === 0)) {
-        return this.makeOutput(outShape, x.dtype, []);
-      }
-
-      const xBuf = this.bufferSync(x);
-      const outBuf = stridedSliceImplCPU(outShape, xBuf, strides, begin);
-
-      return this.makeOutput(outBuf.shape, outBuf.dtype, outBuf.values);
-    }
-
-    const outShape = slice_util.computeOutShape(begin, end, strides);
-
-    if (outShape.some(axis => axis === 0)) {
-      return tensor([], outShape) as T;
-    }
-
-    const program = new StridedSliceProgram(begin, strides, outShape);
-    return this.compileAndRun(program, [x]);
-  }
-
-  reverse<T extends Tensor>(x: T, axis: number[]): T {
-    const program = env().getBool('WEBGL_PACK_ARRAY_OPERATIONS') ?
-        new ReversePackedProgram(x.shape, axis) :
-        new ReverseProgram(x.shape, axis);
-    return this.compileAndRun(program, [x]);
-  }
-
-  fusedBatchMatMul(
-      {a, b, transposeA, transposeB, bias, activation, preluActivationWeights}:
-          backend_util.FusedBatchMatMulConfig): Tensor3D {
-    const outerShapeA = transposeA ? a.shape[2] : a.shape[1];
-    const outerShapeB = transposeB ? b.shape[1] : b.shape[2];
-    const batch = Math.max(a.shape[0], b.shape[0]);
-
-    const dtype = upcastType(a.dtype, b.dtype);
-
-    const hasBias = bias != null;
-    const hasPreluActivationWeights = preluActivationWeights != null;
-    const fusedActivation =
-        activation ? mapActivationToShaderProgram(activation, true) : null;
-    const program = new MatMulPackedProgram(
-        a.shape, b.shape, [batch, outerShapeA, outerShapeB], transposeA,
-        transposeB, hasBias, fusedActivation, hasPreluActivationWeights);
-    const inputs: TensorInfo[] = [a, b];
-    if (bias) {
-      inputs.push(bias);
-    }
-    if (preluActivationWeights) {
-      inputs.push(preluActivationWeights);
-    }
-    return this.compileAndRun<Tensor3D>(program, inputs, dtype);
-  }
-
-  gather<T extends Tensor>(
-      x: T, indices: Tensor1D, axis: number, batchDims = 0): T {
-    const parsedAxis = util.parseAxisParam(axis, x.shape)[0];
-    const shapeInfo = segment_util.collectGatherOpShapeInfo(
-        x, indices, parsedAxis, batchDims);
-
-    const flattenX = x.reshape([
-      shapeInfo.batchSize, shapeInfo.outerSize, shapeInfo.dimSize,
-      shapeInfo.sliceSize
-    ]);
-    const flattenIndex = indices.reshape(
-        [shapeInfo.batchSize, indices.size / shapeInfo.batchSize]);
-    const flattenOutputShape = [
-      shapeInfo.batchSize, shapeInfo.outerSize,
-      indices.size / shapeInfo.batchSize, shapeInfo.sliceSize
-    ];
-
-    if (this.shouldExecuteOnCPU([x, indices]) || x.dtype === 'string') {
-      const indicesBuf = this.bufferSync(flattenIndex);
-      const xBuf = this.bufferSync(flattenX);
-      const outBuf = gatherV2ImplCPU(xBuf, indicesBuf, flattenOutputShape);
-
-      return this.makeOutput(
-          shapeInfo.outputShape, outBuf.dtype, outBuf.values as TypedArray);
-    }
-
-    const program = new GatherProgram(flattenX.shape, flattenOutputShape);
-    const res: Tensor = this.compileAndRun(program, [flattenX, flattenIndex]);
-    return res.reshape(shapeInfo.outputShape);
-  }
-
-  private argReduce(
-      x: Tensor2D, reduceType: 'max'|'min',
-      bestIndicesA: Tensor2D = null): Tensor2D {
-    let batchSize = x.shape[0];
-    let inSize = x.shape[1];
-    if (bestIndicesA != null) {
-      batchSize = bestIndicesA.shape[0];
-      inSize = bestIndicesA.shape[1];
-    }
-    const windowSize = backend_util.computeOptimalWindowSize(inSize);
-    const reduceInfo = {
-      windowSize,
-      inSize,
-      batchSize,
-      outSize: Math.ceil(inSize / windowSize)
-    };
-    const program =
-        new ArgMinMaxProgram(reduceInfo, reduceType, bestIndicesA == null);
-    const inputs = [x];
-    if (bestIndicesA != null) {
-      inputs.push(bestIndicesA);
-    }
-    const output = this.compileAndRun<Tensor2D>(program, inputs, 'int32');
-    // No need to run another GPGPU program.
-    if (output.shape[1] === 1) {
-      return output;
-    }
-    return this.argReduce(x, reduceType, output);
-  }
-
-  private argReducePacked(
-      x: Tensor, reduceType: 'max'|'min', bestIndicesA: Tensor = null): Tensor {
-    const inShape = bestIndicesA != null ? bestIndicesA.shape : x.shape;
-    const inSize = inShape[inShape.length - 1];
-    const windowSize = backend_util.computeOptimalWindowSize(inSize);
-    const program = new ArgMinMaxPackedProgram(
-        inShape, windowSize, reduceType, bestIndicesA == null);
-    const inputs = bestIndicesA == null ? [x] : [x, bestIndicesA];
-    const output = this.compileAndRun<Tensor>(program, inputs, 'int32');
-    if (output.rank === x.rank) {
-      return this.argReducePacked(x, reduceType, output);
-    }
-    return output;
-  }
-
-=======
-  neg<T extends Tensor>(x: T): T {
-    if (this.shouldExecuteOnCPU([x])) {
-      const [outVals, newShape] = negImplCPU(
-          this.texData.get(x.dataId).values as TypedArray, x.shape, x.dtype);
-      return this.makeOutput(newShape, x.dtype, outVals);
-    }
-
-    if (env().getBool('WEBGL_PACK_UNARY_OPERATIONS')) {
-      return this.packedUnaryOp(x, unary_op.NEG, x.dtype) as T;
-    }
-    const program = new UnaryOpProgram(x.shape, unary_op.NEG);
-    return this.compileAndRun(program, [x]);
-  }
-
->>>>>>> 4128ded1
   unsortedSegmentSum<T extends Tensor>(
       x: T, segmentIds: Tensor1D, numSegments: number): Tensor {
     let axis = 0;
@@ -918,197 +709,14 @@
     return this.compileAndRun<Tensor>(program, [x], dtype);
   }
 
-<<<<<<< HEAD
-  topk<T extends Tensor>(x: T, k: number, sorted: boolean): [T, T] {
-    const xVals = x.dataSync();
-    const [allTopKVals, allTopKIndices] =
-        topKImplCPU(xVals, x.shape, x.dtype as NumericDataType, k, sorted);
-
-    return [
-      this.makeOutput(allTopKVals.shape, allTopKVals.dtype, allTopKVals.values),
-      this.makeOutput(
-          allTopKIndices.shape, allTopKIndices.dtype, allTopKIndices.values)
-    ];
-  }
-
-  // Returns a TensorInfo with the complex shape and the dataId of the
-  // underlying part. We need to do this because a reshaped complex tensor is
-  // not reflected in its parts.
-  private makeComplexComponentTensorInfo(
-      complexTensor: Tensor, complexPart: TensorInfo): TensorInfo {
-    return {
-      dataId: complexPart.dataId,
-      dtype: complexPart.dtype,
-      shape: complexTensor.shape
-    };
-  }
-
-  addN<T extends Tensor>(tensors: T[]): T {
-    if (tensors.length === 1) {
-      return tensors[0];
-    }
-
-    // Limit the number of uploaded textures for optimization.
-    if (tensors.length > env().get('WEBGL_MAX_TEXTURES_IN_SHADER')) {
-      const midIndex = Math.floor(tensors.length / 2);
-      const leftSide = this.addN(tensors.slice(0, midIndex));
-      const rightSide = this.addN(tensors.slice(midIndex));
-      return this.addN([leftSide, rightSide]);
-    }
-
-    const dtype =
-        tensors.map(t => t.dtype).reduce((d1, d2) => upcastType(d1, d2));
-    const shapes = tensors.map(t => t.shape);
-    // We can make sure shapes are identical in op level.
-    const usePackedOp = env().getBool('WEBGL_PACK');
-    const program = usePackedOp ?
-        new AddNPackedProgram(tensors[0].shape, shapes) :
-        new AddNProgram(tensors[0].shape, shapes);
-    return this.compileAndRun<T>(program, tensors, dtype);
-=======
-  ceil<T extends Tensor>(x: T): T {
-    if (this.shouldExecuteOnCPU([x])) {
-      const outValues =
-          ceilImplCPU(this.texData.get(x.dataId).values as TypedArray, x.dtype);
-      return this.makeOutput(x.shape, x.dtype, outValues);
-    }
-
-    if (env().getBool('WEBGL_PACK_UNARY_OPERATIONS')) {
-      return this.packedUnaryOp(x, unary_op.CEIL, x.dtype) as T;
-    }
-
-    const program = new UnaryOpProgram(x.shape, unary_op.CEIL);
-    return this.compileAndRun(program, [x]);
-  }
-
-  expm1<T extends Tensor>(x: T): T {
-    if (this.shouldExecuteOnCPU([x])) {
-      const outValues = expm1ImplCPU(
-          this.texData.get(x.dataId).values as TypedArray, x.dtype);
-      return this.makeOutput(x.shape, x.dtype, outValues);
-    }
-
-    if (env().getBool('WEBGL_PACK_UNARY_OPERATIONS')) {
-      return this.packedUnaryOp(x, unary_op.EXPM1, x.dtype) as T;
-    }
-
-    const program = new UnaryOpProgram(x.shape, unary_op.EXPM1);
-    return this.compileAndRun(program, [x]);
-  }
-
-  log<T extends Tensor>(x: T): T {
-    if (this.shouldExecuteOnCPU([x])) {
-      const outValues =
-          logImplCPU(this.texData.get(x.dataId).values as TypedArray, x.dtype);
-      return this.makeOutput(x.shape, x.dtype, outValues);
-    }
-
-    if (env().getBool('WEBGL_PACK_UNARY_OPERATIONS')) {
-      return this.packedUnaryOp(x, unary_packed_op.LOG, x.dtype) as T;
-    }
-
-    const program = new UnaryOpProgram(x.shape, unary_op.LOG);
-    return this.compileAndRun(program, [x]);
->>>>>>> 4128ded1
-  }
-
   sqrt<T extends Tensor>(x: T): T {
     const program = new UnaryOpProgram(x.shape, unary_op.SQRT);
     return this.compileAndRun(program, [x]);
   }
 
-<<<<<<< HEAD
-  clip<T extends Tensor>(x: T, min: number, max: number): T {
-    let program;
-    if (env().getBool('WEBGL_PACK_CLIP')) {
-      program = new ClipPackedProgram(x.shape);
-    } else {
-      program = new ClipProgram(x.shape);
-    }
-    const customSetup = program.getCustomSetupFunc(min, max);
-    return this.compileAndRun(program, [x], null, customSetup);
-  }
-
-  complexAbs<T extends Tensor>(x: T): T {
-    const xData = this.texData.get(x.dataId);
-
-    const program = new ComplexAbsProgram(x.shape);
-    const inputs = [
-      this.makeComplexComponentTensorInfo(x, xData.complexTensorInfos.real),
-      this.makeComplexComponentTensorInfo(x, xData.complexTensorInfos.imag),
-    ];
-
-    return this.compileAndRun<Tensor>(program, inputs) as T;
-  }
-
-  unstack(x: Tensor, axis: number): Tensor[] {
-    const num = x.shape[axis];
-    const outShape: number[] = new Array(x.rank - 1);
-    let outIndex = 0;
-    for (let i = 0; i < x.rank; i++) {
-      if (i !== axis) {
-        outShape[outIndex++] = x.shape[i];
-      }
-    }
-
-    const begin = new Array(x.rank).fill(0);
-    const size = x.shape.slice();
-    size[axis] = 1;
-    const res = new Array(num);
-    for (let i = 0; i < res.length; i++) {
-      begin[axis] = i;
-      res[i] = x.slice(begin, size).reshape(outShape);
-    }
-    return res;
-  }
-
-  split<T extends Tensor>(x: T, sizeSplits: number[], axis: number): T[] {
-    return split(x, sizeSplits, axis);
-  }
-
   // TODO(msoulanille) remove this once the backend has been modularized
   // a copy is needed here to break a circular dependency.
   // Also remove the op from unary_op.
-=======
-  rsqrt<T extends Tensor>(x: T): T {
-    if (this.shouldExecuteOnCPU([x])) {
-      const outValues = rsqrtImplCPU(
-          this.texData.get(x.dataId).values as TypedArray, x.dtype);
-      return this.makeOutput(x.shape, x.dtype, outValues);
-    }
-    const program = new UnaryOpProgram(x.shape, unary_op.RSQRT);
-    return this.compileAndRun(program, [x]);
-  }
-
-  relu<T extends Tensor>(x: T): T {
-    let program: UnaryOpProgram|UnaryOpPackedProgram;
-    if (env().getBool('WEBGL_PACK')) {
-      program = new UnaryOpPackedProgram(x.shape, unary_packed_op.RELU);
-    } else {
-      program = new UnaryOpProgram(x.shape, unary_op.RELU);
-    }
-    return this.compileAndRun(program, [x]);
-  }
-
-  relu6<T extends Tensor>(x: T): T {
-    let program: UnaryOpProgram|UnaryOpPackedProgram;
-    if (env().getBool('WEBGL_PACK')) {
-      program = new UnaryOpPackedProgram(x.shape, unary_packed_op.RELU6);
-    } else {
-      program = new UnaryOpProgram(x.shape, unary_op.RELU6);
-    }
-    return this.compileAndRun(program, [x]);
-  }
-
-  elu<T extends Tensor>(x: T): T {
-    if (env().getBool('WEBGL_PACK_UNARY_OPERATIONS')) {
-      return this.packedUnaryOp(x, unary_packed_op.ELU, x.dtype) as T;
-    }
-    const program = new UnaryOpProgram(x.shape, unary_op.ELU);
-    return this.compileAndRun(program, [x]);
-  }
-
->>>>>>> 4128ded1
   abs<T extends Tensor>(x: T): T {
     // TODO: handle cases when x is complex.
     if (this.shouldExecuteOnCPU([x]) && x.dtype !== 'complex64') {
