/**
 * @license
 * Copyright 2017 Google LLC. All Rights Reserved.
 * Licensed under the Apache License, Version 2.0 (the "License");
 * you may not use this file except in compliance with the License.
 * You may obtain a copy of the License at
 *
 * http://www.apache.org/licenses/LICENSE-2.0
 *
 * Unless required by applicable law or agreed to in writing, software
 * distributed under the License is distributed on an "AS IS" BASIS,
 * WITHOUT WARRANTIES OR CONDITIONS OF ANY KIND, either express or implied.
 * See the License for the specific language governing permissions and
 * limitations under the License.
 * =============================================================================
 */

// Import webgl flags.
import './flags_webgl';

import * as tf from '@tensorflow/tfjs-core';
import {backend_util, buffer, DataId, DataStorage, DataType, DataValues, engine, env, kernel_impls, KernelBackend, MemoryInfo, NumericDataType, range, Rank, RecursiveArray, scalar, ShapeMap, slice_util, tensor, Tensor, Tensor1D, Tensor2D, Tensor3D, TensorBuffer, TensorInfo, tidy, TimingInfo, transpose, TypedArray, upcastType, util} from '@tensorflow/tfjs-core';

import {ceilImplCPU, expm1ImplCPU, logImplCPU, negImplCPU, rsqrtImplCPU, simpleAbsImplCPU, stridedSliceImplCPU} from './kernel_utils/shared';

const {segment_util} = backend_util;
const whereImpl = kernel_impls.whereImpl;

import {ArgMinMaxProgram} from './argminmax_gpu';
import {ArgMinMaxPackedProgram} from './argminmax_packed_gpu';
import {getWebGLContext} from './canvas_util';
import {DecodeMatrixProgram} from './decode_matrix_gpu';
import {DecodeMatrixPackedProgram} from './decode_matrix_packed_gpu';
import {EncodeFloatProgram} from './encode_float_gpu';
import {EncodeFloatPackedProgram} from './encode_float_packed_gpu';
import {EncodeMatrixProgram} from './encode_matrix_gpu';
import {EncodeMatrixPackedProgram} from './encode_matrix_packed_gpu';
import {GPGPUContext} from './gpgpu_context';
import * as gpgpu_math from './gpgpu_math';
import {GPGPUBinary, GPGPUProgram, TensorData} from './gpgpu_math';
import {MatMulPackedProgram} from './mulmat_packed_gpu';
import {PackProgram} from './pack_gpu';
import {ReshapePackedProgram} from './reshape_packed_gpu';
import {ReverseProgram} from './reverse_gpu';
import {ReversePackedProgram} from './reverse_packed_gpu';
import {SegmentOpProgram} from './segment_gpu';
import {StridedSliceProgram} from './strided_slice_gpu';
import * as tex_util from './tex_util';
import {TextureData, TextureUsage} from './tex_util';
import {TextureManager} from './texture_manager';
import * as unary_op from './unaryop_gpu';
import {UnaryOpProgram} from './unaryop_gpu';
import * as unary_packed_op from './unaryop_packed_gpu';
import {UnaryOpPackedProgram} from './unaryop_packed_gpu';
import {UnpackProgram} from './unpack_gpu';
import * as webgl_util from './webgl_util';
import {BackendValues} from '@tensorflow/tfjs-core';

export const EPSILON_FLOAT32 = 1e-7;
export const EPSILON_FLOAT16 = 1e-4;

type KernelInfo = {
  name: string; query: Promise<number>;
};

export type TimerNode = RecursiveArray<KernelInfo>|KernelInfo;
export interface CPUTimerQuery {
  startMs: number;
  endMs?: number;
}

export interface WebGLMemoryInfo extends MemoryInfo {
  numBytesInGPU: number;
  // Tracks the total number of bytes allocated on the GPU, accounting for the
  // physical texture type.
  numBytesInGPUAllocated: number;
  // Tracks byte size of textures that were created and then made available for
  // reuse (disposed).
  numBytesInGPUFree: number;
  unreliable: boolean;
}

export interface WebGLTimingInfo extends TimingInfo {
  uploadWaitMs: number;
  downloadWaitMs: number;
}

const binaryCaches: {[webGLVersion: string]: {[key: string]: GPGPUBinary}} = {};

export function getBinaryCache(webGLVersion: number) {
  if (webGLVersion in binaryCaches) {
    return binaryCaches[webGLVersion];
  }
  binaryCaches[webGLVersion] = {};
  return binaryCaches[webGLVersion];
}

// Empirically determined constant used to determine size threshold for handing
// off execution to the CPU.
const CPU_HANDOFF_SIZE_THRESHOLD = 128;

// Empirically determined constant used to decide the number of MB on GPU
// before we warn about high memory use. The MB are this constant * screen area
// * dpi / 1024 / 1024.
const BEFORE_PAGING_CONSTANT = 600;
function numMBBeforeWarning(): number {
  if (env().global.screen == null) {
    return 1024;  // 1 GB.
  }
  return (env().global.screen.height * env().global.screen.width *
          window.devicePixelRatio) *
      BEFORE_PAGING_CONSTANT / 1024 / 1024;
}

// TODO(yassogba) remove this once the backend has been modularized
// a copy is needed here to break a circular dependency.
function mapActivationToShaderProgram(
    activation: backend_util.Activation, packed = false): string {
  if (activation === 'linear') {
    if (packed) {
      return unary_packed_op.LINEAR;
    }
    return unary_op.LINEAR;
  } else if (activation === 'relu') {
    if (packed) {
      return unary_packed_op.RELU;
    }
    return unary_op.RELU;
  } else if (activation === 'elu') {
    if (packed) {
      return unary_packed_op.ELU;
    }
    return unary_op.ELU;
  } else if (activation === 'relu6') {
    if (packed) {
      return unary_packed_op.RELU6;
    }
    return unary_op.RELU6;
  } else if (activation === 'prelu') {
    // Duplicated to avoid a circular dependency
    const PRELU = `return (a < 0.) ? b * a : a;`;
    const PRELU_PACKED = `
  vec4 aLessThanZero = vec4(lessThan(a, vec4(0.)));
  return (aLessThanZero * (b * a)) + ((vec4(1.0) - aLessThanZero) * a);
`;
    if (packed) {
      return PRELU_PACKED;
    }
    return PRELU;
  }
  throw new Error(`Activation ${
      activation} has not been implemented for the WebGL backend.`);
}

export class MathBackendWebGL extends KernelBackend {
  texData: DataStorage<TextureData>;
  gpgpu: GPGPUContext;

  // Maps data ids that have a pending read operation, to list of subscribers.
  private pendingRead = new WeakMap<DataId, Array<(arr: TypedArray) => void>>();
  // List of data ids that are scheduled for disposal, but are waiting on a
  // pending read operation.
  private pendingDisposal = new WeakSet<DataId>();

  // Used to count the number of 'shallow' sliced tensors that point to the
  // same data id.
  dataRefCount = new WeakMap<DataId, number>();
  private numBytesInGPU = 0;

  private canvas: HTMLCanvasElement|OffscreenCanvas;

  private programTimersStack: TimerNode[];
  private activeTimers: TimerNode[];
  // Accumulated time spent (including blocking) in uploading data to webgl.
  private uploadWaitMs = 0;
  // Accumulated time spent (including blocking in downloading data from webgl.
  private downloadWaitMs = 0;
  private cpuBackend: KernelBackend;

  // Number of bits of precision of this backend.
  private floatPrecisionValue: 32|16;

  private textureManager: TextureManager;
  private binaryCache: {[key: string]: GPGPUBinary};
  private gpgpuCreatedLocally: boolean;
  private numMBBeforeWarning: number;
  private warnedAboutMemory = false;
  private warnedAboutCPUBackend = false;

  constructor(gpgpu?: GPGPUContext) {
    super();
    if (!env().getBool('HAS_WEBGL')) {
      throw new Error('WebGL is not supported on this device');
    }

    if (gpgpu == null) {
      const gl = getWebGLContext(env().getNumber('WEBGL_VERSION'));
      this.binaryCache = getBinaryCache(env().getNumber('WEBGL_VERSION'));
      this.gpgpu = new GPGPUContext(gl);
      this.canvas = gl.canvas;
      this.gpgpuCreatedLocally = true;
    } else {
      this.gpgpu = gpgpu;
      this.binaryCache = {};
      this.gpgpuCreatedLocally = false;
      this.canvas = gpgpu.gl.canvas;
    }
    this.textureManager = new TextureManager(this.gpgpu);
    this.numMBBeforeWarning = numMBBeforeWarning();

    this.texData = new DataStorage(this, engine());
  }

  numDataIds() {
    return this.texData.numDataIds() +
        (this.cpuBackend ? this.cpuBackend.numDataIds() : 0) -
        this.pendingDeletes;
  }

  write(values: BackendValues, shape: number[], dtype: DataType): DataId {
    if (env().getBool('WEBGL_CHECK_NUMERICAL_PROBLEMS') ||
        env().getBool('DEBUG')) {
      this.checkNumericalProblems(values);
    }
    if (dtype === 'complex64' && values != null) {
      throw new Error(
          `Cannot write to a complex64 dtype. ` +
          `Please use tf.complex(real, imag).`);
    }
    const dataId = {};
    this.texData.set(dataId, {
      shape,
      dtype,
      values,
      usage: TextureUsage.UPLOAD,
      refCount: 1,
      complexParentRefCount: 0
    });
    return dataId;
  }

  /** Increase refCount of a `TextureData`. */
  incRef(dataId: DataId): void {
    const texData = this.texData.get(dataId);
    texData.refCount++;
  }

  /** Decrease refCount of a `TextureData`. */
  decRef(dataId: DataId): void {
    if (this.texData.has(dataId)) {
      const texData = this.texData.get(dataId);
      texData.refCount--;
    }
  }

  move(dataId: DataId, values: BackendValues, shape: number[], dtype: DataType):
      void {
    if (env().getBool('DEBUG')) {
      this.checkNumericalProblems(values);
    }
    if (dtype === 'complex64') {
      throw new Error(
          `Cannot write to a complex64 dtype. ` +
          `Please use tf.complex(real, imag).`);
    }
    this.texData.set(dataId, {
      shape,
      dtype,
      values,
      usage: TextureUsage.UPLOAD,
      refCount: 1,
      complexParentRefCount: 0
    });
  }

  disposeIntermediateTensorInfo(tensorInfo: TensorInfo): void {
    const dataId = tensorInfo.dataId;

    if (this.texData.has(dataId)) {
      const textureData = this.texData.get(dataId);

      textureData.refCount--;

      if (textureData.refCount < 1) {
        this.disposeData(dataId);
      }
    }
  }

  readSync(dataId: DataId): BackendValues {
    const texData = this.texData.get(dataId);
    const {values, dtype, complexTensorInfos, slice, shape, isPacked} = texData;

    // The presence of `slice` indicates this tensor is a shallow slice of a
    // different tensor, and is using that original tensor's texture. Run
    // `clone` in order to copy that texture and read from it.
    if (slice != null) {
      let program;
      if (isPacked) {
        program = new UnaryOpPackedProgram(shape, unary_op.CLONE);
      } else {
        program = new UnaryOpProgram(shape, unary_op.CLONE);
      }
      const res =
          this.runWebGLProgram(program, [{dataId, shape, dtype}], dtype);
      const data = this.readSync(res.dataId);
      this.disposeIntermediateTensorInfo(res);
      return data;
    }
    if (values != null) {
      return this.convertAndCacheOnCPU(dataId);
    }
    if (dtype === 'string') {
      return values;
    }
    const shouldTimeProgram = this.activeTimers != null;
    let start: number;
    if (shouldTimeProgram) {
      start = util.now();
    }

    let result: Float32Array;
    if (dtype === 'complex64') {
      const realValues =
          this.readSync(complexTensorInfos.real.dataId) as Float32Array;
      const imagValues =
          this.readSync(complexTensorInfos.imag.dataId) as Float32Array;
      result = backend_util.mergeRealAndImagArrays(realValues, imagValues);
    } else {
      result = this.getValuesFromTexture(dataId);
    }

    if (shouldTimeProgram) {
      this.downloadWaitMs += util.now() - start;
    }
    return this.convertAndCacheOnCPU(dataId, result);
  }

  async read(dataId: DataId): Promise<BackendValues> {
    if (this.pendingRead.has(dataId)) {
      const subscribers = this.pendingRead.get(dataId);
      return new Promise<TypedArray>(resolve => subscribers.push(resolve));
    }
    const texData = this.texData.get(dataId);
    const {values, shape, slice, dtype, complexTensorInfos, isPacked} = texData;

    // The presence of `slice` indicates this tensor is a shallow slice of a
    // different tensor, and is using that original tensor's texture. Run
    // `clone` in order to copy that texture and read from it.
    if (slice != null) {
      let program;
      if (isPacked) {
        program = new UnaryOpPackedProgram(shape, unary_op.CLONE);
      } else {
        program = new UnaryOpProgram(shape, unary_op.CLONE);
      }
      const res =
          this.runWebGLProgram(program, [{dataId, shape, dtype}], dtype);
      const data = this.read(res.dataId);
      this.disposeIntermediateTensorInfo(res);
      return data;
    }

    if (values != null) {
      return this.convertAndCacheOnCPU(dataId);
    }

    if (!env().getBool('WEBGL_DOWNLOAD_FLOAT_ENABLED') &&
        env().getNumber('WEBGL_VERSION') === 2) {
      throw new Error(
          `tensor.data() with WEBGL_DOWNLOAD_FLOAT_ENABLED=false and ` +
          `WEBGL_VERSION=2 not yet supported.`);
    }

    let buffer = null;
    let tmpDownloadTarget: TensorInfo;

    if (dtype !== 'complex64' && env().get('WEBGL_BUFFER_SUPPORTED')) {
      // Possibly copy the texture into a buffer before inserting a fence.
      tmpDownloadTarget = this.decode(dataId);
      const tmpData = this.texData.get(tmpDownloadTarget.dataId);

      buffer = this.gpgpu.createBufferFromTexture(
          tmpData.texture, ...tex_util.getDenseTexShape(shape));
    }

    this.pendingRead.set(dataId, []);

    if (dtype !== 'complex64') {
      // Create a fence and wait for it to resolve.
      await this.gpgpu.createAndWaitForFence();
    }

    // Download the values from the GPU.
    let vals: Float32Array;
    if (dtype === 'complex64') {
      const ps = await Promise.all([
        this.read(complexTensorInfos.real.dataId),
        this.read(complexTensorInfos.imag.dataId)
      ]);

      const realValues = ps[0];
      const imagValues = ps[1];
      vals = backend_util.mergeRealAndImagArrays(
          realValues as Float32Array, imagValues as Float32Array);
    } else if (buffer == null) {
      vals = this.getValuesFromTexture(dataId);
    } else {
      const size = util.sizeFromShape(shape);
      vals = this.gpgpu.downloadFloat32MatrixFromBuffer(buffer, size);
    }
    if (tmpDownloadTarget != null) {
      this.disposeIntermediateTensorInfo(tmpDownloadTarget);
    }
    const dTypeVals = this.convertAndCacheOnCPU(dataId, vals);

    const subscribers = this.pendingRead.get(dataId);
    this.pendingRead.delete(dataId);

    // Notify all pending reads.
    subscribers.forEach(resolve => resolve(dTypeVals));
    if (this.pendingDisposal.has(dataId)) {
      this.pendingDisposal.delete(dataId);
      this.disposeData(dataId);
      this.pendingDeletes--;
    }
    return dTypeVals;
  }

  bufferSync<R extends Rank>(t: TensorInfo): TensorBuffer<R> {
    const data = this.readSync(t.dataId);
    let decodedData = data as DataValues;
    if (t.dtype === 'string') {
      try {
        // Decode the bytes into string.
        decodedData = (data as Uint8Array[]).map(d => util.decodeString(d));
      } catch {
        throw new Error('Failed to decode encoded string bytes into utf-8');
      }
    }
    return buffer(t.shape as ShapeMap[R], t.dtype, decodedData) as
        TensorBuffer<R>;
  }

  private checkNumericalProblems(values: BackendValues): void {
    if (values == null) {
      return;
    }
    for (let i = 0; i < values.length; i++) {
      const num = values[i] as number;
      if (!webgl_util.canBeRepresented(num)) {
        if (env().getBool('WEBGL_RENDER_FLOAT32_CAPABLE')) {
          throw Error(
              `The value ${num} cannot be represented with your ` +
              `current settings. Consider enabling float32 rendering: ` +
              `'tf.env().set('WEBGL_RENDER_FLOAT32_ENABLED', true);'`);
        }
        throw Error(`The value ${num} cannot be represented on this device.`);
      }
    }
  }

  private getValuesFromTexture(dataId: DataId): Float32Array {
    const {shape, dtype, isPacked} = this.texData.get(dataId);
    const size = util.sizeFromShape(shape);
    if (env().getBool('WEBGL_DOWNLOAD_FLOAT_ENABLED')) {
      const tmpTarget = this.decode(dataId);
      const tmpData = this.texData.get(tmpTarget.dataId);
      const vals = this.gpgpu
                       .downloadMatrixFromPackedTexture(
                           tmpData.texture, ...tex_util.getDenseTexShape(shape))
                       .subarray(0, size);

      this.disposeIntermediateTensorInfo(tmpTarget);

      return vals;
    }

    const shouldUsePackedProgram =
        env().getBool('WEBGL_PACK') && isPacked === true;
    const outputShape =
        shouldUsePackedProgram ? webgl_util.getShapeAs3D(shape) : shape;
    const program = shouldUsePackedProgram ?
        new EncodeFloatPackedProgram(outputShape as [number, number, number]) :
        new EncodeFloatProgram(outputShape);
    const output = this.runWebGLProgram(
        program, [{shape: outputShape, dtype, dataId}], 'float32');
    const tmpData = this.texData.get(output.dataId);
    const vals =
        this.gpgpu
            .downloadByteEncodedFloatMatrixFromOutputTexture(
                tmpData.texture, tmpData.texShape[0], tmpData.texShape[1])
            .subarray(0, size);
    this.disposeIntermediateTensorInfo(output);

    return vals;
  }

  async time(f: () => void): Promise<WebGLTimingInfo> {
    const oldActiveTimers = this.activeTimers;
    const newActiveTimers: TimerNode[] = [];

    let outerMostTime = false;
    if (this.programTimersStack == null) {
      this.programTimersStack = newActiveTimers;
      outerMostTime = true;
    } else {
      this.activeTimers.push(newActiveTimers);
    }
    this.activeTimers = newActiveTimers;

    f();

    // needing to split these up because util.flatten only accepts certain types
    const flattenedActiveTimerQueries =
        util.flatten(this.activeTimers.map((d: KernelInfo) => d.query))
            .filter(d => d != null);
    const flattenedActiveTimerNames =
        util.flatten(this.activeTimers.map((d: KernelInfo) => d.name))
            .filter(d => d != null);

    this.activeTimers = oldActiveTimers;

    if (outerMostTime) {
      this.programTimersStack = null;
    }

    const res: WebGLTimingInfo = {
      uploadWaitMs: this.uploadWaitMs,
      downloadWaitMs: this.downloadWaitMs,
      kernelMs: null,
      wallMs: null  // will be filled by the engine
    };

    if (env().getNumber('WEBGL_DISJOINT_QUERY_TIMER_EXTENSION_RELIABLE') > 0) {
      const kernelMs = await Promise.all(flattenedActiveTimerQueries);

      res['kernelMs'] = util.sum(kernelMs);
      res['getExtraProfileInfo'] = () =>
          kernelMs.map((d, i) => ({name: flattenedActiveTimerNames[i], ms: d}))
              .map(d => `${d.name}: ${d.ms}`)
              .join(', ');
    } else {
      res['kernelMs'] = {
        error: 'WebGL query timers are not supported in this environment.'
      };
    }

    this.uploadWaitMs = 0;
    this.downloadWaitMs = 0;
    return res;
  }
  memory(): WebGLMemoryInfo {
    return {
      unreliable: false,
      numBytesInGPU: this.numBytesInGPU,
      numBytesInGPUAllocated: this.textureManager.numBytesAllocated,
      numBytesInGPUFree: this.textureManager.numBytesFree
    } as WebGLMemoryInfo;
  }

  private startTimer(): WebGLQuery|CPUTimerQuery {
    if (env().getNumber('WEBGL_DISJOINT_QUERY_TIMER_EXTENSION_RELIABLE') > 0) {
      return this.gpgpu.beginQuery();
    }
    return {startMs: util.now(), endMs: null};
  }

  private endTimer(query: WebGLQuery|CPUTimerQuery): WebGLQuery|CPUTimerQuery {
    if (env().getNumber('WEBGL_DISJOINT_QUERY_TIMER_EXTENSION_RELIABLE') > 0) {
      this.gpgpu.endQuery();
      return query;
    }
    (query as CPUTimerQuery).endMs = util.now();
    return query;
  }

  private async getQueryTime(query: WebGLQuery|CPUTimerQuery): Promise<number> {
    if (env().getNumber('WEBGL_DISJOINT_QUERY_TIMER_EXTENSION_RELIABLE') > 0) {
      return this.gpgpu.waitForQueryAndGetTime(query as WebGLQuery);
    }
    const timerQuery = query as CPUTimerQuery;
    return timerQuery.endMs - timerQuery.startMs;
  }

  private pendingDeletes = 0;

  disposeData(dataId: DataId): void {
    if (this.pendingDisposal.has(dataId)) {
      return;
    }
    if (this.pendingRead.has(dataId)) {
      this.pendingDisposal.add(dataId);
      this.pendingDeletes++;
      return;
    }
    // No-op if already disposed.
    if (!this.texData.has(dataId)) {
      return;
    }

    // Trying to dispose a textureData that has a 'kept' refCount, e.g. trying
    // to dispose a tensor whose data bucket is shared with a complex tensor. In
    // this case we are removing a reference to the textureData, but we
    // shouldn't actually dispose the texture.
    if (this.texData.get(dataId).complexParentRefCount > 0) {
      this.texData.get(dataId).refCount--;
      return;
    }

    this.releaseGPUData(dataId);
    const {complexTensorInfos} = this.texData.get(dataId);
    if (complexTensorInfos != null) {
      this.texData.get(complexTensorInfos.real.dataId).complexParentRefCount--;
      this.disposeIntermediateTensorInfo(complexTensorInfos.real);

      this.texData.get(complexTensorInfos.imag.dataId).complexParentRefCount--;
      this.disposeIntermediateTensorInfo(complexTensorInfos.imag);
    }
    this.texData.delete(dataId);
  }

  private releaseGPUData(dataId: DataId): void {
    const {texture, dtype, texShape, usage, isPacked, slice} =
        this.texData.get(dataId);
    const key = slice && slice.origDataId || dataId;
    const refCount = this.dataRefCount.get(key);

    if (refCount > 1) {
      this.dataRefCount.set(key, refCount - 1);
    } else {
      this.dataRefCount.delete(key);
      if (texture != null) {
        this.numBytesInGPU -= this.computeBytes(texShape, dtype);
        this.textureManager.releaseTexture(texture, texShape, usage, isPacked);
      }
    }

    const texData = this.texData.get(dataId);
    texData.texture = null;
    texData.texShape = null;
    texData.isPacked = false;
    texData.slice = null;
  }

  getTexture(dataId: DataId): WebGLTexture {
    this.uploadToGPU(dataId);
    return this.texData.get(dataId).texture;
  }

  /**
   * Returns internal information for the specific data bucket. Used in unit
   * tests.
   */
  getDataInfo(dataId: DataId): TextureData {
    return this.texData.get(dataId);
  }

  private getCPUBackend(): KernelBackend|null {
    if (!env().getBool('WEBGL_CPU_FORWARD')) {
      return null;
    }

    if (this.cpuBackend == null) {
      this.cpuBackend = engine().findBackend('cpu');
    }

    return this.cpuBackend;
  }

  /*
  Tests whether all the inputs to an op are small and on the CPU. This heuristic
  determines when it would be faster to execute a kernel on the CPU. WebGL
  kernels opt into running this check and forwarding when appropriate.
  TODO(https://github.com/tensorflow/tfjs/issues/872): Develop a more
  sustainable strategy for optimizing backend execution of ops.
   */
  shouldExecuteOnCPU(
      inputs: TensorInfo[],
      sizeThreshold = CPU_HANDOFF_SIZE_THRESHOLD): boolean {
    const cpuBackend = this.getCPUBackend();
    if (!env().getBool('IS_TEST') && !this.warnedAboutCPUBackend &&
        cpuBackend == null) {
      console.warn(
          'Your application contains ops that are small enough to be ' +
          'executed on the CPU backend, however the CPU backend cannot ' +
          'be found. Consider importing the CPU backend ' +
          '(@tensorflow/tfjs-backend-cpu) for better performance.');

      this.warnedAboutCPUBackend = true;
    }

    return cpuBackend != null &&
        inputs.every(
            input => this.texData.get(input.dataId).texture == null &&
                util.sizeFromShape(input.shape) < sizeThreshold);
  }

  getGPGPUContext(): GPGPUContext {
    return this.gpgpu;
  }

  stridedSlice<T extends Tensor>(
      x: T, begin: number[], end: number[], strides: number[]): T {
    if (this.shouldExecuteOnCPU([x])) {
      const outShape = slice_util.computeOutShape(begin, end, strides);
      if (outShape.some(axis => axis === 0)) {
        return this.makeOutput(outShape, x.dtype, []);
      }

      const xBuf = this.bufferSync(x);
      const outBuf = stridedSliceImplCPU(outShape, xBuf, strides, begin);

      return this.makeOutput(outBuf.shape, outBuf.dtype, outBuf.values);
    }

    const outShape = slice_util.computeOutShape(begin, end, strides);

    if (outShape.some(axis => axis === 0)) {
      return tensor([], outShape) as T;
    }

    const program = new StridedSliceProgram(begin, strides, outShape);
    return this.compileAndRun(program, [x]);
  }

  reverse<T extends Tensor>(x: T, axis: number[]): T {
    const program = env().getBool('WEBGL_PACK_ARRAY_OPERATIONS') ?
        new ReversePackedProgram(x.shape, axis) :
        new ReverseProgram(x.shape, axis);
    return this.compileAndRun(program, [x]);
  }

  neg<T extends Tensor>(x: T): T {
    if (this.shouldExecuteOnCPU([x])) {
      const [outVals, newShape] = negImplCPU(
          this.texData.get(x.dataId).values as TypedArray, x.shape, x.dtype);
      return this.makeOutput(newShape, x.dtype, outVals);
    }

    if (env().getBool('WEBGL_PACK_UNARY_OPERATIONS')) {
      return this.packedUnaryOp(x, unary_op.NEG, x.dtype) as T;
    }
    const program = new UnaryOpProgram(x.shape, unary_op.NEG);
    return this.compileAndRun(program, [x]);
  }

  fusedBatchMatMul(
      {a, b, transposeA, transposeB, bias, activation, preluActivationWeights}:
          backend_util.FusedBatchMatMulConfig): Tensor3D {
    const outerShapeA = transposeA ? a.shape[2] : a.shape[1];
    const outerShapeB = transposeB ? b.shape[1] : b.shape[2];
    const batch = Math.max(a.shape[0], b.shape[0]);

    const dtype = upcastType(a.dtype, b.dtype);

    const hasBias = bias != null;
    const hasPreluActivationWeights = preluActivationWeights != null;
    const fusedActivation =
        activation ? mapActivationToShaderProgram(activation, true) : null;
    const program = new MatMulPackedProgram(
        a.shape, b.shape, [batch, outerShapeA, outerShapeB], transposeA,
        transposeB, hasBias, fusedActivation, hasPreluActivationWeights);
    const inputs: TensorInfo[] = [a, b];
    if (bias) {
      inputs.push(bias);
    }
    if (preluActivationWeights) {
      inputs.push(preluActivationWeights);
    }
    return this.compileAndRun<Tensor3D>(program, inputs, dtype);
  }

  private argReduce(
      x: Tensor2D, reduceType: 'max'|'min',
      bestIndicesA: Tensor2D = null): Tensor2D {
    let batchSize = x.shape[0];
    let inSize = x.shape[1];
    if (bestIndicesA != null) {
      batchSize = bestIndicesA.shape[0];
      inSize = bestIndicesA.shape[1];
    }
    const windowSize = backend_util.computeOptimalWindowSize(inSize);
    const reduceInfo = {
      windowSize,
      inSize,
      batchSize,
      outSize: Math.ceil(inSize / windowSize)
    };
    const program =
        new ArgMinMaxProgram(reduceInfo, reduceType, bestIndicesA == null);
    const inputs = [x];
    if (bestIndicesA != null) {
      inputs.push(bestIndicesA);
    }
    const output = this.compileAndRun<Tensor2D>(program, inputs, 'int32');
    // No need to run another GPGPU program.
    if (output.shape[1] === 1) {
      return output;
    }
    return this.argReduce(x, reduceType, output);
  }

  private argReducePacked(
      x: Tensor, reduceType: 'max'|'min', bestIndicesA: Tensor = null): Tensor {
    const inShape = bestIndicesA != null ? bestIndicesA.shape : x.shape;
    const inSize = inShape[inShape.length - 1];
    const windowSize = backend_util.computeOptimalWindowSize(inSize);
    const program = new ArgMinMaxPackedProgram(
        inShape, windowSize, reduceType, bestIndicesA == null);
    const inputs = bestIndicesA == null ? [x] : [x, bestIndicesA];
    const output = this.compileAndRun<Tensor>(program, inputs, 'int32');
    if (output.rank === x.rank) {
      return this.argReducePacked(x, reduceType, output);
    }
    return output;
  }

  unsortedSegmentSum<T extends Tensor>(
      x: T, segmentIds: Tensor1D, numSegments: number): Tensor {
    let axis = 0;
    const permutation = backend_util.getAxesPermutation([axis], x.rank);
    let permutedX = x;
    if (permutation != null) {
      permutedX = transpose(x, permutation);
      axis = backend_util.getInnerMostAxes(1, x.rank)[0];
    }

    const outShape =
        segment_util.computeOutShape(permutedX.shape, axis, numSegments);
    const inSize = util.sizeFromShape([permutedX.shape[axis]]);
    const a2D = permutedX.as2D(-1, inSize);
    const outputDType = tf.sumOutType(x.dtype);
    let result =
        this.segOpCompute(
                a2D, 'unsortedSegmentSum', segmentIds, outputDType, numSegments)
            .reshape(outShape);
    if (permutation != null) {
      result =
          transpose(result, backend_util.getUndoAxesPermutation(permutation));
    }
    return result;
  }

  private segOpCompute(
      x: Tensor2D, segOpType: 'unsortedSegmentSum', segmentIds: Tensor1D,
      dtype: DataType, numSegments: number): Tensor2D {
    const batchSize = x.shape[0];
    const inSize = x.shape[1];
    const windowSize =
        segment_util.segOpComputeOptimalWindowSize(inSize, numSegments);
    const segOpInfo = {windowSize, inSize, batchSize, numSegments};
    const program = new SegmentOpProgram(segOpInfo, segOpType);
    const output =
        this.compileAndRun<Tensor2D>(program, [x, segmentIds], dtype);
    // No need to run another GPGPU program.
    if (output.shape[1] === numSegments) {
      return output;
    }
    segmentIds = range(0, numSegments).tile([inSize / windowSize]);
    return this.segOpCompute(output, segOpType, segmentIds, dtype, numSegments);
  }

  private argMinMaxReduce(x: Tensor, axis: number, reduceType: 'min'|'max'):
      Tensor {
    const axes = [axis];
    backend_util.assertAxesAreInnerMostDims(
        'arg' + reduceType.charAt(0).toUpperCase() + reduceType.slice(1), axes,
        x.rank);
    if (!env().getBool('WEBGL_PACK_REDUCE') || x.rank <= 2) {
      const [outShape, reduceShape] =
          backend_util.computeOutAndReduceShapes(x.shape, axes);
      const inSize = util.sizeFromShape(reduceShape);
      const a2D = x.as2D(-1, inSize);
      return this.argReduce(a2D, reduceType).reshape(outShape);
    }
    return this.argReducePacked(x, reduceType);
  }

  argMin(x: Tensor, axis: number): Tensor {
    return this.argMinMaxReduce(x, axis, 'min');
  }

  argMax(x: Tensor, axis: number): Tensor {
    return this.argMinMaxReduce(x, axis, 'max');
  }

  where(condition: Tensor): Tensor2D {
    backend_util.warn(
        'tf.where() in webgl locks the UI thread. ' +
        'Call tf.whereAsync() instead');
    const condVals = condition.dataSync();
    return whereImpl(condition.shape, condVals);
  }

  private packedUnaryOp(x: TensorInfo, op: string, dtype: DataType) {
    const program = new UnaryOpPackedProgram(x.shape, op);
    return this.compileAndRun<Tensor>(program, [x], dtype);
  }

  ceil<T extends Tensor>(x: T): T {
    if (this.shouldExecuteOnCPU([x])) {
      const outValues =
          ceilImplCPU(this.texData.get(x.dataId).values as TypedArray, x.dtype);
      return this.makeOutput(x.shape, x.dtype, outValues);
    }

    if (env().getBool('WEBGL_PACK_UNARY_OPERATIONS')) {
      return this.packedUnaryOp(x, unary_op.CEIL, x.dtype) as T;
    }

    const program = new UnaryOpProgram(x.shape, unary_op.CEIL);
    return this.compileAndRun(program, [x]);
  }

  expm1<T extends Tensor>(x: T): T {
    if (this.shouldExecuteOnCPU([x])) {
      const outValues = expm1ImplCPU(
          this.texData.get(x.dataId).values as TypedArray, x.dtype);
      return this.makeOutput(x.shape, x.dtype, outValues);
    }

    if (env().getBool('WEBGL_PACK_UNARY_OPERATIONS')) {
      return this.packedUnaryOp(x, unary_op.EXPM1, x.dtype) as T;
    }

    const program = new UnaryOpProgram(x.shape, unary_op.EXPM1);
    return this.compileAndRun(program, [x]);
  }

  log<T extends Tensor>(x: T): T {
    if (this.shouldExecuteOnCPU([x])) {
      const outValues =
          logImplCPU(this.texData.get(x.dataId).values as TypedArray, x.dtype);
      return this.makeOutput(x.shape, x.dtype, outValues);
    }

    if (env().getBool('WEBGL_PACK_UNARY_OPERATIONS')) {
      return this.packedUnaryOp(x, unary_packed_op.LOG, x.dtype) as T;
    }

    const program = new UnaryOpProgram(x.shape, unary_op.LOG);
    return this.compileAndRun(program, [x]);
  }

  sqrt<T extends Tensor>(x: T): T {
    const program = new UnaryOpProgram(x.shape, unary_op.SQRT);
    return this.compileAndRun(program, [x]);
  }

  rsqrt<T extends Tensor>(x: T): T {
    if (this.shouldExecuteOnCPU([x])) {
      const outValues = rsqrtImplCPU(
          this.texData.get(x.dataId).values as TypedArray, x.dtype);
      return this.makeOutput(x.shape, x.dtype, outValues);
    }
    const program = new UnaryOpProgram(x.shape, unary_op.RSQRT);
    return this.compileAndRun(program, [x]);
  }

  relu<T extends Tensor>(x: T): T {
    let program: UnaryOpProgram|UnaryOpPackedProgram;
    if (env().getBool('WEBGL_PACK')) {
      program = new UnaryOpPackedProgram(x.shape, unary_packed_op.RELU);
    } else {
      program = new UnaryOpProgram(x.shape, unary_op.RELU);
    }
    return this.compileAndRun(program, [x]);
  }

  relu6<T extends Tensor>(x: T): T {
    let program: UnaryOpProgram|UnaryOpPackedProgram;
    if (env().getBool('WEBGL_PACK')) {
      program = new UnaryOpPackedProgram(x.shape, unary_packed_op.RELU6);
    } else {
      program = new UnaryOpProgram(x.shape, unary_op.RELU6);
    }
    return this.compileAndRun(program, [x]);
  }

  elu<T extends Tensor>(x: T): T {
    if (env().getBool('WEBGL_PACK_UNARY_OPERATIONS')) {
      return this.packedUnaryOp(x, unary_packed_op.ELU, x.dtype) as T;
    }
    const program = new UnaryOpProgram(x.shape, unary_op.ELU);
    return this.compileAndRun(program, [x]);
  }

  abs<T extends Tensor>(x: T): T {
    // TODO: handle cases when x is complex.
    if (this.shouldExecuteOnCPU([x]) && x.dtype !== 'complex64') {
      const outValues =
          simpleAbsImplCPU(this.texData.get(x.dataId).values as TypedArray);
      return this.makeOutput(x.shape, x.dtype, outValues);
    }

    if (env().getBool('WEBGL_PACK_UNARY_OPERATIONS')) {
      return this.packedUnaryOp(x, unary_op.ABS, x.dtype) as T;
    }

    const program = new UnaryOpProgram(x.shape, unary_op.ABS);
    return this.compileAndRun(program, [x]);
  }

<<<<<<< HEAD
  complexAbs<T extends Tensor>(x: T): T {
    const xData = this.texData.get(x.dataId);

    const program = new ComplexAbsProgram(x.shape);
    const inputs = [
      this.makeComplexComponentTensorInfo(x, xData.complexTensorInfos.real),
      this.makeComplexComponentTensorInfo(x, xData.complexTensorInfos.imag),
    ];

    return this.compileAndRun<Tensor>(program, inputs) as T;
  }

  split<T extends Tensor>(x: T, sizeSplits: number[], axis: number): T[] {
    return split(x, sizeSplits, axis);
=======
  unstack(x: Tensor, axis: number): Tensor[] {
    const num = x.shape[axis];
    const outShape: number[] = new Array(x.rank - 1);
    let outIndex = 0;
    for (let i = 0; i < x.rank; i++) {
      if (i !== axis) {
        outShape[outIndex++] = x.shape[i];
      }
    }

    const begin = new Array(x.rank).fill(0);
    const size = x.shape.slice();
    size[axis] = 1;
    const res = new Array(num);
    for (let i = 0; i < res.length; i++) {
      begin[axis] = i;
      res[i] = x.slice(begin, size).reshape(outShape);
    }
    return res;
>>>>>>> 7cf3ea36
  }

  makeTensorInfo(
      shape: number[], dtype: DataType,
      values?: BackendValues|string[]): TensorInfo {
    let dataId;
    if (dtype === 'string' && values != null && values.length > 0 &&
        util.isString(values[0])) {
      const encodedValues =
          (values as {} as string[]).map(d => util.encodeString(d));

      dataId = this.write(encodedValues, shape, dtype);
    } else {
      dataId = this.write(values as TypedArray, shape, dtype);
    }

    this.texData.get(dataId).usage = null;
    return {dataId, shape, dtype};
  }

  private makeOutput<T extends Tensor>(
      shape: number[], dtype: DataType, values?: BackendValues): T {
    const {dataId} = this.makeTensorInfo(shape, dtype, values);
    return engine().makeTensorFromDataId(dataId, shape, dtype, this) as T;
  }

  private unpackTensor(input: TensorInfo): TensorInfo {
    const program = new UnpackProgram(input.shape);
    return this.runWebGLProgram(program, [input], input.dtype);
  }

  private packTensor(input: TensorInfo): TensorInfo {
    const program = new PackProgram(input.shape);
    const preventEagerUnpackingOutput = true;
    return this.runWebGLProgram(
        program, [input], input.dtype, null /* customSetup */,
        preventEagerUnpackingOutput);
  }

  private packedReshape(input: TensorInfo, afterShape: number[]): TensorInfo {
    const input3DShape = [
      webgl_util.getBatchDim(input.shape),
      ...webgl_util.getRowsCols(input.shape)
    ] as [number, number, number];
    const input3D: TensorInfo = {
      dtype: input.dtype,
      shape: input3DShape,
      dataId: input.dataId
    };
    const afterShapeAs3D = [
      webgl_util.getBatchDim(afterShape), ...webgl_util.getRowsCols(afterShape)
    ] as [number, number, number];

    const program = new ReshapePackedProgram(afterShapeAs3D, input3DShape);
    const preventEagerUnpackingOfOutput = true;
    const output = this.runWebGLProgram(
        program, [input3D], input.dtype, null /* customSetup */,
        preventEagerUnpackingOfOutput);
    return {dataId: output.dataId, shape: afterShape, dtype: output.dtype};
  }

  private decode(dataId: DataId): TensorInfo {
    const texData = this.texData.get(dataId);
    const {isPacked, shape, dtype} = texData;
    const shapeAs3D =
        webgl_util.getShapeAs3D(shape) as [number, number, number];
    let program;
    if (isPacked) {
      program = new DecodeMatrixPackedProgram(shapeAs3D);
    } else {
      program = new DecodeMatrixProgram(shapeAs3D);
    }
    const preventEagerUnpackingOfOutput = true;
    const out = this.runWebGLProgram(
        program, [{shape: shapeAs3D, dtype, dataId}], dtype,
        null /* customSetup */, preventEagerUnpackingOfOutput);
    return {dtype, shape, dataId: out.dataId};
  }

  runWebGLProgram(
      program: GPGPUProgram, inputs: TensorInfo[], outputDtype: DataType,
      customSetup?: (gpgpu: GPGPUContext, webGLProgram: WebGLProgram) => void,
      preventEagerUnpackingOfOutput = false): TensorInfo {
    const output = this.makeTensorInfo(program.outputShape, outputDtype);
    const outData = this.texData.get(output.dataId);
    if (program.packedOutput) {
      outData.isPacked = true;
    }
    if (program.outPackingScheme === tex_util.PackingScheme.DENSE) {
      const texelShape = tex_util.getDenseTexShape(program.outputShape);
      // For a densely packed output, we explicitly set texShape
      // so it doesn't get assigned later according to our typical packing
      // scheme wherein a single texel can only contain values from adjacent
      // rows/cols.
      outData.texShape = texelShape.map(d => d * 2) as [number, number];
    }
    if (program.outTexUsage != null) {
      outData.usage = program.outTexUsage;
    }
    if (util.sizeFromShape(output.shape) === 0) {
      // Short-circuit the computation since the result is empty (has 0 in its
      // shape).
      outData.values =
          util.getTypedArrayFromDType(output.dtype as 'float32', 0);
      return output;
    }

    const dataToDispose: TensorInfo[] = [];
    const inputsData: TensorData[] = inputs.map(input => {
      if (input.dtype === 'complex64') {
        throw new Error(
            `GPGPUProgram does not support complex64 input. For complex64 ` +
            `dtypes, please separate the program into real and imaginary ` +
            `parts.`);
      }

      let texData = this.texData.get(input.dataId);

      if (texData.texture == null) {
        if (!program.packedInputs &&
            util.sizeFromShape(input.shape) <=
                env().getNumber('WEBGL_SIZE_UPLOAD_UNIFORM')) {
          // Upload small tensors that live on the CPU as uniforms, not as
          // textures. Do this only when the environment supports 32bit floats
          // due to problems when comparing 16bit floats with 32bit floats.
          // TODO(https://github.com/tensorflow/tfjs/issues/821): Make it
          // possible for packed shaders to sample from uniforms.
          return {
            shape: input.shape,
            texData: null,
            isUniform: true,
            uniformValues: texData.values as TypedArray
          };
        }

        // This ensures that if a packed program's inputs have not yet been
        // uploaded to the GPU, they get uploaded as packed right off the bat.
        if (program.packedInputs) {
          texData.isPacked = true;
          texData.shape = input.shape;
        }
      } else if (!!texData.isPacked !== !!program.packedInputs) {
        input = texData.isPacked ? this.unpackTensor(input) :
                                   this.packTensor(input);
        dataToDispose.push(input);
        texData = this.texData.get(input.dataId);
      } else if (
          texData.isPacked &&
          !webgl_util.isReshapeFree(texData.shape, input.shape)) {
        // This is a special case where a texture exists for a tensor
        // but the shapes are incompatible (due to packing constraints) because
        // the tensor did not have a chance to go through the packed reshape
        // shader. This only happens when we reshape the *same* tensor to form
        // *distinct* inputs to an op, e.g. dotting a vector with itself. This
        // case will disappear once packed uploading is the default.

        const savedInput = input;
        const targetShape = input.shape;

        input.shape = texData.shape;
        input = this.packedReshape(input as Tensor, targetShape);
        dataToDispose.push(input);
        texData = this.texData.get(input.dataId);

        savedInput.shape = targetShape;
      }

      this.uploadToGPU(input.dataId);
      return {shape: input.shape, texData, isUniform: false};
    });

    this.uploadToGPU(output.dataId);
    const outputData:
        TensorData = {shape: output.shape, texData: outData, isUniform: false};
    const key = gpgpu_math.makeShaderKey(program, inputsData, outputData);
    const binary = this.getAndSaveBinary(key, () => {
      return gpgpu_math.compileProgram(
          this.gpgpu, program, inputsData, outputData);
    });
    const shouldTimeProgram = this.activeTimers != null;
    let query: WebGLQuery|CPUTimerQuery;
    if (shouldTimeProgram) {
      query = this.startTimer();
    }

    gpgpu_math.runProgram(
        this.gpgpu, binary, inputsData, outputData, customSetup);

    dataToDispose.forEach(info => this.disposeIntermediateTensorInfo(info));

    if (shouldTimeProgram) {
      query = this.endTimer(query);
      this.activeTimers.push(
          {name: program.constructor.name, query: this.getQueryTime(query)});
    }

    if (!env().getBool('WEBGL_LAZILY_UNPACK') && outData.isPacked &&
        preventEagerUnpackingOfOutput === false) {
      const unpacked = this.unpackTensor(output);
      this.disposeIntermediateTensorInfo(output);
      return unpacked;
    }
    return output;
  }

  compileAndRun<K extends TensorInfo>(
      program: GPGPUProgram, inputs: TensorInfo[], outputDtype?: DataType,
      customSetup?: (gpgpu: GPGPUContext, webGLProgram: WebGLProgram) => void,
      preventEagerUnpackingOfOutput = false): K {
    outputDtype = outputDtype || inputs[0].dtype;
    const outInfo = this.runWebGLProgram(
        program, inputs, outputDtype, customSetup,
        preventEagerUnpackingOfOutput);
    return engine().makeTensorFromDataId(
               outInfo.dataId, outInfo.shape, outInfo.dtype) as {} as K;
  }

  private getAndSaveBinary(key: string, getBinary: () => GPGPUBinary):
      GPGPUBinary {
    if (!(key in this.binaryCache)) {
      this.binaryCache[key] = getBinary();
    }
    return this.binaryCache[key];
  }

  getTextureManager(): TextureManager {
    return this.textureManager;
  }

  private disposed = false;

  dispose() {
    if (this.disposed) {
      return;
    }
    // Avoid disposing the compiled webgl programs during unit testing because
    // it slows down test execution.
    if (!env().getBool('IS_TEST')) {
      const allKeys = Object.keys(this.binaryCache);
      allKeys.forEach(key => {
        this.gpgpu.deleteProgram(this.binaryCache[key].webGLProgram);
        delete this.binaryCache[key];
      });
    }
    this.textureManager.dispose();
    if (this.canvas != null &&
        (typeof (HTMLCanvasElement) !== 'undefined' &&
         this.canvas instanceof HTMLCanvasElement)) {
      this.canvas.remove();
    } else {
      this.canvas = null;
    }
    if (this.gpgpuCreatedLocally) {
      this.gpgpu.program = null;
      this.gpgpu.dispose();
    }
    this.disposed = true;
  }

  floatPrecision(): 16|32 {
    if (this.floatPrecisionValue == null) {
      this.floatPrecisionValue = tidy(() => {
        if (!env().get('WEBGL_RENDER_FLOAT32_ENABLED')) {
          // Momentarily switching DEBUG flag to false so we don't throw an
          // error trying to upload a small value.
          const debugFlag = env().getBool('DEBUG');
          env().set('DEBUG', false);
          const underflowCheckValue = this.abs(scalar(1e-8)).dataSync()[0];
          env().set('DEBUG', debugFlag);

          if (underflowCheckValue > 0) {
            return 32;
          }
        }
        return 16;
      });
    }
    return this.floatPrecisionValue;
  }
  /** Returns the smallest representable number.  */
  epsilon(): number {
    return this.floatPrecision() === 32 ? EPSILON_FLOAT32 : EPSILON_FLOAT16;
  }

  uploadToGPU(dataId: DataId): void {
    const texData = this.texData.get(dataId);
    const {shape, dtype, values, texture, usage, isPacked} = texData;

    if (texture != null) {
      // Array is already on GPU. No-op.
      return;
    }
    const shouldTimeProgram = this.activeTimers != null;
    let start: number;
    if (shouldTimeProgram) {
      start = util.now();
    }

    let texShape = texData.texShape;
    if (texShape == null) {
      texShape = webgl_util.getTextureShapeFromLogicalShape(shape, isPacked);
      texData.texShape = texShape;
    }

    if (values != null) {
      const shapeAs3D = webgl_util.getShapeAs3D(shape);

      let program;
      let width = texShape[1], height = texShape[0];
      const isByteArray = values instanceof Uint8Array;

      if (isPacked) {
        [width, height] = tex_util.getPackedMatrixTextureShapeWidthHeight(
            texShape[0], texShape[1]);
        program = new EncodeMatrixPackedProgram(
            shapeAs3D, [height, width], isByteArray);
      } else {
        program =
            new EncodeMatrixProgram(shapeAs3D, [height, width], isByteArray);
      }

      const tempDenseInputHandle = this.makeTensorInfo([height, width], dtype);
      if (isByteArray) {
        this.texData.get(tempDenseInputHandle.dataId).usage =
            TextureUsage.PIXELS;
      } else {
        this.texData.get(tempDenseInputHandle.dataId).usage =
            TextureUsage.UPLOAD;
      }
      this.gpgpu.uploadDenseMatrixToTexture(
          this.getTexture(tempDenseInputHandle.dataId), width, height,
          values as TypedArray);

      // We want the output to remain packed regardless of the value of
      // WEBGL_PACK.
      const preventEagerUnpacking = true;
      const encodedOutputTarget = this.runWebGLProgram(
          program, [tempDenseInputHandle], dtype, null, preventEagerUnpacking);

      // Have the original texture assume the identity of the encoded output.
      const outputTexData = this.texData.get(encodedOutputTarget.dataId);
      texData.texture = outputTexData.texture;
      texData.texShape = outputTexData.texShape;
      texData.isPacked = outputTexData.isPacked;
      texData.usage = outputTexData.usage;

      this.disposeIntermediateTensorInfo(tempDenseInputHandle);
      this.texData.delete(encodedOutputTarget.dataId);

      // Once uploaded, don't store the values on cpu.
      texData.values = null;
      if (shouldTimeProgram) {
        this.uploadWaitMs += util.now() - start;
      }
    } else {
      const newTexture = this.acquireTexture(texShape, usage, dtype, isPacked);
      texData.texture = newTexture;
    }
  }

  private convertAndCacheOnCPU(dataId: DataId, float32Values?: Float32Array):
      TypedArray {
    const texData = this.texData.get(dataId);
    const {dtype} = texData;

    this.releaseGPUData(dataId);

    if (float32Values != null) {
      texData.values = float32ToTypedArray(float32Values, dtype as 'float32');
    }
    return texData.values as TypedArray;
  }

  private acquireTexture(
      texShape: [number, number], texType: TextureUsage, dtype: DataType,
      isPacked: boolean): WebGLTexture {
    this.numBytesInGPU += this.computeBytes(texShape, dtype);
    if (!this.warnedAboutMemory &&
        this.numBytesInGPU > this.numMBBeforeWarning * 1024 * 1024) {
      const mb = (this.numBytesInGPU / 1024 / 1024).toFixed(2);
      this.warnedAboutMemory = true;
      console.warn(
          `High memory usage in GPU: ${mb} MB, ` +
          `most likely due to a memory leak`);
    }
    return this.textureManager.acquireTexture(texShape, texType, isPacked);
  }

  private computeBytes(shape: [number, number], dtype: DataType) {
    return shape[0] * shape[1] * util.bytesPerElement(dtype);
  }
}

function float32ToTypedArray<D extends NumericDataType>(
    a: Float32Array, dtype: D): tf.DataTypeMap[D] {
  if (dtype === 'float32' || dtype === 'complex64') {
    return a as tf.DataTypeMap[D];
  } else if (dtype === 'int32' || dtype === 'bool') {
    const result = (dtype === 'int32') ? new Int32Array(a.length) :
                                         new Uint8Array(a.length);
    for (let i = 0; i < result.length; ++i) {
      result[i] = Math.round(a[i]);
    }
    return result as tf.DataTypeMap[D];
  } else {
    throw new Error(`Unknown dtype ${dtype}`);
  }
}<|MERGE_RESOLUTION|>--- conflicted
+++ resolved
@@ -1002,44 +1002,6 @@
     return this.compileAndRun(program, [x]);
   }
 
-<<<<<<< HEAD
-  complexAbs<T extends Tensor>(x: T): T {
-    const xData = this.texData.get(x.dataId);
-
-    const program = new ComplexAbsProgram(x.shape);
-    const inputs = [
-      this.makeComplexComponentTensorInfo(x, xData.complexTensorInfos.real),
-      this.makeComplexComponentTensorInfo(x, xData.complexTensorInfos.imag),
-    ];
-
-    return this.compileAndRun<Tensor>(program, inputs) as T;
-  }
-
-  split<T extends Tensor>(x: T, sizeSplits: number[], axis: number): T[] {
-    return split(x, sizeSplits, axis);
-=======
-  unstack(x: Tensor, axis: number): Tensor[] {
-    const num = x.shape[axis];
-    const outShape: number[] = new Array(x.rank - 1);
-    let outIndex = 0;
-    for (let i = 0; i < x.rank; i++) {
-      if (i !== axis) {
-        outShape[outIndex++] = x.shape[i];
-      }
-    }
-
-    const begin = new Array(x.rank).fill(0);
-    const size = x.shape.slice();
-    size[axis] = 1;
-    const res = new Array(num);
-    for (let i = 0; i < res.length; i++) {
-      begin[axis] = i;
-      res[i] = x.slice(begin, size).reshape(outShape);
-    }
-    return res;
->>>>>>> 7cf3ea36
-  }
-
   makeTensorInfo(
       shape: number[], dtype: DataType,
       values?: BackendValues|string[]): TensorInfo {
