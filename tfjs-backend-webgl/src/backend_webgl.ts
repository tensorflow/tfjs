--- conflicted
+++ resolved
@@ -19,24 +19,13 @@
 import './flags_webgl';
 
 import * as tf from '@tensorflow/tfjs-core';
-import {backend_util, buffer, DataId, DataStorage, DataType, DataValues, engine, env, kernel_impls, KernelBackend, MemoryInfo, NumericDataType, range, Rank, RecursiveArray, scalar, ShapeMap, Tensor, Tensor1D, Tensor2D, TensorBuffer, TensorInfo, tidy, TimingInfo, transpose, TypedArray, upcastType, util} from '@tensorflow/tfjs-core';
-
-<<<<<<< HEAD
-import {ceilImplCPU, expm1ImplCPU, gatherV2ImplCPU, logImplCPU, negImplCPU, rsqrtImplCPU, simpleAbsImplCPU, topKImplCPU} from './kernel_utils/shared';
-=======
-import {ceilImplCPU, expm1ImplCPU, logImplCPU, negImplCPU, rsqrtImplCPU, simpleAbsImplCPU, stridedSliceImplCPU} from './kernel_utils/shared';
->>>>>>> 866e1c8e
+import {backend_util, buffer, DataId, DataStorage, DataType, DataValues, engine, env, kernel_impls, KernelBackend, MemoryInfo, NumericDataType, range, Rank, RecursiveArray, scalar, ShapeMap, Tensor, Tensor1D, Tensor2D, TensorBuffer, TensorInfo, tidy, TimingInfo, transpose, TypedArray, util} from '@tensorflow/tfjs-core';
+
+import {ceilImplCPU, expm1ImplCPU, logImplCPU, negImplCPU, rsqrtImplCPU, simpleAbsImplCPU} from './kernel_utils/shared';
 
 const {segment_util} = backend_util;
 const whereImpl = kernel_impls.whereImpl;
 
-<<<<<<< HEAD
-import {AddNProgram} from './addn_gpu';
-import {AddNPackedProgram} from './addn_packed_gpu';
-=======
-import {ArgMinMaxProgram} from './argminmax_gpu';
-import {ArgMinMaxPackedProgram} from './argminmax_packed_gpu';
->>>>>>> 866e1c8e
 import {getWebGLContext} from './canvas_util';
 import {DecodeMatrixProgram} from './decode_matrix_gpu';
 import {DecodeMatrixPackedProgram} from './decode_matrix_packed_gpu';
@@ -50,11 +39,6 @@
 import {PackProgram} from './pack_gpu';
 import {ReshapePackedProgram} from './reshape_packed_gpu';
 import {SegmentOpProgram} from './segment_gpu';
-<<<<<<< HEAD
-import {SelectProgram} from './select_gpu';
-=======
-import {StridedSliceProgram} from './strided_slice_gpu';
->>>>>>> 866e1c8e
 import * as tex_util from './tex_util';
 import {TextureData, TextureUsage} from './tex_util';
 import {TextureManager} from './texture_manager';
@@ -684,109 +668,6 @@
     return this.compileAndRun(program, [x]);
   }
 
-<<<<<<< HEAD
-  gather<T extends Tensor>(
-      x: T, indices: Tensor1D, axis: number, batchDims = 0): T {
-    const parsedAxis = util.parseAxisParam(axis, x.shape)[0];
-    const shapeInfo = segment_util.collectGatherOpShapeInfo(
-        x, indices, parsedAxis, batchDims);
-
-    const flattenX = x.reshape([
-      shapeInfo.batchSize, shapeInfo.outerSize, shapeInfo.dimSize,
-      shapeInfo.sliceSize
-    ]);
-    const flattenIndex = indices.reshape(
-        [shapeInfo.batchSize, indices.size / shapeInfo.batchSize]);
-    const flattenOutputShape = [
-      shapeInfo.batchSize, shapeInfo.outerSize,
-      indices.size / shapeInfo.batchSize, shapeInfo.sliceSize
-    ];
-
-    if (this.shouldExecuteOnCPU([x, indices]) || x.dtype === 'string') {
-      const indicesBuf = this.bufferSync(flattenIndex);
-      const xBuf = this.bufferSync(flattenX);
-      const outBuf = gatherV2ImplCPU(xBuf, indicesBuf, flattenOutputShape);
-
-      return this.makeOutput(
-          shapeInfo.outputShape, outBuf.dtype, outBuf.values as TypedArray);
-    }
-
-    const program = new GatherProgram(flattenX.shape, flattenOutputShape);
-    const res: Tensor = this.compileAndRun(program, [flattenX, flattenIndex]);
-    return res.reshape(shapeInfo.outputShape);
-=======
-  fusedBatchMatMul(
-      {a, b, transposeA, transposeB, bias, activation, preluActivationWeights}:
-          backend_util.FusedBatchMatMulConfig): Tensor3D {
-    const outerShapeA = transposeA ? a.shape[2] : a.shape[1];
-    const outerShapeB = transposeB ? b.shape[1] : b.shape[2];
-    const batch = Math.max(a.shape[0], b.shape[0]);
-
-    const dtype = upcastType(a.dtype, b.dtype);
-
-    const hasBias = bias != null;
-    const hasPreluActivationWeights = preluActivationWeights != null;
-    const fusedActivation =
-        activation ? mapActivationToShaderProgram(activation, true) : null;
-    const program = new MatMulPackedProgram(
-        a.shape, b.shape, [batch, outerShapeA, outerShapeB], transposeA,
-        transposeB, hasBias, fusedActivation, hasPreluActivationWeights);
-    const inputs: TensorInfo[] = [a, b];
-    if (bias) {
-      inputs.push(bias);
-    }
-    if (preluActivationWeights) {
-      inputs.push(preluActivationWeights);
-    }
-    return this.compileAndRun<Tensor3D>(program, inputs, dtype);
-  }
-
-  private argReduce(
-      x: Tensor2D, reduceType: 'max'|'min',
-      bestIndicesA: Tensor2D = null): Tensor2D {
-    let batchSize = x.shape[0];
-    let inSize = x.shape[1];
-    if (bestIndicesA != null) {
-      batchSize = bestIndicesA.shape[0];
-      inSize = bestIndicesA.shape[1];
-    }
-    const windowSize = backend_util.computeOptimalWindowSize(inSize);
-    const reduceInfo = {
-      windowSize,
-      inSize,
-      batchSize,
-      outSize: Math.ceil(inSize / windowSize)
-    };
-    const program =
-        new ArgMinMaxProgram(reduceInfo, reduceType, bestIndicesA == null);
-    const inputs = [x];
-    if (bestIndicesA != null) {
-      inputs.push(bestIndicesA);
-    }
-    const output = this.compileAndRun<Tensor2D>(program, inputs, 'int32');
-    // No need to run another GPGPU program.
-    if (output.shape[1] === 1) {
-      return output;
-    }
-    return this.argReduce(x, reduceType, output);
-  }
-
-  private argReducePacked(
-      x: Tensor, reduceType: 'max'|'min', bestIndicesA: Tensor = null): Tensor {
-    const inShape = bestIndicesA != null ? bestIndicesA.shape : x.shape;
-    const inSize = inShape[inShape.length - 1];
-    const windowSize = backend_util.computeOptimalWindowSize(inSize);
-    const program = new ArgMinMaxPackedProgram(
-        inShape, windowSize, reduceType, bestIndicesA == null);
-    const inputs = bestIndicesA == null ? [x] : [x, bestIndicesA];
-    const output = this.compileAndRun<Tensor>(program, inputs, 'int32');
-    if (output.rank === x.rank) {
-      return this.argReducePacked(x, reduceType, output);
-    }
-    return output;
->>>>>>> 866e1c8e
-  }
-
   unsortedSegmentSum<T extends Tensor>(
       x: T, segmentIds: Tensor1D, numSegments: number): Tensor {
     let axis = 0;
@@ -830,37 +711,6 @@
     }
     segmentIds = range(0, numSegments).tile([inSize / windowSize]);
     return this.segOpCompute(output, segOpType, segmentIds, dtype, numSegments);
-  }
-
-<<<<<<< HEAD
-  select(condition: Tensor, a: Tensor, b: Tensor): Tensor {
-    const program = new SelectProgram(condition.rank, a.shape, a.rank);
-    return this.compileAndRun(
-        program, [condition, a, b], upcastType(a.dtype, b.dtype));
-=======
-  private argMinMaxReduce(x: Tensor, axis: number, reduceType: 'min'|'max'):
-      Tensor {
-    const axes = [axis];
-    backend_util.assertAxesAreInnerMostDims(
-        'arg' + reduceType.charAt(0).toUpperCase() + reduceType.slice(1), axes,
-        x.rank);
-    if (!env().getBool('WEBGL_PACK_REDUCE') || x.rank <= 2) {
-      const [outShape, reduceShape] =
-          backend_util.computeOutAndReduceShapes(x.shape, axes);
-      const inSize = util.sizeFromShape(reduceShape);
-      const a2D = x.as2D(-1, inSize);
-      return this.argReduce(a2D, reduceType).reshape(outShape);
-    }
-    return this.argReducePacked(x, reduceType);
-  }
-
-  argMin(x: Tensor, axis: number): Tensor {
-    return this.argMinMaxReduce(x, axis, 'min');
-  }
-
-  argMax(x: Tensor, axis: number): Tensor {
-    return this.argMinMaxReduce(x, axis, 'max');
->>>>>>> 866e1c8e
   }
 
   where(condition: Tensor): Tensor2D {
