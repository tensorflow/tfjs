/**
 * @license
 * Copyright 2020 Google LLC. All Rights Reserved.
 * Licensed under the Apache License, Version 2.0 (the "License");
 * you may not use this file except in compliance with the License.
 * You may obtain a copy of the License at
 *
 * http://www.apache.org/licenses/LICENSE-2.0
 *
 * Unless required by applicable law or agreed to in writing, software
 * distributed under the License is distributed on an "AS IS" BASIS,
 * WITHOUT WARRANTIES OR CONDITIONS OF ANY KIND, either express or implied.
 * See the License for the specific language governing permissions and
 * limitations under the License.
 * =============================================================================
 */

import {Atan2} from '@tensorflow/tfjs-core';
import {KernelConfig} from '@tensorflow/tfjs-core';

import {binaryKernelFunc, CHECK_NAN_SNIPPET_BINARY, CHECK_NAN_SNIPPET_BINARY_PACKED} from '../kernel_utils/kernel_funcs_utils';

const ATAN2 = CHECK_NAN_SNIPPET_BINARY + `
  return atan(a, b);
`;

const ATAN2_PACKED = `
  vec4 result = atan(a, b);
  vec4 isNaN = min(vec4(isnan(a)) + vec4(isnan(b)), vec4(1.0));
  ` +
    CHECK_NAN_SNIPPET_BINARY_PACKED + `
  return result;
`;

<<<<<<< HEAD
export const atan2KernelFunc =
    binaryKernelFunc({opSnippet: ATAN2, packedOpSnippet: ATAN2_PACKED});
=======
export const atan2 = binaryKernelFunc(ATAN2, ATAN2_PACKED);
>>>>>>> 77c4ef10

export const atan2Config: KernelConfig = {
  kernelName: Atan2,
  backendName: 'webgl',
  kernelFunc: atan2,
};<|MERGE_RESOLUTION|>--- conflicted
+++ resolved
@@ -32,12 +32,8 @@
   return result;
 `;
 
-<<<<<<< HEAD
-export const atan2KernelFunc =
+export const atan2 =
     binaryKernelFunc({opSnippet: ATAN2, packedOpSnippet: ATAN2_PACKED});
-=======
-export const atan2 = binaryKernelFunc(ATAN2, ATAN2_PACKED);
->>>>>>> 77c4ef10
 
 export const atan2Config: KernelConfig = {
   kernelName: Atan2,
