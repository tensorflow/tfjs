/**
 * @license
 * Copyright 2020 Google LLC. All Rights Reserved.
 * Licensed under the Apache License, Version 2.0 (the "License");
 * you may not use this file except in compliance with the License.
 * You may obtain a copy of the License at
 *
 * http://www.apache.org/licenses/LICENSE-2.0
 *
 * Unless required by applicable law or agreed to in writing, software
 * distributed under the License is distributed on an "AS IS" BASIS,
 * WITHOUT WARRANTIES OR CONDITIONS OF ANY KIND, either express or implied.
 * See the License for the specific language governing permissions and
 * limitations under the License.
 * =============================================================================
 */

import {backend_util, ConcatInputs, env, TensorInfo, util} from '@tensorflow/tfjs-core';

import {MathBackendWebGL} from '../backend_webgl';
import {ConcatProgram} from '../concat_gpu';
import {ConcatPackedProgram} from '../concat_packed_gpu';
import {concatImplCPU} from '../kernel_utils/shared';

import {complex} from './Complex';
import {imag} from './Imag';
import {real} from './Real';
import {reshape} from './Reshape';

export function concatImpl(
    inputs: ConcatInputs, axis: number, backend: MathBackendWebGL): TensorInfo {
  const dtype = inputs[0].dtype;
  if (dtype === 'complex64') {
    const reals = inputs.map((t) => real({inputs: {input: t}, backend}));
    const imags = inputs.map((t) => imag({inputs: {input: t}, backend}));

    const realConcated = concatImpl(reals, axis, backend);
    const imagConcated = concatImpl(imags, axis, backend);

    const result =
        complex({inputs: {real: realConcated, imag: imagConcated}, backend});

    reals.forEach(r => backend.disposeIntermediateTensorInfo(r));
    imags.forEach(i => backend.disposeIntermediateTensorInfo(i));
    backend.disposeIntermediateTensorInfo(realConcated);
    backend.disposeIntermediateTensorInfo(imagConcated);

    return result;
  }

  // Run on cpu if dtype is string. For string, the backend represents it
  // as Uint8Array[], where each Uint8Array is a character. Given that the
  // computation is only on the outer array, uploading the whole data onto
  // gpu is wasteful. Also, currently webgl doesn't have a design to
  // upload and retrieve Uint8Array[] between cpu and gpu. Therefore, we
  // just run the kernel on cpu if dtype is string.
  if (dtype === 'string') {
    const {tensors2D, outShape} = computeTensors2D(inputs, axis, backend);
    const inputsValShapes = tensors2D.map(t => {
<<<<<<< HEAD
      return {vals: backend.texData.get(t.dataId).values, shape: t.shape};
=======
      return {vals: backend.readSync(t.dataId), shape: t.shape};
>>>>>>> ecece1eb
    });
    const simplyConcat = tensors2D[0].shape[0] === 1;
    const outVals =
        concatImplCPU(inputsValShapes, outShape, dtype, simplyConcat);

    const finalOutShape =
        backend_util.computeOutShape(inputs.map(t => t.shape), axis);

    const outInfo = backend.makeTensorInfo(finalOutShape, dtype, outVals);

    tensors2D.forEach(t => backend.disposeIntermediateTensorInfo(t));

    return outInfo;
  }

  if (inputs.length > env().getNumber('WEBGL_MAX_TEXTURES_IN_SHADER')) {
    const midIndex = Math.floor(inputs.length / 2);
    const leftSide = concatImpl(inputs.slice(0, midIndex), axis, backend);
    const rightSide = concatImpl(inputs.slice(midIndex), axis, backend);

    const result = concatImpl([leftSide, rightSide], axis, backend);

    backend.disposeIntermediateTensorInfo(leftSide);
    backend.disposeIntermediateTensorInfo(rightSide);

    return result;
  }

  if (env().getBool('WEBGL_PACK_ARRAY_OPERATIONS') &&
      inputs[0].shape.length > 1) {
    const program = new ConcatPackedProgram(inputs.map(t => t.shape), axis);
    return backend.runWebGLProgram(program, inputs, dtype);
  }

  const {tensors2D, outShape} = computeTensors2D(inputs, axis, backend);
  const program =
      new ConcatProgram(tensors2D.map(t => t.shape as [number, number]));
  const result = backend.runWebGLProgram(program, tensors2D, dtype);

  tensors2D.forEach(r => backend.disposeIntermediateTensorInfo(r));
  const reshapedResult =
      reshape({inputs: {x: result}, attrs: {shape: outShape}, backend});
  backend.disposeIntermediateTensorInfo(result);

  return reshapedResult;
}

function computeTensors2D(
    inputs: ConcatInputs, axis: number, backend: MathBackendWebGL) {
  // Any concat of n-dimensional tensors across any axis can be reduced to
  // a concatenation of two-dimensional tensors across the axis 1 by first
  // partitioning the axes of the original tensors into those less than the
  // axis to be concatenated and the rest. Then reshape the tensors
  // into a two-dimensional tensor by collapsing these two sets of axes and
  // concatenate the resulting matrices across the axis 1, finally reshaping
  // the result to have the proper shape.
  const outShape = backend_util.computeOutShape(inputs.map(t => t.shape), axis);
  const tensors2D = inputs.map(
      x => reshape({
        inputs: {x},
        attrs: {shape: [-1, util.sizeFromShape(x.shape.slice(axis))]},
        backend
      }));

  return {tensors2D, outShape};
}<|MERGE_RESOLUTION|>--- conflicted
+++ resolved
@@ -57,11 +57,7 @@
   if (dtype === 'string') {
     const {tensors2D, outShape} = computeTensors2D(inputs, axis, backend);
     const inputsValShapes = tensors2D.map(t => {
-<<<<<<< HEAD
-      return {vals: backend.texData.get(t.dataId).values, shape: t.shape};
-=======
       return {vals: backend.readSync(t.dataId), shape: t.shape};
->>>>>>> ecece1eb
     });
     const simplyConcat = tensors2D[0].shape[0] === 1;
     const outVals =
