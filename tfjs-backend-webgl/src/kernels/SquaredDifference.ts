--- conflicted
+++ resolved
@@ -21,13 +21,8 @@
 
 const SQUARED_DIFFERENCE = 'return (a - b) * (a - b);';
 
-<<<<<<< HEAD
-export const squaredDifferenceKernelFunc = binaryKernelFunc(
+export const squaredDifference = binaryKernelFunc(
     {opSnippet: SQUARED_DIFFERENCE, packedOpSnippet: SQUARED_DIFFERENCE});
-=======
-export const squaredDifference =
-    binaryKernelFunc(SQUARED_DIFFERENCE, SQUARED_DIFFERENCE);
->>>>>>> 77c4ef10
 
 export const squaredDifferenceConfig: KernelConfig = {
   kernelName: SquaredDifference,
