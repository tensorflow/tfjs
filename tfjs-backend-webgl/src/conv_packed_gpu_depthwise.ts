/**
 * @license
 * Copyright 2018 Google LLC. All Rights Reserved.
 * Licensed under the Apache License, Version 2.0 (the "License");
 * you may not use this file except in compliance with the License.
 * You may obtain a copy of the License at
 *
 * http://www.apache.org/licenses/LICENSE-2.0
 *
 * Unless required by applicable law or agreed to in writing, software
 * distributed under the License is distributed on an "AS IS" BASIS,
 * WITHOUT WARRANTIES OR CONDITIONS OF ANY KIND, either express or implied.
 * See the License for the specific language governing permissions and
 * limitations under the License.
 * =============================================================================
 */

import {backend_util, util} from '@tensorflow/tfjs-core';

import {GPGPUProgram} from './gpgpu_math';

export class DepthwiseConvPacked2DProgram implements GPGPUProgram {
  variableNames = ['x', 'W'];
  packedInputs = true;
  packedOutput = true;
  outputShape: number[];
  userCode: string;

  constructor(
      convInfo: backend_util.Conv2DInfo, addBias = false,
      activation: string = null, hasPreluActivation = false,
      hasLeakyReluAlpha = false) {
    this.outputShape = convInfo.outShape;
    const channelMul = convInfo.outChannels / convInfo.inChannels;
    const xNumRows = convInfo.inHeight;
    const xNumCols = convInfo.inWidth;
    const padTop = convInfo.padInfo.top;
    const padLeft = convInfo.padInfo.left;
    const strideHeight = convInfo.strideHeight;
    const strideWidth = convInfo.strideWidth;
    const dilationHeight = convInfo.dilationHeight;
    const dilationWidth = convInfo.dilationWidth;
    const filterHeight = convInfo.filterHeight;
    const filterWidth = convInfo.filterWidth;
    const texelsAcross = filterWidth;

    let mainLoop = `
      int xR; int xC; int xCOffset;
      vec4 wTexel; vec4 previous; vec4 final;`;

<<<<<<< HEAD
    for (let r = 0; r < filterHeight; r++) {
      for (let c = 0; c < filterWidth; c++) {
        mainLoop += `
          vec4 xTexelR${r}C${c * 2} = vec4(0.);
          vec4 xR${r}C${c} = vec4(0.);`;
      }
=======
    for (let c = 0; c < filterWidth; c++) {
      mainLoop += `
          vec4 xTexelC${c * 2};
          vec4 xC${c};`;
>>>>>>> b93e37ae
    }

    /**
     * This vectorized implementation works by gathering the values needed for
     * each output channel's dot product into vec4's and then multiplying them
     * all together (this happens in the final double for-loop below). Most of
     * the main loop consists of constructing these vec4's with the minimum
     * number of texture2D calls, which means making use of all four returned
     * values from a texture2D call at once.
     */
    for (let r = 0; r < filterHeight; r++) {
<<<<<<< HEAD
=======
      for (let c = 0; c < filterWidth; c++) {
        mainLoop += `
          xTexelC${c * 2} = vec4(0.0);
          xC${c} = vec4(0.0);`;
      }
      mainLoop += `
        xR = xRCorner + ${r * dilationHeight};
        if (xR >=0 && xR < ${xNumRows}) {
      `;

>>>>>>> b93e37ae
      for (let texelC = 0; texelC < (texelsAcross / 2 + 1); texelC++) {
        const c = texelC * 2;

        mainLoop += `
          xC = xCCorner + ${c * dilationWidth};
          `;

        if (strideWidth === 1) {
          if (c < filterWidth) {
            // If padding is odd, the outer texels have to be composed.
            if (padLeft % 2 === 1) {
              // TODO: Ensure vec4 previous does not result in redundant sample,
              // and avoid setting xTexelRC's that exceed the boundary in the
              // first place rather than resetting them to vec4(0)).

              // To compute xCOffset:
              // - If padding is odd, we must add 1 to ensure we ask for an
              // even-numbered row.
              // - We subtract 2 to access the previous texel.

              mainLoop += `
                xCOffset = xC + 1;
                if (xCOffset >= 0 && xCOffset < ${xNumCols}) {
                  xTexelC${c} = getX(batch, xR, xCOffset, d1);

                  // Need to manually clear unused channels in case
                  // we're reading from recycled texture.
                  if (xCOffset + 1 >= ${xNumCols}) {
                    xTexelC${c}.zw = vec2(0.0);
                  }
                }
<<<<<<< HEAD
               `;
              if (dilationWidth === 1 && c > 0) {
                mainLoop += `
                  xR${r}C${c} = vec4(xTexelR${r}C${c - 2}.zw, xTexelR${r}C${
                    c}.xy);
                 `;
              } else {
                mainLoop += `
                 xCOffset = xC + 1 - 2;

                 if(xR >= 0 && xR < ${
                    xNumRows} && xCOffset >= 0 && xCOffset < ${xNumCols}) {
                   vec4 previous = getX(batch, xR, xCOffset, d1);

                   // Need to manually clear unused channels in case
                   // we're reading from recycled texture.
                   if(xCOffset + 1 >= ${xNumCols}) {
                     previous.zw = vec2(0.);
                   }

                   xR${r}C${c} = vec4(previous.zw, xTexelR${r}C${c}.xy);
                 } else {
                   xR${r}C${c} = vec4(0, 0, xTexelR${r}C${c}.xy);
                 }
               `;
=======
              `;
              // This texel has been read in previous iteration if the dilation
              // is 1.
              if (dilationWidth === 1 && c > 0) {
                mainLoop += `
                xC${c} = vec4(xTexelC${c - 2}.zw, xTexelC${c}.xy);
                `;
              } else {
                mainLoop += `
                  xCOffset = xC + 1 - 2;

                  if (xCOffset >= 0 && xCOffset < ${xNumCols}) {
                    previous = getX(batch, xR, xCOffset, d1);

                    // Need to manually clear unused channels in case
                    // we're reading from recycled texture.
                    if (xCOffset + 1 >= ${xNumCols}) {
                      previous.zw = vec2(0.0);
                    }

                    xC${c} = vec4(previous.zw, xTexelC${c}.xy);
                  } else {
                    xC${c} = vec4(0.0, 0.0, xTexelC${c}.xy);
                  }
                  `;
>>>>>>> b93e37ae
              }
            } else {
              // Padding is even, so xRC corresponds to a single texel.
              mainLoop += `
                if (xC >= 0 && xC < ${xNumCols}) {
                  xTexelC${c} = getX(batch, xR, xC, d1);
                  if (xC + 1 >= ${xNumCols}) {
                    xTexelC${c}.zw = vec2(0.0);
                  }
                }

                xC${c} = xTexelC${c};
                `;
            }

            if (c + 1 < filterWidth) {
              // If dilation is even, the second entry should match the first
              // (either both are composed or both are single samples). But if
              // dilation is odd, then the second entry should be the opposite
              // of the first (if the first is composed, the second is a single
              // sample, and vice versa.)

              const nextTexelOffset = padLeft % 2 === 0 ?
                  util.nearestLargerEven(dilationWidth) :
                  dilationWidth;

              if ((dilationWidth % 2 === 0 && padLeft % 2 === 1) ||
                  (dilationWidth % 2 !== 0 && padLeft % 2 !== 1)) {
                mainLoop += `
                  xCOffset = xC + ${padLeft % 2} + ${nextTexelOffset};

                  if (xCOffset >= 0 && xCOffset < ${xNumCols}) {
                    xTexelC${c + 2} = getX(batch, xR, xCOffset, d1);

                    // Need to manually clear unused channels in case
                    // we're reading from recycled texture.
                    if (xCOffset + 1 >= ${xNumCols}) {
                      xTexelC${c + 2}.zw = vec2(0.0);
                    }
                  }
                  `;

                // If dilation > 1 then the xRC's will not be able to share any
                // values, so each xRC will require two unique calls to getX.
                if (dilationWidth > 1) {
                  mainLoop += `
                    xCOffset -= 2;
                    if (xCOffset >= 0 && xCOffset < ${xNumCols}) {
                      xTexelC${c} = getX(batch, xR, xCOffset, d1);
                    }
                    `;
                }

                mainLoop += `
                  xC${c + 1} = vec4(xTexelC${c}.zw, xTexelC${c + 2}.xy);
                  `;
              } else {
<<<<<<< HEAD
                if (nextTexelOffset === 1) {
                  mainLoop += `
                  xR${r}C${c + 1} = xTexelR${r}C${c};
                  `;
                } else {
                  mainLoop += `
                  xCOffset = xC + ${nextTexelOffset};
=======
                // If dialtion is 1 and padding is odd, we have already read the
                // texel when constructing the previous x value. Here we can
                // simply skip the texture read.
                if (nextTexelOffset === 1) {
                  mainLoop += `
                    xC${c + 1} = xTexelC${c};
                    `;
                } else {
                  mainLoop += `
                    xCOffset = xC + ${nextTexelOffset};
>>>>>>> b93e37ae

                    if (xCOffset >= 0 && xCOffset < ${xNumCols}) {
                      xTexelC${c + 2} = getX(batch, xR, xCOffset, d1);
                      if (xCOffset + 1 >= ${xNumCols}) {
                        xTexelC${c + 2}.zw = vec2(0.0);
                      }
                    }

<<<<<<< HEAD
                  xR${r}C${c + 1} = xTexelR${r}C${c + 2};
                `;
=======
                    xC${c + 1} = xTexelC${c + 2};
                    `;
>>>>>>> b93e37ae
                }
              }
            }
          }
        } else {  // stride === 2
          if (c < filterWidth) {
            // Depending on whether padLeft is even or odd, we want either the
            // xy or zw channels from X texels for xC${c}. If padLeft is
            // even, xC${c + 1} is simply the zw channels of texels we've
            // already sampled. But if padLeft is odd, xC{$c + 1}.zw will
            // need to come from the xy channels of a new texel, hence the `
            // vec4
            // final` initialized below.
            if (padLeft % 2 === 1) {
              mainLoop += `
                xCOffset = xC + 1 - ${strideWidth};
                if(xCOffset >= 0 && xCOffset < ${xNumCols}) {
                  xTexelC${c} = getX(batch, xR, xCOffset, d1);
                  // Need to manually clear unused channels in case
                  // we're reading from recycled texture.
                  if (xCOffset + 1 >= ${xNumCols}) {
                    xTexelC${c}.zw = vec2(0.0);
                  }
                }

                if(xC + 1 >= 0 && xC + 1 < ${xNumCols}) {
                  xTexelC${c + 2} = getX(batch, xR, xC + 1, d1);
                  // Need to manually clear unused channels in case
                  // we're reading from recycled texture.
                  if (xC + 2 >= ${xNumCols}) {
                    xTexelC${c + 2}.zw = vec2(0.0);
                  }
                }

                xC${c} = vec4(xTexelC${c}.zw, xTexelC${c + 2}.zw);
              `;

              if (c + 1 < filterWidth) {
                mainLoop += `
                  final = vec4(0.0);
                  xCOffset = xC + 1 + ${strideWidth};
                  if(xCOffset >= 0 && xCOffset < ${xNumCols}) {
                    final = getX(batch, xR, xCOffset, d1);
                  }
                  xC${c + 1} = vec4(xTexelC${c + 2}.xy, final.xy);
                `;
              }
            } else {
              mainLoop += `
                if(xC >= 0 && xC < ${xNumCols}) {
                  xTexelC${c} = getX(batch, xR, xC, d1);
                  if (xC + 1 >= ${xNumCols}) {
                    xTexelC${c}.zw = vec2(0.0);
                  }
                }

                xCOffset = xC + ${strideWidth};
                if(xCOffset >= 0 && xCOffset < ${xNumCols}) {
                  xTexelC${c + 2} = getX(batch, xR, xCOffset, d1);
                  if (xCOffset + 1 >= ${xNumCols}) {
                    xTexelC${c + 2}.zw = vec2(0.);
                  }
                }

                xC${c} = vec4(
                  xTexelC${c}.xy, xTexelC${c + 2}.xy);
              `;

              if (c + 1 < filterWidth) {
                mainLoop += `
                  xC${c + 1} = vec4(xTexelC${c}.zw, xTexelC${c + 2}.zw);
                `;
              }
            }
          }
        }

        // localize the dotProd accumulation within the loop, the theory is for
        // GPU with limited cache, accumulate sum across large amount of
        // veriables will cause lots of cache misses. (i.e. 5x5 filter will have
        // 50 variables)
        if (c < filterWidth) {
          mainLoop += `
<<<<<<< HEAD
            vec4 wTexelR${r}C${c} = getW(${r}, ${c}, d1, q);
            dotProd += vec4(xR${r}C${c}.xy * wTexelR${r}C${c}.xz, xR${r}C${
              c}.zw * wTexelR${r}C${c}.xz);
=======
            wTexel = getW(${r}, ${c}, d1, q);
            dotProd += xC${c} * vec4(wTexel.xz, wTexel.xz);
>>>>>>> b93e37ae
          `;

          if (c + 1 < filterWidth) {
            mainLoop += `
<<<<<<< HEAD
              vec4 wTexelR${r}C${c + 1} = getW(${r}, ${c + 1}, d1, q);
              dotProd += vec4(xR${r}C${c + 1}.xy * wTexelR${r}C${c + 1}.xz, xR${
                r}C${c + 1}.zw * wTexelR${r}C${c + 1}.xz);`;
          }
        }
      }
=======
              wTexel = getW(${r}, ${c + 1}, d1, q);
              dotProd += xC${c + 1} * vec4(wTexel.xz, wTexel.xz);
            `;
          }
        }
      }
      mainLoop += `
        }
      `;
>>>>>>> b93e37ae
    }

    let activationSnippet = '', applyActivationSnippet = '';
    if (activation) {
      if (hasPreluActivation) {
        activationSnippet = `vec4 activation(vec4 a) {
          vec4 b = getPreluActivationWeightsAtOutCoords();
          ${activation}
        }`;
      } else if (hasLeakyReluAlpha) {
        activationSnippet = `vec4 activation(vec4 a) {
          vec4 b = getLeakyreluAlphaAtOutCoords();
          ${activation}
        }`;
      } else {
        activationSnippet = `vec4 activation(vec4 x) {
          ${activation}
        }`;
      }

      applyActivationSnippet = `result = activation(result);`;
    }

    const addBiasSnippet = addBias ? 'result += getBiasAtOutCoords();' : '';
    if (addBias) {
      this.variableNames.push('bias');
    }

    if (hasPreluActivation) {
      this.variableNames.push('preluActivationWeights');
    }
    if (hasLeakyReluAlpha) {
      this.variableNames.push('leakyreluAlpha');
    }

    this.userCode = `
      ${activationSnippet}

      const ivec2 strides = ivec2(${strideHeight}, ${strideWidth});
      const ivec2 pads = ivec2(${padTop}, ${padLeft});

      void main() {

        ivec4 coords = getOutputCoords();
        int batch = coords.x;
        ivec2 xRCCorner = coords.yz * strides - pads;
        int d2 = coords.w;
        int d1 = d2 / ${channelMul};
        int q = d2 - d1 * ${channelMul};
        int xRCorner = xRCCorner.x;
        int xCCorner = xRCCorner.y;

        //intialize dotProd with a small epsilon seems to reduce GPU accuracy loss.
        vec4 dotProd = vec4(0.000000000000001);

        ${mainLoop}

        vec4 result = dotProd - vec4(0.000000000000001);
        ${addBiasSnippet}
        ${applyActivationSnippet}
        setOutput(result);
      }
    `;
  }
}<|MERGE_RESOLUTION|>--- conflicted
+++ resolved
@@ -48,19 +48,10 @@
       int xR; int xC; int xCOffset;
       vec4 wTexel; vec4 previous; vec4 final;`;
 
-<<<<<<< HEAD
-    for (let r = 0; r < filterHeight; r++) {
-      for (let c = 0; c < filterWidth; c++) {
-        mainLoop += `
-          vec4 xTexelR${r}C${c * 2} = vec4(0.);
-          vec4 xR${r}C${c} = vec4(0.);`;
-      }
-=======
     for (let c = 0; c < filterWidth; c++) {
       mainLoop += `
           vec4 xTexelC${c * 2};
           vec4 xC${c};`;
->>>>>>> b93e37ae
     }
 
     /**
@@ -72,8 +63,6 @@
      * values from a texture2D call at once.
      */
     for (let r = 0; r < filterHeight; r++) {
-<<<<<<< HEAD
-=======
       for (let c = 0; c < filterWidth; c++) {
         mainLoop += `
           xTexelC${c * 2} = vec4(0.0);
@@ -84,7 +73,6 @@
         if (xR >=0 && xR < ${xNumRows}) {
       `;
 
->>>>>>> b93e37ae
       for (let texelC = 0; texelC < (texelsAcross / 2 + 1); texelC++) {
         const c = texelC * 2;
 
@@ -116,33 +104,6 @@
                     xTexelC${c}.zw = vec2(0.0);
                   }
                 }
-<<<<<<< HEAD
-               `;
-              if (dilationWidth === 1 && c > 0) {
-                mainLoop += `
-                  xR${r}C${c} = vec4(xTexelR${r}C${c - 2}.zw, xTexelR${r}C${
-                    c}.xy);
-                 `;
-              } else {
-                mainLoop += `
-                 xCOffset = xC + 1 - 2;
-
-                 if(xR >= 0 && xR < ${
-                    xNumRows} && xCOffset >= 0 && xCOffset < ${xNumCols}) {
-                   vec4 previous = getX(batch, xR, xCOffset, d1);
-
-                   // Need to manually clear unused channels in case
-                   // we're reading from recycled texture.
-                   if(xCOffset + 1 >= ${xNumCols}) {
-                     previous.zw = vec2(0.);
-                   }
-
-                   xR${r}C${c} = vec4(previous.zw, xTexelR${r}C${c}.xy);
-                 } else {
-                   xR${r}C${c} = vec4(0, 0, xTexelR${r}C${c}.xy);
-                 }
-               `;
-=======
               `;
               // This texel has been read in previous iteration if the dilation
               // is 1.
@@ -168,7 +129,6 @@
                     xC${c} = vec4(0.0, 0.0, xTexelC${c}.xy);
                   }
                   `;
->>>>>>> b93e37ae
               }
             } else {
               // Padding is even, so xRC corresponds to a single texel.
@@ -226,15 +186,6 @@
                   xC${c + 1} = vec4(xTexelC${c}.zw, xTexelC${c + 2}.xy);
                   `;
               } else {
-<<<<<<< HEAD
-                if (nextTexelOffset === 1) {
-                  mainLoop += `
-                  xR${r}C${c + 1} = xTexelR${r}C${c};
-                  `;
-                } else {
-                  mainLoop += `
-                  xCOffset = xC + ${nextTexelOffset};
-=======
                 // If dialtion is 1 and padding is odd, we have already read the
                 // texel when constructing the previous x value. Here we can
                 // simply skip the texture read.
@@ -245,7 +196,6 @@
                 } else {
                   mainLoop += `
                     xCOffset = xC + ${nextTexelOffset};
->>>>>>> b93e37ae
 
                     if (xCOffset >= 0 && xCOffset < ${xNumCols}) {
                       xTexelC${c + 2} = getX(batch, xR, xCOffset, d1);
@@ -253,14 +203,8 @@
                         xTexelC${c + 2}.zw = vec2(0.0);
                       }
                     }
-
-<<<<<<< HEAD
-                  xR${r}C${c + 1} = xTexelR${r}C${c + 2};
-                `;
-=======
                     xC${c + 1} = xTexelC${c + 2};
                     `;
->>>>>>> b93e37ae
                 }
               }
             }
@@ -344,26 +288,12 @@
         // 50 variables)
         if (c < filterWidth) {
           mainLoop += `
-<<<<<<< HEAD
-            vec4 wTexelR${r}C${c} = getW(${r}, ${c}, d1, q);
-            dotProd += vec4(xR${r}C${c}.xy * wTexelR${r}C${c}.xz, xR${r}C${
-              c}.zw * wTexelR${r}C${c}.xz);
-=======
             wTexel = getW(${r}, ${c}, d1, q);
             dotProd += xC${c} * vec4(wTexel.xz, wTexel.xz);
->>>>>>> b93e37ae
           `;
 
           if (c + 1 < filterWidth) {
             mainLoop += `
-<<<<<<< HEAD
-              vec4 wTexelR${r}C${c + 1} = getW(${r}, ${c + 1}, d1, q);
-              dotProd += vec4(xR${r}C${c + 1}.xy * wTexelR${r}C${c + 1}.xz, xR${
-                r}C${c + 1}.zw * wTexelR${r}C${c + 1}.xz);`;
-          }
-        }
-      }
-=======
               wTexel = getW(${r}, ${c + 1}, d1, q);
               dotProd += xC${c + 1} * vec4(wTexel.xz, wTexel.xz);
             `;
@@ -373,7 +303,6 @@
       mainLoop += `
         }
       `;
->>>>>>> b93e37ae
     }
 
     let activationSnippet = '', applyActivationSnippet = '';
