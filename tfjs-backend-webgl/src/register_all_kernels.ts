--- conflicted
+++ resolved
@@ -74,11 +74,8 @@
 import {isNaNConfig} from './kernels/IsNaN';
 import {lessConfig} from './kernels/Less';
 import {lessEqualConfig} from './kernels/LessEqual';
-<<<<<<< HEAD
 import {linSpaceConfig} from './kernels/LinSpace';
-=======
 import {log1pConfig} from './kernels/Log1p';
->>>>>>> c19cb4da
 import {logicalAndConfig} from './kernels/LogicalAnd';
 import {logicalNotConfig} from './kernels/LogicalNot';
 import {logicalOrConfig} from './kernels/LogicalOr';
@@ -200,11 +197,8 @@
   isNaNConfig,
   lessConfig,
   lessEqualConfig,
-<<<<<<< HEAD
   linSpaceConfig,
-=======
   log1pConfig,
->>>>>>> c19cb4da
   logicalAndConfig,
   logicalNotConfig,
   logicalOrConfig,
