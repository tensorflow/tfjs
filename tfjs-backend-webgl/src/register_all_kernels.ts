--- conflicted
+++ resolved
@@ -36,11 +36,8 @@
 import {cosConfig} from './kernels/Cos';
 import {coshConfig} from './kernels/Cosh';
 import {cropAndResizeConfig} from './kernels/CropAndResize';
-<<<<<<< HEAD
 import {equalConfig} from './kernels/Equal';
-=======
 import {erfConfig} from './kernels/Erf';
->>>>>>> aa1c5913
 import {fftConfig} from './kernels/FFT';
 import {flipLeftRightConfig} from './kernels/FlipLeftRight';
 import {floorConfig} from './kernels/Floor';
@@ -111,11 +108,8 @@
   cosConfig,
   coshConfig,
   cropAndResizeConfig,
-<<<<<<< HEAD
   equalConfig,
-=======
   erfConfig,
->>>>>>> aa1c5913
   fftConfig,
   flipLeftRightConfig,
   floorConfig,
