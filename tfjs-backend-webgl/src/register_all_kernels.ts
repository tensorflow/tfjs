/**
 * @license
 * Copyright 2020 Google LLC. All Rights Reserved.
 * Licensed under the Apache License, Version 2.0 (the "License");
 * you may not use this file except in compliance with the License.
 * You may obtain a copy of the License at
 *
 * http://www.apache.org/licenses/LICENSE-2.0
 *
 * Unless required by applicable law or agreed to in writing, software
 * distributed under the License is distributed on an "AS IS" BASIS,
 * WITHOUT WARRANTIES OR CONDITIONS OF ANY KIND, either express or implied.
 * See the License for the specific language governing permissions and
 * limitations under the License.
 * =============================================================================
 */
import {KernelConfig, registerKernel} from '@tensorflow/tfjs-core';

import {_fusedMatMulConfig} from './kernels/_FusedMatMul';
import {acosConfig} from './kernels/Acos';
import {acoshConfig} from './kernels/Acosh';
import {addConfig} from './kernels/Add';
import {addNConfig} from './kernels/AddN';
import {allConfig} from './kernels/All';
import {anyConfig} from './kernels/Any';
import {asinConfig} from './kernels/Asin';
import {asinhConfig} from './kernels/Asinh';
import {atanConfig} from './kernels/Atan';
import {atan2Config} from './kernels/Atan2';
import {atanhConfig} from './kernels/Atanh';
import {avgPoolConfig} from './kernels/AvgPool';
import {avgPool3DConfig} from './kernels/AvgPool3D';
import {avgPoolGrad3DConfig} from './kernels/AvgPool3DGrad';
import {avgPoolGradConfig} from './kernels/AvgPoolGrad';
import {batchMatMulConfig} from './kernels/BatchMatMul';
import {batchNormConfig} from './kernels/BatchNorm';
import {batchToSpaceNDConfig} from './kernels/BatchToSpaceND';
import {castConfig} from './kernels/Cast';
import {clipByValueConfig} from './kernels/ClipByValue';
import {complexConfig} from './kernels/Complex';
import {complexAbsConfig} from './kernels/ComplexAbs';
import {concatConfig} from './kernels/Concat';
import {conv2DConfig} from './kernels/Conv2D';
import {conv2DBackpropFilterConfig} from './kernels/Conv2DBackpropFilter';
import {conv2DBackpropInputConfig} from './kernels/Conv2DBackpropInput';
import {conv3DConfig} from './kernels/Conv3D';
import {conv3DBackpropFilterV2Config} from './kernels/Conv3DBackpropFilterV2';
import {conv3DBackpropInputConfig} from './kernels/Conv3DBackpropInputV2';
import {cosConfig} from './kernels/Cos';
import {coshConfig} from './kernels/Cosh';
import {cropAndResizeConfig} from './kernels/CropAndResize';
import {cumsumConfig} from './kernels/Cumsum';
import {depthToSpaceConfig} from './kernels/DepthToSpace';
import {depthwiseConv2dNativeConfig} from './kernels/DepthwiseConv2dNative';
import {depthwiseConv2dNativeBackpropFilterConfig} from './kernels/DepthwiseConv2dNativeBackpropFilter';
import {depthwiseConv2dNativeBackpropInputConfig} from './kernels/DepthwiseConv2dNativeBackpropInput';
import {diagConfig} from './kernels/Diag';
import {eluGradConfig} from './kernels/EluGrad';
import {equalConfig} from './kernels/Equal';
import {erfConfig} from './kernels/Erf';
import {expConfig} from './kernels/Exp';
import {expandDimsConfig} from './kernels/ExpandDims';
import {fftConfig} from './kernels/FFT';
import {fillConfig} from './kernels/Fill';
import {flipLeftRightConfig} from './kernels/FlipLeftRight';
import {floorConfig} from './kernels/Floor';
import {floorDivConfig} from './kernels/FloorDiv';
import {fromPixelsConfig} from './kernels/FromPixels';
import {fusedConv2DConfig} from './kernels/FusedConv2D';
import {fusedDepthwiseConv2DConfig} from './kernels/FusedDepthwiseConv2D';
import {gatherNdConfig} from './kernels/GatherNd';
import {gatherV2Config} from './kernels/GatherV2';
import {greaterConfig} from './kernels/Greater';
import {greaterEqualConfig} from './kernels/GreaterEqual';
import {identityConfig} from './kernels/Identity';
import {ifftConfig} from './kernels/IFFT';
import {imagConfig} from './kernels/Imag';
import {isFiniteConfig} from './kernels/IsFinite';
import {isInfConfig} from './kernels/IsInf';
import {isNaNConfig} from './kernels/IsNaN';
import {lessConfig} from './kernels/Less';
import {lessEqualConfig} from './kernels/LessEqual';
import {linSpaceConfig} from './kernels/LinSpace';
import {log1pConfig} from './kernels/Log1p';
import {logicalAndConfig} from './kernels/LogicalAnd';
import {logicalNotConfig} from './kernels/LogicalNot';
import {logicalOrConfig} from './kernels/LogicalOr';
import {LRNConfig} from './kernels/LRN';
import {LRNGradConfig} from './kernels/LRNGrad';
import {maxConfig} from './kernels/Max';
import {maximumConfig} from './kernels/Maximum';
import {maxPoolConfig} from './kernels/MaxPool';
import {maxPool3DConfig} from './kernels/MaxPool3D';
import {maxPoolGrad3DConfig} from './kernels/MaxPool3DGrad';
import {maxPoolGradConfig} from './kernels/MaxPoolGrad';
import {maxPoolWithArgmaxConfig} from './kernels/MaxPoolWithArgmax';
import {meanConfig} from './kernels/Mean';
import {minConfig} from './kernels/Min';
import {minimumConfig} from './kernels/Minimum';
import {mirrorPadConfig} from './kernels/MirrorPad';
import {modConfig} from './kernels/Mod';
import {multinomialConfig} from './kernels/Multinomial';
import {multiplyConfig} from './kernels/Multiply';
import {nonMaxSuppressionV3Config} from './kernels/NonMaxSuppressionV3';
import {nonMaxSuppressionV4Config} from './kernels/NonMaxSuppressionV4';
import {nonMaxSuppressionV5Config} from './kernels/NonMaxSuppressionV5';
import {notEqualConfig} from './kernels/NotEqual';
import {oneHotConfig} from './kernels/OneHot';
import {onesLikeConfig} from './kernels/OnesLike';
import {packConfig} from './kernels/Pack';
import {padV2Config} from './kernels/PadV2';
import {powConfig} from './kernels/Pow';
import {preluConfig} from './kernels/Prelu';
import {prodConfig} from './kernels/Prod';
import {rangeConfig} from './kernels/Range';
import {realConfig} from './kernels/Real';
import {realDivConfig} from './kernels/RealDiv';
import {reciprocalConfig} from './kernels/Reciprocal';
import {reshapeConfig} from './kernels/Reshape';
import {resizeBilinearConfig} from './kernels/ResizeBilinear';
import {resizeBilinearGradConfig} from './kernels/ResizeBilinearGrad';
import {resizeNearestNeighborConfig} from './kernels/ResizeNearestNeighbor';
import {resizeNearestNeighborGradConfig} from './kernels/ResizeNearestNeighborGrad';
import {rotateWithOffsetConfig} from './kernels/RotateWithOffset';
import {roundConfig} from './kernels/Round';
import {scatterNdConfig} from './kernels/ScatterNd';
import {selectConfig} from './kernels/Select';
import {seluConfig} from './kernels/Selu';
import {sigmoidConfig} from './kernels/Sigmoid';
import {signConfig} from './kernels/Sign';
import {sinConfig} from './kernels/Sin';
import {sinhConfig} from './kernels/Sinh';
import {sliceConfig} from './kernels/Slice';
import {softmaxConfig} from './kernels/Softmax';
import {softplusConfig} from './kernels/Softplus';
import {spaceToBatchNDConfig} from './kernels/SpaceToBatchND';
import {sparseToDenseConfig} from './kernels/SparseToDense';
import {splitVConfig} from './kernels/SplitV';
import {squareConfig} from './kernels/Square';
import {squaredDifferenceConfig} from './kernels/SquaredDifference';
import {stepConfig} from './kernels/Step';
import {subConfig} from './kernels/Sub';
import {sumConfig} from './kernels/Sum';
import {tanConfig} from './kernels/Tan';
import {tanhConfig} from './kernels/Tanh';
import {tileConfig} from './kernels/Tile';
import {topKConfig} from './kernels/TopK';
import {transposeConfig} from './kernels/Transpose';
import {uniqueConfig} from './kernels/Unique';
<<<<<<< HEAD
import {unsortedSegmentSumConfig} from './kernels/UnsortedSegmentSum';
=======
import {unpackConfig} from './kernels/Unpack';
>>>>>>> 866e1c8e
import {zerosLikeConfig} from './kernels/ZerosLike';

// List all kernel configs here
const kernelConfigs: KernelConfig[] = [
  LRNConfig,
  LRNGradConfig,
  _fusedMatMulConfig,
  acosConfig,
  acoshConfig,
  addConfig,
  addNConfig,
  allConfig,
  anyConfig,
  asinConfig,
  asinhConfig,
  atan2Config,
  atanConfig,
  atanhConfig,
  avgPool3DConfig,
  avgPoolConfig,
  avgPoolGrad3DConfig,
  avgPoolGradConfig,
  batchMatMulConfig,
  batchNormConfig,
  batchToSpaceNDConfig,
  castConfig,
  clipByValueConfig,
  complexAbsConfig,
  complexConfig,
  concatConfig,
  conv2DBackpropFilterConfig,
  conv2DBackpropInputConfig,
  conv2DConfig,
  conv3DBackpropFilterV2Config,
  conv3DBackpropInputConfig,
  conv3DConfig,
  cosConfig,
  coshConfig,
  cropAndResizeConfig,
  cumsumConfig,
  depthToSpaceConfig,
  depthwiseConv2dNativeBackpropFilterConfig,
  depthwiseConv2dNativeBackpropInputConfig,
  depthwiseConv2dNativeConfig,
  diagConfig,
  eluGradConfig,
  equalConfig,
  erfConfig,
  expConfig,
  expandDimsConfig,
  fftConfig,
  fillConfig,
  flipLeftRightConfig,
  floorConfig,
  floorDivConfig,
  fromPixelsConfig,
  fusedConv2DConfig,
  fusedDepthwiseConv2DConfig,
  gatherNdConfig,
  gatherV2Config,
  greaterConfig,
  greaterEqualConfig,
  identityConfig,
  ifftConfig,
  imagConfig,
  isFiniteConfig,
  isInfConfig,
  isNaNConfig,
  lessConfig,
  lessEqualConfig,
  linSpaceConfig,
  log1pConfig,
  logicalAndConfig,
  logicalNotConfig,
  logicalOrConfig,
  maxConfig,
  maxPool3DConfig,
  maxPoolConfig,
  maxPoolGrad3DConfig,
  maxPoolGradConfig,
  maxPoolWithArgmaxConfig,
  maximumConfig,
  meanConfig,
  minConfig,
  minimumConfig,
  mirrorPadConfig,
  modConfig,
  multinomialConfig,
  multiplyConfig,
  nonMaxSuppressionV3Config,
  nonMaxSuppressionV4Config,
  nonMaxSuppressionV5Config,
  notEqualConfig,
  oneHotConfig,
  onesLikeConfig,
  packConfig,
  padV2Config,
  powConfig,
  preluConfig,
  prodConfig,
  rangeConfig,
  realConfig,
  realDivConfig,
  reciprocalConfig,
  reshapeConfig,
  resizeBilinearConfig,
  resizeBilinearGradConfig,
  resizeNearestNeighborConfig,
  resizeNearestNeighborGradConfig,
  rotateWithOffsetConfig,
  roundConfig,
  scatterNdConfig,
  selectConfig,
  seluConfig,
  sigmoidConfig,
  signConfig,
  sinConfig,
  sinhConfig,
  sliceConfig,
  softmaxConfig,
  softplusConfig,
  spaceToBatchNDConfig,
  sparseToDenseConfig,
  splitVConfig,
  squareConfig,
  squaredDifferenceConfig,
  stepConfig,
  subConfig,
  sumConfig,
  tanConfig,
  tanhConfig,
  tileConfig,
  topKConfig,
  transposeConfig,
  uniqueConfig,
<<<<<<< HEAD
  unsortedSegmentSumConfig,
=======
  unpackConfig,
>>>>>>> 866e1c8e
  zerosLikeConfig
];

for (const kernelConfig of kernelConfigs) {
  registerKernel(kernelConfig);
}<|MERGE_RESOLUTION|>--- conflicted
+++ resolved
@@ -147,11 +147,8 @@
 import {topKConfig} from './kernels/TopK';
 import {transposeConfig} from './kernels/Transpose';
 import {uniqueConfig} from './kernels/Unique';
-<<<<<<< HEAD
+import {unpackConfig} from './kernels/Unpack';
 import {unsortedSegmentSumConfig} from './kernels/UnsortedSegmentSum';
-=======
-import {unpackConfig} from './kernels/Unpack';
->>>>>>> 866e1c8e
 import {zerosLikeConfig} from './kernels/ZerosLike';
 
 // List all kernel configs here
@@ -287,11 +284,8 @@
   topKConfig,
   transposeConfig,
   uniqueConfig,
-<<<<<<< HEAD
   unsortedSegmentSumConfig,
-=======
   unpackConfig,
->>>>>>> 866e1c8e
   zerosLikeConfig
 ];
 
