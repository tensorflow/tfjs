/**
 * @license
 * Copyright 2020 Google LLC. All Rights Reserved.
 * Licensed under the Apache License, Version 2.0 (the "License");
 * you may not use this file except in compliance with the License.
 * You may obtain a copy of the License at
 *
 * http://www.apache.org/licenses/LICENSE-2.0
 *
 * Unless required by applicable law or agreed to in writing, software
 * distributed under the License is distributed on an "AS IS" BASIS,
 * WITHOUT WARRANTIES OR CONDITIONS OF ANY KIND, either express or implied.
 * See the License for the specific language governing permissions and
 * limitations under the License.
 * =============================================================================
 */
import {KernelConfig, registerKernel} from '@tensorflow/tfjs-core';

import {_fusedMatMulConfig} from './kernels/_FusedMatMul';
import {absConfig} from './kernels/Abs';
import {acosConfig} from './kernels/Acos';
import {acoshConfig} from './kernels/Acosh';
import {addConfig} from './kernels/Add';
import {addNConfig} from './kernels/AddN';
import {allConfig} from './kernels/All';
import {anyConfig} from './kernels/Any';
import {argMaxConfig} from './kernels/ArgMax';
import {argMinConfig} from './kernels/ArgMin';
import {asinConfig} from './kernels/Asin';
import {asinhConfig} from './kernels/Asinh';
import {atanConfig} from './kernels/Atan';
import {atan2Config} from './kernels/Atan2';
import {atanhConfig} from './kernels/Atanh';
import {avgPoolConfig} from './kernels/AvgPool';
import {avgPool3DConfig} from './kernels/AvgPool3D';
import {avgPoolGrad3DConfig} from './kernels/AvgPool3DGrad';
import {avgPoolGradConfig} from './kernels/AvgPoolGrad';
import {batchMatMulConfig} from './kernels/BatchMatMul';
import {batchNormConfig} from './kernels/BatchNorm';
import {batchToSpaceNDConfig} from './kernels/BatchToSpaceND';
import {castConfig} from './kernels/Cast';
<<<<<<< HEAD
import {ceilConfig} from './kernels/Ceil';
=======
import {clipByValueConfig} from './kernels/ClipByValue';
>>>>>>> 4128ded1
import {complexConfig} from './kernels/Complex';
import {complexAbsConfig} from './kernels/ComplexAbs';
import {concatConfig} from './kernels/Concat';
import {conv2DConfig} from './kernels/Conv2D';
import {conv2DBackpropFilterConfig} from './kernels/Conv2DBackpropFilter';
import {conv2DBackpropInputConfig} from './kernels/Conv2DBackpropInput';
import {conv3DConfig} from './kernels/Conv3D';
import {conv3DBackpropFilterV2Config} from './kernels/Conv3DBackpropFilterV2';
import {conv3DBackpropInputConfig} from './kernels/Conv3DBackpropInputV2';
import {cosConfig} from './kernels/Cos';
import {coshConfig} from './kernels/Cosh';
import {cropAndResizeConfig} from './kernels/CropAndResize';
import {cumsumConfig} from './kernels/Cumsum';
import {depthToSpaceConfig} from './kernels/DepthToSpace';
import {depthwiseConv2dNativeConfig} from './kernels/DepthwiseConv2dNative';
import {depthwiseConv2dNativeBackpropFilterConfig} from './kernels/DepthwiseConv2dNativeBackpropFilter';
import {depthwiseConv2dNativeBackpropInputConfig} from './kernels/DepthwiseConv2dNativeBackpropInput';
import {diagConfig} from './kernels/Diag';
import {eluConfig} from './kernels/Elu';
import {eluGradConfig} from './kernels/EluGrad';
import {equalConfig} from './kernels/Equal';
import {erfConfig} from './kernels/Erf';
import {expConfig} from './kernels/Exp';
import {expandDimsConfig} from './kernels/ExpandDims';
import {expm1Config} from './kernels/Expm1';
import {fftConfig} from './kernels/FFT';
import {fillConfig} from './kernels/Fill';
import {flipLeftRightConfig} from './kernels/FlipLeftRight';
import {floorConfig} from './kernels/Floor';
import {floorDivConfig} from './kernels/FloorDiv';
import {fromPixelsConfig} from './kernels/FromPixels';
import {fusedConv2DConfig} from './kernels/FusedConv2D';
import {fusedDepthwiseConv2DConfig} from './kernels/FusedDepthwiseConv2D';
import {gatherNdConfig} from './kernels/GatherNd';
import {gatherV2Config} from './kernels/GatherV2';
import {greaterConfig} from './kernels/Greater';
import {greaterEqualConfig} from './kernels/GreaterEqual';
import {identityConfig} from './kernels/Identity';
import {ifftConfig} from './kernels/IFFT';
import {imagConfig} from './kernels/Imag';
import {isFiniteConfig} from './kernels/IsFinite';
import {isInfConfig} from './kernels/IsInf';
import {isNaNConfig} from './kernels/IsNaN';
import {lessConfig} from './kernels/Less';
import {lessEqualConfig} from './kernels/LessEqual';
import {linSpaceConfig} from './kernels/LinSpace';
import {logConfig} from './kernels/Log';
import {log1pConfig} from './kernels/Log1p';
import {logicalAndConfig} from './kernels/LogicalAnd';
import {logicalNotConfig} from './kernels/LogicalNot';
import {logicalOrConfig} from './kernels/LogicalOr';
import {LRNConfig} from './kernels/LRN';
import {LRNGradConfig} from './kernels/LRNGrad';
import {maxConfig} from './kernels/Max';
import {maximumConfig} from './kernels/Maximum';
import {maxPoolConfig} from './kernels/MaxPool';
import {maxPool3DConfig} from './kernels/MaxPool3D';
import {maxPoolGrad3DConfig} from './kernels/MaxPool3DGrad';
import {maxPoolGradConfig} from './kernels/MaxPoolGrad';
import {maxPoolWithArgmaxConfig} from './kernels/MaxPoolWithArgmax';
import {meanConfig} from './kernels/Mean';
import {minConfig} from './kernels/Min';
import {minimumConfig} from './kernels/Minimum';
import {mirrorPadConfig} from './kernels/MirrorPad';
import {modConfig} from './kernels/Mod';
import {multinomialConfig} from './kernels/Multinomial';
import {multiplyConfig} from './kernels/Multiply';
import {negConfig} from './kernels/Neg';
import {nonMaxSuppressionV3Config} from './kernels/NonMaxSuppressionV3';
import {nonMaxSuppressionV4Config} from './kernels/NonMaxSuppressionV4';
import {nonMaxSuppressionV5Config} from './kernels/NonMaxSuppressionV5';
import {notEqualConfig} from './kernels/NotEqual';
import {oneHotConfig} from './kernels/OneHot';
import {onesLikeConfig} from './kernels/OnesLike';
import {packConfig} from './kernels/Pack';
import {padV2Config} from './kernels/PadV2';
import {powConfig} from './kernels/Pow';
import {preluConfig} from './kernels/Prelu';
import {prodConfig} from './kernels/Prod';
import {realConfig} from './kernels/Real';
import {realDivConfig} from './kernels/RealDiv';
import {reciprocalConfig} from './kernels/Reciprocal';
import {reluConfig} from './kernels/Relu';
import {relu6Config} from './kernels/Relu6';
import {reshapeConfig} from './kernels/Reshape';
import {resizeBilinearConfig} from './kernels/ResizeBilinear';
import {resizeBilinearGradConfig} from './kernels/ResizeBilinearGrad';
import {resizeNearestNeighborConfig} from './kernels/ResizeNearestNeighbor';
import {resizeNearestNeighborGradConfig} from './kernels/ResizeNearestNeighborGrad';
import {reverseConfig} from './kernels/Reverse';
import {rotateWithOffsetConfig} from './kernels/RotateWithOffset';
import {roundConfig} from './kernels/Round';
import {rsqrtConfig} from './kernels/Rsqrt';
import {scatterNdConfig} from './kernels/ScatterNd';
import {selectConfig} from './kernels/Select';
import {seluConfig} from './kernels/Selu';
import {sigmoidConfig} from './kernels/Sigmoid';
import {signConfig} from './kernels/Sign';
import {sinConfig} from './kernels/Sin';
import {sinhConfig} from './kernels/Sinh';
import {sliceConfig} from './kernels/Slice';
import {softmaxConfig} from './kernels/Softmax';
import {softplusConfig} from './kernels/Softplus';
import {spaceToBatchNDConfig} from './kernels/SpaceToBatchND';
import {sparseToDenseConfig} from './kernels/SparseToDense';
import {splitVConfig} from './kernels/SplitV';
import {squareConfig} from './kernels/Square';
import {squaredDifferenceConfig} from './kernels/SquaredDifference';
import {stepConfig} from './kernels/Step';
import {stridedSliceConfig} from './kernels/StridedSlice';
import {subConfig} from './kernels/Sub';
import {sumConfig} from './kernels/Sum';
import {tanConfig} from './kernels/Tan';
import {tanhConfig} from './kernels/Tanh';
import {tileConfig} from './kernels/Tile';
import {topKConfig} from './kernels/TopK';
import {transposeConfig} from './kernels/Transpose';
import {uniqueConfig} from './kernels/Unique';
import {unpackConfig} from './kernels/Unpack';
import {zerosLikeConfig} from './kernels/ZerosLike';

// List all kernel configs here
const kernelConfigs: KernelConfig[] = [
  LRNConfig,
  LRNGradConfig,
  _fusedMatMulConfig,
  absConfig,
  acosConfig,
  acoshConfig,
  addConfig,
  addNConfig,
  allConfig,
  anyConfig,
  argMinConfig,
  argMaxConfig,
  asinConfig,
  asinhConfig,
  atan2Config,
  atanConfig,
  atanhConfig,
  avgPool3DConfig,
  avgPoolConfig,
  avgPoolGrad3DConfig,
  avgPoolGradConfig,
  batchMatMulConfig,
  batchNormConfig,
  batchToSpaceNDConfig,
  castConfig,
<<<<<<< HEAD
  ceilConfig,
=======
  clipByValueConfig,
  complexAbsConfig,
>>>>>>> 4128ded1
  complexConfig,
  concatConfig,
  conv2DBackpropFilterConfig,
  conv2DBackpropInputConfig,
  conv2DConfig,
  conv3DBackpropFilterV2Config,
  conv3DBackpropInputConfig,
  conv3DConfig,
  cosConfig,
  coshConfig,
  cropAndResizeConfig,
  cumsumConfig,
  depthToSpaceConfig,
  depthwiseConv2dNativeBackpropFilterConfig,
  depthwiseConv2dNativeBackpropInputConfig,
  depthwiseConv2dNativeConfig,
  diagConfig,
  eluConfig,
  eluGradConfig,
  equalConfig,
  erfConfig,
  expConfig,
  expandDimsConfig,
  expm1Config,
  fftConfig,
  fillConfig,
  flipLeftRightConfig,
  floorConfig,
  floorDivConfig,
  fromPixelsConfig,
  fusedConv2DConfig,
  fusedDepthwiseConv2DConfig,
  gatherNdConfig,
  gatherV2Config,
  greaterConfig,
  greaterEqualConfig,
  identityConfig,
  ifftConfig,
  imagConfig,
  isFiniteConfig,
  isInfConfig,
  isNaNConfig,
  lessConfig,
  lessEqualConfig,
  linSpaceConfig,
  log1pConfig,
  logConfig,
  logicalAndConfig,
  logicalNotConfig,
  logicalOrConfig,
  maxConfig,
  maxPool3DConfig,
  maxPoolConfig,
  maxPoolGrad3DConfig,
  maxPoolGradConfig,
  maxPoolWithArgmaxConfig,
  maximumConfig,
  meanConfig,
  minConfig,
  minimumConfig,
  mirrorPadConfig,
  modConfig,
  multinomialConfig,
  multiplyConfig,
  negConfig,
  nonMaxSuppressionV3Config,
  nonMaxSuppressionV4Config,
  nonMaxSuppressionV5Config,
  notEqualConfig,
  oneHotConfig,
  onesLikeConfig,
  packConfig,
  padV2Config,
  powConfig,
  preluConfig,
  prodConfig,
  realConfig,
  realDivConfig,
  reciprocalConfig,
  relu6Config,
  reluConfig,
  reshapeConfig,
  resizeBilinearConfig,
  resizeBilinearGradConfig,
  resizeNearestNeighborConfig,
  resizeNearestNeighborGradConfig,
  reverseConfig,
  rotateWithOffsetConfig,
  roundConfig,
  rsqrtConfig,
  scatterNdConfig,
  selectConfig,
  seluConfig,
  sigmoidConfig,
  signConfig,
  sinConfig,
  sinhConfig,
  sliceConfig,
  softmaxConfig,
  softplusConfig,
  spaceToBatchNDConfig,
  sparseToDenseConfig,
  splitVConfig,
  squareConfig,
  squaredDifferenceConfig,
  stepConfig,
  stridedSliceConfig,
  subConfig,
  sumConfig,
  tanConfig,
  tanhConfig,
  tileConfig,
  topKConfig,
  transposeConfig,
  uniqueConfig,
  unpackConfig,
  zerosLikeConfig
];

for (const kernelConfig of kernelConfigs) {
  registerKernel(kernelConfig);
}<|MERGE_RESOLUTION|>--- conflicted
+++ resolved
@@ -39,11 +39,8 @@
 import {batchNormConfig} from './kernels/BatchNorm';
 import {batchToSpaceNDConfig} from './kernels/BatchToSpaceND';
 import {castConfig} from './kernels/Cast';
-<<<<<<< HEAD
 import {ceilConfig} from './kernels/Ceil';
-=======
 import {clipByValueConfig} from './kernels/ClipByValue';
->>>>>>> 4128ded1
 import {complexConfig} from './kernels/Complex';
 import {complexAbsConfig} from './kernels/ComplexAbs';
 import {concatConfig} from './kernels/Concat';
@@ -192,12 +189,9 @@
   batchNormConfig,
   batchToSpaceNDConfig,
   castConfig,
-<<<<<<< HEAD
   ceilConfig,
-=======
   clipByValueConfig,
   complexAbsConfig,
->>>>>>> 4128ded1
   complexConfig,
   concatConfig,
   conv2DBackpropFilterConfig,
