--- conflicted
+++ resolved
@@ -64,33 +64,6 @@
 export const NEG = `return -x;`;
 
 export const CEIL = `return ceil(x);`;
-<<<<<<< HEAD
-
-export const IS_NAN = `return float(isnan(x));`;
-
-export const IS_INF = `return float(isinf(x));`;
-
-export const IS_FINITE = `return float(!isnan(x) && !isinf(x));`;
-
-export const ROUND = `
-  // OpenGL ES does not support round function.
-  // The algorithm is based on banker's rounding.
-  float base = floor(x);
-  if ((x - base) < 0.5) {
-    return floor(x);
-  } else if ((x - base) > 0.5) {
-    return ceil(x);
-  } else {
-    if (mod(base, 2.0) == 0.0) {
-      return base;
-    } else {
-      return base + 1.0;
-    }
-  }
-`;
-=======
-export const EXP = `return exp(x);`;
->>>>>>> c19cb4da
 
 export const EXPM1 = `return exp(x) - 1.0;`;
 
