/**
 * @license
 * Copyright 2020 Google LLC. All Rights Reserved.
 * Licensed under the Apache License, Version 2.0 (the "License");
 * you may not use this file except in compliance with the License.
 * You may obtain a copy of the License at
 *
 * http://www.apache.org/licenses/LICENSE-2.0
 *
 * Unless required by applicable law or agreed to in writing, software
 * distributed under the License is distributed on an "AS IS" BASIS,
 * WITHOUT WARRANTIES OR CONDITIONS OF ANY KIND, either express or implied.
 * See the License for the specific language governing permissions and
 * limitations under the License.
 * =============================================================================
 */

// Import shared functionality from tfjs-backend-cpu without triggering
// side effects.
// tslint:disable-next-line: no-imports-from-dist
import * as shared from '@tensorflow/tfjs-backend-cpu/dist/shared';
// tslint:disable-next-line: no-imports-from-dist
import {SimpleBinaryKernelImpl} from '@tensorflow/tfjs-backend-cpu/dist/shared';

const {
  maxImpl: maxImplCPU,
  transposeImpl: transposeImplCPU,
  addImpl: addImplCPU,
  multiplyImpl: multiplyImplCPU,
  subImpl: subImplCPU,
} = shared;

<<<<<<< HEAD
export {addImplCPU, maxImplCPU, transposeImplCPU, multiplyImplCPU, subImplCPU};

export type SimpleBinaryKernelImplCPU = SimpleBinaryKernelImpl;
=======
const {
  simpleAbsImpl: simpleAbsImplCPU,
  addImpl: addImplCPU,
  ceilImpl: ceilImplCPU,
  expImpl: expImplCPU,
  expm1Impl: expm1ImplCPU,
  floorImpl: floorImplCPU,
  logImpl: logImplCPU,
  maxImpl: maxImplCPU,
  multiplyImpl: multiplyImplCPU,
  rsqrtImpl: rsqrtImplCPU,
  sliceImpl: sliceImplCPU,
  subImpl: subImplCPU,
  transposeImpl: transposeImplCPU,
  uniqueImpl: uniqueImplCPU,
} = shared;

export {
  simpleAbsImplCPU,
  addImplCPU,
  ceilImplCPU,
  expImplCPU,
  expm1ImplCPU,
  logImplCPU,
  multiplyImplCPU,
  sliceImplCPU,
  subImplCPU,
  floorImplCPU,
  maxImplCPU,
  rsqrtImplCPU,
  transposeImplCPU,
  uniqueImplCPU,
};
>>>>>>> 77c4ef10
<|MERGE_RESOLUTION|>--- conflicted
+++ resolved
@@ -22,19 +22,7 @@
 // tslint:disable-next-line: no-imports-from-dist
 import {SimpleBinaryKernelImpl} from '@tensorflow/tfjs-backend-cpu/dist/shared';
 
-const {
-  maxImpl: maxImplCPU,
-  transposeImpl: transposeImplCPU,
-  addImpl: addImplCPU,
-  multiplyImpl: multiplyImplCPU,
-  subImpl: subImplCPU,
-} = shared;
-
-<<<<<<< HEAD
-export {addImplCPU, maxImplCPU, transposeImplCPU, multiplyImplCPU, subImplCPU};
-
 export type SimpleBinaryKernelImplCPU = SimpleBinaryKernelImpl;
-=======
 const {
   simpleAbsImpl: simpleAbsImplCPU,
   addImpl: addImplCPU,
@@ -67,5 +55,4 @@
   rsqrtImplCPU,
   transposeImplCPU,
   uniqueImplCPU,
-};
->>>>>>> 77c4ef10
+};