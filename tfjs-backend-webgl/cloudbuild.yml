steps:
# Install common dependencies.
- name: 'node:10'
  id: 'yarn-common'
  entrypoint: 'yarn'
  args: ['install']

# Install packages.
- name: 'node:10'
  dir: 'tfjs-backend-webgl'
  id: 'yarn'
  entrypoint: 'yarn'
  args: ['install']
  waitFor: ['yarn-common']

# Build deps.
- name: 'node:10'
  dir: 'tfjs-backend-webgl'
  id: 'build-deps'
  entrypoint: 'yarn'
  args: ['build-deps-ci']
<<<<<<< HEAD
  waitFor: ['yarn']
=======
  waitFor: ['yarn-common']
>>>>>>> 558e81ca

# Build.
- name: 'node:10'
  dir: 'tfjs-backend-webgl'
  id: 'build'
  entrypoint: 'yarn'
  args: ['build-ci']
  waitFor: ['yarn', build-deps]

# Lint.
- name: 'node:10'
  dir: 'tfjs-backend-webgl'
  id: 'lint'
  entrypoint: 'yarn'
  args: ['lint']
  waitFor: ['yarn', 'build-deps']

# Run tests.
- name: 'node:10'
  dir: 'tfjs-backend-webgl'
  entrypoint: 'yarn'
  id: 'test'
  args: ['test-ci']
<<<<<<< HEAD
  waitFor: ['build-deps']
=======
  waitFor: ['yarn', 'build-deps', 'lint']
>>>>>>> 558e81ca
  env: ['BROWSERSTACK_USERNAME=deeplearnjs1', 'NIGHTLY=$_NIGHTLY']
  secretEnv: ['BROWSERSTACK_KEY']

# General configuration
secrets:
- kmsKeyName: projects/learnjs-174218/locations/global/keyRings/tfjs/cryptoKeys/enc
  secretEnv:
    BROWSERSTACK_KEY: CiQAkwyoIW0LcnxymzotLwaH4udVTQFBEN4AEA5CA+a3+yflL2ASPQAD8BdZnGARf78MhH5T9rQqyz9HNODwVjVIj64CTkFlUCGrP1B2HX9LXHWHLmtKutEGTeFFX9XhuBzNExA=
timeout: 1800s
logsBucket: 'gs://tfjs-build-logs'
substitutions:
  _NIGHTLY: ''
options:
  logStreamingOption: 'STREAM_ON'
  substitution_option: 'ALLOW_LOOSE'<|MERGE_RESOLUTION|>--- conflicted
+++ resolved
@@ -19,11 +19,7 @@
   id: 'build-deps'
   entrypoint: 'yarn'
   args: ['build-deps-ci']
-<<<<<<< HEAD
-  waitFor: ['yarn']
-=======
   waitFor: ['yarn-common']
->>>>>>> 558e81ca
 
 # Build.
 - name: 'node:10'
@@ -47,11 +43,7 @@
   entrypoint: 'yarn'
   id: 'test'
   args: ['test-ci']
-<<<<<<< HEAD
-  waitFor: ['build-deps']
-=======
   waitFor: ['yarn', 'build-deps', 'lint']
->>>>>>> 558e81ca
   env: ['BROWSERSTACK_USERNAME=deeplearnjs1', 'NIGHTLY=$_NIGHTLY']
   secretEnv: ['BROWSERSTACK_KEY']
 
