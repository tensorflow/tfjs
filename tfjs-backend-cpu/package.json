--- conflicted
+++ resolved
@@ -57,13 +57,8 @@
     "publish-local": "rimraf dist/ && yarn build && rollup -c && yalc push",
     "publish-npm": "npm publish",
     "lint": "tslint -p . -t verbose",
-<<<<<<< HEAD
     "test": "yarn && yarn build-deps && ts-node --project tsconfig.test.json run_tests.ts",
-    "test-ci": "yarn lint && yarn build-ci && ts-node --project tsconfig.test.json run_tests.ts"
-=======
-    "test": "yarn && yarn build-deps && ts-node run_tests.ts",
-    "test-ci": "ts-node run_tests.ts"
->>>>>>> 558e81ca
+    "test-ci": "ts-node --project tsconfig.test.json run_tests.ts"
   },
   "dependencies": {
     "@types/seedrandom": "2.4.27",
