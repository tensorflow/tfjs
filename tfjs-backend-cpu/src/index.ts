--- conflicted
+++ resolved
@@ -19,14 +19,9 @@
 import {MathBackendCPU} from './backend_cpu';
 registerBackend('cpu', () => new MathBackendCPU(), 1 /* priority */);
 import './register_all_kernels';
-import * as shared from './shared';
 
-<<<<<<< HEAD
-export {MathBackendCPU, shared};
-=======
 export {MathBackendCPU};
 export {version as version_cpu} from './version';
 
 import * as shared from './shared';
-export {shared};
->>>>>>> 36f479cd
+export {shared};