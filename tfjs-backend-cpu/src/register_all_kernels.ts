--- conflicted
+++ resolved
@@ -35,11 +35,8 @@
 import {imagConfig} from './kernels/Imag';
 import {maxConfig} from './kernels/Max';
 import {maxPoolWithArgmaxConfig} from './kernels/MaxPoolWithArgmax';
-<<<<<<< HEAD
 import {mirrorPadConfig} from './kernels/MirrorPad';
-=======
 import {multiplyConfig} from './kernels/Multiply';
->>>>>>> 5ed2cf35
 import {nonMaxSuppressionV4Config} from './kernels/NonMaxSuppressionV4';
 import {nonMaxSuppressionV5Config} from './kernels/NonMaxSuppressionV5';
 import {notEqualConfig} from './kernels/NotEqual';
@@ -56,14 +53,6 @@
 
 // List all kernel configs here
 const kernelConfigs: KernelConfig[] = [
-<<<<<<< HEAD
-  dilation2dConfig, dilation2dBackpropInputConfig,
-  dilation2dBackpropFilterConfig, divConfig, flipLeftRightConfig,
-  identityConfig, maxPoolWithArgmaxConfig, maxConfig, mirrorPadConfig,
-  nonMaxSuppressionV4Config, nonMaxSuppressionV5Config, padV2Config,
-  reshapeConfig, rotateWithOffsetConfig, spaceToBatchNDConfig, squareConfig,
-  squaredDifferenceConfig, transposeConfig
-=======
   addConfig,
   castConfig,
   complexConfig,
@@ -80,6 +69,7 @@
   imagConfig,
   maxPoolWithArgmaxConfig,
   maxConfig,
+  mirrorPadConfig,
   multiplyConfig,
   nonMaxSuppressionV4Config,
   nonMaxSuppressionV5Config,
@@ -94,7 +84,6 @@
   squaredDifferenceConfig,
   subConfig,
   transposeConfig
->>>>>>> 5ed2cf35
 ];
 
 for (const kernelConfig of kernelConfigs) {
