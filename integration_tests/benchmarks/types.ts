/**
 * @license
 * Copyright 2019 Google LLC. All Rights Reserved.
 * Licensed under the Apache License, Version 2.0 (the "License");
 * you may not use this file except in compliance with the License.
 * You may obtain a copy of the License at
 *
 * http://www.apache.org/licenses/LICENSE-2.0
 *
 * Unless required by applicable law or agreed to in writing, software
 * distributed under the License is distributed on an "AS IS" BASIS,
 * WITHOUT WARRANTIES OR CONDITIONS OF ANY KIND, either express or implied.
 * See the License for the specific language governing permissions and
 * limitations under the License.
 * =============================================================================
 */

/**
 * =======================================================
 * Old types used by the tjfs-core benchmarks.
 * =======================================================
 */

export interface BenchmarkTest {
  run(size: number, opType?: string, params?: {}): Promise<number>;
}

export interface BenchmarkModelTest extends BenchmarkTest {
  loadModel(): void;
}

export interface BenchmarkLog {
  averageTimeMs: number;
  params: string;
}

/**
 * =======================================================
 * New types to be used by tfjs-layers and tfjs-node
 * benchmarks.
 *
 * We plan to migrate the tfjs-core benchmarks to the new
 * type system as well.
 * =======================================================
 */

/**
 * Interfaces that correspond to collections in Firestore Collections.
 */

export type VersionSetCollection = {[versionSetId: string]: VersionSet};

export type EnvironmentCollection = {[environmentId: string]: EnvironmentInfo};

/** Version sets. */

export type CodeRepository =
    'tfjs'|'tfjs-converter'|'tfjs-core'|'tfjs-data'|'tfjs-layers'|'tfjs-node';

export interface VersionSet {
  commitHashes?: {[repo in CodeRepository]?: string};
  versions?: {[repo in CodeRepository]?: string};
}

/** Environments. */

export type BrowserEnvironmentType =
    'chrome-linux' | 'chrome-mac' | 'firefox-linux' | 'firefox-mac' |
    'safari-mac' | 'chrome-windows' | 'firefox-windows' |
    'chrome-ios-11' | 'safari-ios-11';
export type NodeEnvironmentType =
    'node-libtensorflow-cpu' | 'node-libtensorflow-cuda' | 'node-gles';
export type PythonEnvironmentType =
    'python-tensorflow-cpu' | 'python-tensorflow-cuda';
export type ServerSideEnvironmentType =
    NodeEnvironmentType | PythonEnvironmentType;
export type BenchmarkEnvironmentType =
    BrowserEnvironmentType | ServerSideEnvironmentType;

export interface EnvironmentInfo {
  type: BenchmarkEnvironmentType;
}

export interface BrowserEnvironmentInfo extends EnvironmentInfo {
  type: BrowserEnvironmentType;
  userAgent: string;
  webGLVersion?: string;
}

export interface ServerSideEnvironmentInfo extends EnvironmentInfo {
  type: ServerSideEnvironmentType;

  /**
<<<<<<< HEAD
   * Metadata for the node environment.
   * `uname -a` output.
=======
   * A description of the model.
   *
   * Usually more detailed than `modelName`.
>>>>>>> 0c6d5054
   */
  systemInfo?: string;

  cpuInfo?: string;
  memInfo?: string;
  cudaGPUInfo?: string;
  cudaVersion?: string;
}

export interface NodeEnvironmentInfo extends ServerSideEnvironmentInfo {
  type: NodeEnvironmentType;

  /** `node --version` output. */
  nodeVersion?: string;
  tfjsNodeVersion?: string;
  tfjsNodeUsesCUDA?: boolean;
}

export interface PythonEnvironmentInfo extends ServerSideEnvironmentInfo {
  type: PythonEnvironmentType;
  pythonVersion?: string;
  tensorflowVersion?: string;
  kerasVersion?: string;
  tensorflowUsesCUDA?: boolean;
}

/**
 * Task types, names and function names under each task.
 *
 * If a task is performed in multiple environments (e.g., in tfjs-node and
 * Python), they should correspond the same `Task` object.
 **/
export interface Task {
  taskType: TaskType;

  /**
   * Name of the task.
   *
   * For model-based tasks, this is the name of the model.
   */
  taskName: string;

  /**
   * For model-based tasks, this is the function name, e.g.,
   * predict(), fit(), fitDataset().
   */
  functionName?: ModelFunctionName;
};

/**
 * This corresponds to
 */
export type TaskCollection = {[taskId: string]: Task};

/** Benchmark tasks logs. */

// TODO(cais): Add new types in the future, such as low-level tensor
//   operations, etc.
export type TaskType = 'model';

export type ModelFunctionName = 'predict' | 'fit' | 'fitDataset';

export type FunctionName = ModelFunctionName;

export interface TaskLog {
  versionSetId: string;
  environmentId: string;
  taskId: string;

  taskType: TaskType;

  functionName: FunctionName;

  /**
   * Number of burn-in (i.e., warm-up) runs that take place prior to the
   * benchmarked runs.
   *
   * Follows the same convention as `numBenchmarkedRuns` for counting runs.
   */
  numWarmUpRuns: number;

  /**
   * Number of individual runs that are timed.
   *
   * - For predict() and non-model-based tasks, this is the number of function
   *   calls.
   * - For fit() and fitDatset(), this is the number of epochs of a single call.
   */
  numBenchmarkedRuns: number;

  /** The ending timestap of the task, in milliseconds since epoch. */
  endingTimestampMs: number;

  /**
   * Raw benchmarked run times in milliseconds.
   *
   * This field is optional because for certain types of benchmarks (e.g.,
   * tf.LayersModel.fit() calls), the individual-iteration times are not
   * available (e.g., cannot obtain epoch-by-epoch times without using
   * a callback; but a callback affects the timing itself.)
   * However, in cases where the individual-iteration times are available
   * (e.g., tf.LayersModel.predict calls), it should be populated.
   **/
  timesMs?: number[];

  /**
   * Arithemtic mean of `benchmarkedRunTimesMs`.
   *
   * This redundant field is created to support faster database querying.
   */
  averageTimeMs: number;
}

export interface ModelTaskLog extends TaskLog {
  taskType: 'model';

  modelName: string;

  /**
   * A description of the model.
   *
   * Usually more detailed than `modelName`, and may contain information
   * such as the constituent layers and the optimizer used for training.
   */
  modelDescription?: string;

  functionName: ModelFunctionName;

  batchSize: number;
}

export interface ModelTrainingTaskLog extends ModelTaskLog {
  loss: string;
  optimizer: string;
}<|MERGE_RESOLUTION|>--- conflicted
+++ resolved
@@ -91,14 +91,8 @@
   type: ServerSideEnvironmentType;
 
   /**
-<<<<<<< HEAD
    * Metadata for the node environment.
    * `uname -a` output.
-=======
-   * A description of the model.
-   *
-   * Usually more detailed than `modelName`.
->>>>>>> 0c6d5054
    */
   systemInfo?: string;
 
@@ -130,7 +124,7 @@
  *
  * If a task is performed in multiple environments (e.g., in tfjs-node and
  * Python), they should correspond the same `Task` object.
- **/
+ */
 export interface Task {
   taskType: TaskType;
 
@@ -146,7 +140,7 @@
    * predict(), fit(), fitDataset().
    */
   functionName?: ModelFunctionName;
-};
+}
 
 /**
  * This corresponds to
@@ -201,7 +195,7 @@
    * a callback; but a callback affects the timing itself.)
    * However, in cases where the individual-iteration times are available
    * (e.g., tf.LayersModel.predict calls), it should be populated.
-   **/
+   */
   timesMs?: number[];
 
   /**
