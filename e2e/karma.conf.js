/**
 * @license
 * Copyright 2020 Google LLC. All Rights Reserved.
 * Licensed under the Apache License, Version 2.0 (the "License");
 * you may not use this file except in compliance with the License.
 * You may obtain a copy of the License at
 *
 * http://www.apache.org/licenses/LICENSE-2.0
 *
 * Unless required by applicable law or agreed to in writing, software
 * distributed under the License is distributed on an "AS IS" BASIS,
 * WITHOUT WARRANTIES OR CONDITIONS OF ANY KIND, either express or implied.
 * See the License for the specific language governing permissions and
 * limitations under the License.
 * =============================================================================
 */

const karmaTypescriptConfig = {
  tsconfig: 'tsconfig.json',
  coverageOptions: {instrumentation: false},
  bundlerOptions: {
    sourceMap: true,
    transforms: [
      require('karma-typescript-es6-transform')({
        presets: [
          // ensure we get es5 by adding IE 11 as a target
          ['@babel/env', {targets: {browsers: ['defaults', 'IE 11']}}]
        ]
      }),
    ]
  }
};

// Enable coverage reports and instrumentation under KARMA_COVERAGE=1 env
const coverageEnabled = !!process.env.KARMA_COVERAGE;
if (coverageEnabled) {
  karmaTypescriptConfig.coverageOptions.instrumentation = true;
  karmaTypescriptConfig.coverageOptions.exclude = /_test\.ts$/;
  karmaTypescriptConfig.reports = {html: 'coverage', 'text-summary': ''};
}

const devConfig = {
  frameworks: ['jasmine', 'karma-typescript'],
  files: [
    {pattern: './node_modules/@babel/polyfill/dist/polyfill.js'},
    'integration_tests/setup_test.ts',
    {pattern: 'integration_tests/**/*.ts'},
    {
      pattern: 'integration_tests/*_data/**/*',
      watched: true,
      included: false,
      served: true,
      nocache: true
    },
    {
      pattern: 'integration_tests/metadata/**/*',
      watched: true,
      included: false,
      served: true,
      nocache: true
    },
    // Serve program bundles as files
    {
      pattern: 'custom_module/*/dist/**/*',
      watched: true,
      included: false,
      served: true,
      nocache: true
    },
    // Serve model assets as files
    {
      pattern: 'custom_module/*/model/**/*',
      watched: true,
      included: false,
      served: true,
      nocache: true
    },
    // Serve wasm files
    {
      pattern: 'node_modules/@tensorflow/tfjs-backend-wasm/wasm-out/*.wasm',
      watched: true,
      included: false,
      served: true,
    },
  ],
  basePath: '',
  proxies: {
    '/base/node_modules/karma-typescript/dist/client/tfjs-backend-wasm.wasm':
        '/base/node_modules/@tensorflow/tfjs-backend-wasm/wasm-out/tfjs-backend-wasm.wasm',
    '/base/node_modules/karma-typescript/dist/client/tfjs-backend-wasm-simd.wasm':
        '/base/node_modules/@tensorflow/tfjs-backend-wasm/wasm-out/tfjs-backend-wasm-simd.wasm',
    '/base/node_modules/karma-typescript/dist/client/tfjs-backend-wasm-threaded-simd.wasm':
        '/base/node_modules/@tensorflow/tfjs-backend-wasm/wasm-out/tfjs-backend-wasm-threaded-simd.wasm',
  },
  exclude: ['integration_tests/custom_bundle_test.ts'],
  include: ['integration_tests/**/*.ts'],
  preprocessors: {
    '**/*.ts': ['karma-typescript'],  // *.tsx for React Jsx
  },
  karmaTypescriptConfig,
  reporters: ['spec', 'karma-typescript']
};

const browserstackConfig = {
  ...devConfig,
  // TODONT: do not use `hostname: 'bs-local.com'. This is automatically changed
  // by BrowserStack when necessary (i.e. on ios safari). Setting it manually
  // breaks WASM file serving.
  // See https://www.browserstack.com/question/39574
  singleRun: true,
  port: 9200
};

const chromeWebgpuFlags = [
  '--enable-unsafe-webgpu',  // Can be removed after WebGPU release
  '--use-webgpu-adapter=swiftshader',
  // https://github.com/tensorflow/tfjs/issues/7631
  '--disable-vulkan-fallback-to-gl-for-testing',
];

module.exports = function(config) {
  const args = [];

  if (config.testEnv) {
    args.push('--testEnv', config.testEnv);
  }
  if (config.flags) {
    args.push('--flags', config.flags);
  }
  if (config.grep) {
    args.push('--grep', config.grep);
  }
  if (config.tags) {
    args.push('--tags', config.tags);
  }

  let extraConfig = null;

  if (config.browserstack) {
    extraConfig = browserstackConfig;
  } else {
    extraConfig = devConfig;
  }

  config.set({
    ...extraConfig,
    reporters: [
      'spec',
      'jasmine-order',
    ],
    browsers: ['Chrome'],
    browserStack: {
      username: process.env.BROWSERSTACK_USERNAME,
      accessKey: process.env.BROWSERSTACK_KEY,
      timeout: 1800,
      tunnelIdentifier: `e2e_${Date.now()}_${Math.floor(Math.random() * 1000)}`
    },
    captureTimeout: 3e5,
    reportSlowerThan: 500,
    browserNoActivityTimeout: 3e5,
    browserDisconnectTimeout: 3e5,
    browserDisconnectTolerance: 0,
    browserSocketTimeout: 1.2e5,
    customLaunchers: {
      bs_chrome_mac: {
        base: 'BrowserStack',
        browser: 'chrome',
        browser_version: 'latest',
        os: 'OS X',
        os_version: 'High Sierra',
        flags: chromeWebgpuFlags,
      },
      bs_firefox_mac: {
        base: 'BrowserStack',
        browser: 'firefox',
        browser_version: 'latest',
        os: 'OS X',
        os_version: 'High Sierra'
      },
      bs_safari_mac: {
        base: 'BrowserStack',
        browser: 'safari',
        browser_version: 'latest',
        os: 'OS X',
        os_version: 'Mojave'
      },
      bs_ios_12: {
        base: 'BrowserStack',
<<<<<<< HEAD
        device: 'iPhone X',
        os: 'iOS',
=======
        device: 'iPhone XS',
        os: 'ios',
>>>>>>> 349cf63e
        os_version: '12.3',
        real_mobile: true
      },
      bs_android_10: {
        base: 'BrowserStack',
        device: 'Google Pixel 4 XL',
        os: 'android',
        os_version: '10.0',
        real_mobile: true
      },
      win_10_chrome: {
        base: 'BrowserStack',
        browser: 'chrome',
        browser_version: '101.0',
        os: 'Windows',
        os_version: '10',
        flags: chromeWebgpuFlags,
      }
    },
    client: {jasmine: {random: false}, args: args, captureConsole: true},
    logLevel: 'info'
  });
};<|MERGE_RESOLUTION|>--- conflicted
+++ resolved
@@ -186,13 +186,8 @@
       },
       bs_ios_12: {
         base: 'BrowserStack',
-<<<<<<< HEAD
-        device: 'iPhone X',
-        os: 'iOS',
-=======
         device: 'iPhone XS',
         os: 'ios',
->>>>>>> 349cf63e
         os_version: '12.3',
         real_mobile: true
       },
