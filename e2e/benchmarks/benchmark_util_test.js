/**
 * @license
 * Copyright 2020 Google LLC. All Rights Reserved.
 * Licensed under the Apache License, Version 2.0 (the "License");
 * you may not use this file except in compliance with the License.
 * You may obtain a copy of the License at
 *
 * http://www.apache.org/licenses/LICENSE-2.0
 *
 * Unless required by applicable law or agreed to in writing, software
 * distributed under the License is distributed on an "AS IS" BASIS,
 * WITHOUT WARRANTIES OR CONDITIONS OF ANY KIND, either express or implied.
 * See the License for the specific language governing permissions and
 * limitations under the License.
 * =============================================================================
 */

/**
 * The unit tests in this file can be run by opening `SpecRunner.html` in
 * browser.
 */

describe('benchmark_util', () => {
<<<<<<< HEAD
  describe('Generate input for model', () => {
    describe('generateInput', () => {
      it('LayersModel', () => {
        const model = tf.sequential(
            {layers: [tf.layers.dense({units: 1, inputShape: [3]})]});
        const input = generateInput(model);
        expect(input.length).toEqual(1);
        expect(input[0]).toBeInstanceOf(tf.Tensor);
        expect(input[0].shape).toEqual([1, 3]);
      });
=======
  beforeAll(() => tf.setBackend('cpu'));

  describe('generateInput', () => {
    it('LayersModel', () => {
      const model = tf.sequential(
          {layers: [tf.layers.dense({units: 1, inputShape: [3]})]});
      const input = generateInput(model);
      expect(input.length).toEqual(1);
      expect(input[0]).toBeInstanceOf(tf.Tensor);
      expect(input[0].shape).toEqual([1, 3]);
>>>>>>> 01941e27
    });
  });

  describe('Profile Memory', () => {
    describe('profileInferenceMemory', () => {
      it('pass in invalid predict', async () => {
        const predict = {};
        await expectAsync(profileInferenceMemory(predict)).toBeRejected();
      });

      it('check tensor leak', async () => {
        const model = tf.sequential(
            {layers: [tf.layers.dense({units: 1, inputShape: [3]})]});
        const input = tf.zeros([1, 3]);

        const tensorsBefore = tf.memory().numTensors;
        await profileInferenceMemory(() => model.predict(input));
        expect(tf.memory().numTensors).toEqual(tensorsBefore);

        model.dispose();
        input.dispose();
      });
    });
  });

<<<<<<< HEAD
  describe('Wrap predict function', () => {
    it('graph model with async ops', async () => {
      const modelUrl =
          'https://storage.googleapis.com/tfjs-models/savedmodel/ssd_mobilenet_v1/model.json';
      const model = await tf.loadGraphModel(modelUrl);
      const input = generateInput(model);
      const oldTensorNum = tf.memory().numTensors;
      spyOn(model, 'execute').and.callThrough();
      spyOn(model, 'executeAsync');

      const wrappedPredict = wrapPredictFnForModel(model, input);
      expect(tf.memory().numTensors).toBe(oldTensorNum);
      expect(model.execute.calls.count()).toBe(1);
      expect(model.execute.calls.first().args).toEqual([input]);

      wrappedPredict();
      expect(model.execute.calls.count()).toBe(1);
      expect(model.executeAsync.calls.count()).toBe(1);
      expect(model.executeAsync.calls.first().args).toEqual([input]);

      tf.dispose(input);
      model.dispose();
    });

    it('graph model without async ops', async () => {
      const modelUrl =
          'https://storage.googleapis.com/tfjs-models/savedmodel/mobilenet_v2_1.0_224/model.json';
      const model = await tf.loadGraphModel(modelUrl);
      const input = tf.zeros([1, 224, 224, 3]);
      const oldTensorNum = tf.memory().numTensors;
      spyOn(model, 'execute').and.callThrough();

      const wrappedPredict = wrapPredictFnForModel(model, input);
      expect(tf.memory().numTensors).toBe(oldTensorNum);
      expect(model.execute.calls.count()).toBe(1);
      expect(model.execute.calls.first().args).toEqual([input]);

      wrappedPredict();
      expect(model.execute.calls.count()).toBe(2);
      expect(model.execute.calls.argsFor(1)).toEqual([input]);

      tf.dispose(input);
      model.dispose();
    });

    it('layers model', () => {
      const model = tf.sequential(
          {layers: [tf.layers.dense({units: 1, inputShape: [10]})]});
      const input = tf.ones([8, 10]);
      spyOn(model, 'predict');

      const wrappedPredict = wrapPredictFnForModel(model, input);
      wrappedPredict();

      expect(model.predict.calls.count()).toBe(1);
      expect(model.predict.calls.first().args).toEqual([input]);

      tf.dispose(input);
      model.dispose();
    });

    it('a model that is neither layers nor graph model', () => {
      const model = {};
      const input = [];
      expect(() => wrapPredictFnForModel(model, input)).toThrowError(Error);
=======
  describe('setEnvFlags', () => {
    describe('change nothing', () => {
      let originalFlags = {};

      beforeEach(() => {
        originalFlags = {...tf.env().flags};
      });
      afterAll(() => tf.env().reset());

      it('empty config', async () => {
        await setEnvFlags();
        expect(tf.env().flags).toEqual(originalFlags);
      });

      it('untunable flag', async () => {
        const flagConfig = {
          IS_BROWSER: false,
        };
        expectAsync(setEnvFlags(flagConfig))
            .toBeRejectedWithError(
                Error, /is not a tunable or valid environment flag./);
        expect(tf.env().flags).toEqual(originalFlags);
      });

      it('set a number type flag by a boolean value', async () => {
        const flagConfig = {
          WEBGL_VERSION: false,
        };
        expectAsync(setEnvFlags(flagConfig)).toBeRejectedWithError(Error);
        expect(tf.env().flags).toEqual(originalFlags);
      });

      it('set boolean flag by a number', async () => {
        const flagConfig = {
          WEBGL_PACK: 1,
        };
        expectAsync(setEnvFlags(flagConfig)).toBeRejectedWithError(Error);
        expect(tf.env().flags).toEqual(originalFlags);
      });

      it('set flag value out of the range', async () => {
        const outOfRangeValue =
            Math.max(...TUNABLE_FLAG_VALUE_RANGE_MAP.WEBGL_VERSION) + 1;
        const flagConfig = {
          WEBGL_VERSION: outOfRangeValue,
        };
        expectAsync(setEnvFlags(flagConfig)).toBeRejectedWithError(Error);
        expect(tf.env().flags).toEqual(originalFlags);
      });
    });

    describe('reset flags', () => {
      beforeEach(() => tf.env().reset());
      afterEach(() => tf.env().reset());

      it('reset number type flags', async () => {
        const flagConfig = {
          WEBGL_VERSION: 1,
        };
        await setEnvFlags(flagConfig);
        expect(tf.env().getNumber('WEBGL_VERSION')).toBe(1);
      });

      it('reset boolean flags', async () => {
        const flagConfig = {
          WASM_HAS_SIMD_SUPPORT: false,
          WEBGL_CPU_FORWARD: false,
          WEBGL_PACK: false,
          WEBGL_FORCE_F16_TEXTURES: false,
          WEBGL_RENDER_FLOAT32_CAPABLE: false,
        };
        await setEnvFlags(flagConfig);
        expect(tf.env().getBool('WASM_HAS_SIMD_SUPPORT')).toBe(false);
        expect(tf.env().getBool('WEBGL_CPU_FORWARD')).toBe(false);
        expect(tf.env().getBool('WEBGL_PACK')).toBe(false);
        expect(tf.env().getBool('WEBGL_FORCE_F16_TEXTURES')).toBe(false);
        expect(tf.env().getBool('WEBGL_RENDER_FLOAT32_CAPABLE')).toBe(false);
      });
    });

    describe('reset flags related to environment initialization', () => {
      beforeEach(() => tf.engine().reset());
      afterAll(() => {
        tf.engine().reset();
        tf.setBackend('cpu');
      });

      it(`set 'WEBGL_VERSION' to 2`, async () => {
        if (!tf.webgl_util.isWebGLVersionEnabled(2)) {
          pending(
              'Please use a browser supporting WebGL 2.0 to run this test.');
        }
        const flagConfig = {
          WEBGL_VERSION: 2,
        };
        await setEnvFlags(flagConfig);
        expect(tf.env().getBool('WEBGL_BUFFER_SUPPORTED')).toBe(true);
      });

      it(`set 'WEBGL_VERSION' to 1`, async () => {
        if (!tf.webgl_util.isWebGLVersionEnabled(1)) {
          pending(
              'Please use a browser supporting WebGL 1.0 to run this test.');
        }
        const flagConfig = {
          WEBGL_VERSION: 1,
        };
        await setEnvFlags(flagConfig);
        expect(tf.env().getBool('WEBGL_BUFFER_SUPPORTED')).toBe(false);
      });

      it(`reset flags when the related backend is active`, async () => {
        if (!tf.webgl_util.isWebGLVersionEnabled(1)) {
          pending(
              'Please use a browser supporting WebGL 1.0 to run this test.');
        }
        await tf.setBackend('webgl');
        const flagConfig = {
          WEBGL_VERSION: 1,
        };
        await setEnvFlags(flagConfig);
        expect(tf.getBackend()).toBe('webgl');
      });

      it(`reset 'WASM_HAS_SIMD_SUPPORT' as true`,
         async () => {
             // TODO: add test for SIMD after SIMD implementation.
             // const simdSupported = await
             // env().getAsync('WASM_HAS_SIMD_SUPPORT');
         });

      it(`reset 'WASM_HAS_SIMD_SUPPORT' as false`, async () => {
        const flagConfig = {
          WASM_HAS_SIMD_SUPPORT: false,
        };
        await setEnvFlags(flagConfig);
        expect(tf.env().getBool('WASM_HAS_SIMD_SUPPORT')).toBe(false);
      });
    });
  });

  describe('resetBackend', () => {
    beforeEach(() => tf.setBackend('cpu'));
    afterAll(() => tf.engine().reset());

    it('reset a backend that is not registed', async () => {
      expectAsync(resetBackend('invalidBackendName'))
          .toBeRejectedWithError(
              Error, 'invalidBackendName backend is not registed.');
    });

    it('reset a backend that is not generated', async () => {
      const testCpuBackend = 'testCpuBackend';
      tf.registerBackend(testCpuBackend, tf.findBackendFactory('cpu'));
      expect(tf.engine().registry[testCpuBackend]).toBeUndefined();
      spyOn(tf, 'findBackendFactory');
      spyOn(tf, 'removeBackend');
      spyOn(tf, 'registerBackend');

      await resetBackend(testCpuBackend);

      expect(tf.findBackendFactory.calls.count()).toBe(0);
      expect(tf.removeBackend.calls.count()).toBe(0);
      expect(tf.registerBackend.calls.count()).toBe(0);
      tf.removeBackend(testCpuBackend);
    });

    it('reset a backend that has been generated', async () => {
      await tf.ready();
      const currentBackend = tf.getBackend();
      expect(tf.engine().registry[currentBackend]).toBeDefined();
      spyOn(tf, 'findBackendFactory');
      spyOn(tf, 'removeBackend');
      spyOn(tf, 'registerBackend');

      await resetBackend(currentBackend);

      expect(tf.findBackendFactory.calls.count()).toBe(1);
      expect(tf.removeBackend.calls.count()).toBe(1);
      expect(tf.registerBackend.calls.count()).toBe(1);
    });

    it('reset the active backend', async () => {
      const currentBackend = tf.getBackend();
      spyOn(tf, 'setBackend');
      await resetBackend(currentBackend);
      expect(tf.setBackend.calls.count()).toBe(1);
    });

    it('reset an inactive backend', async () => {
      const testCpuBackend = 'testCpuBackend';
      tf.registerBackend(testCpuBackend, tf.findBackendFactory('cpu'));
      expect(tf.getBackend()).not.toBe(testCpuBackend);
      spyOn(tf, 'setBackend');

      await resetBackend(testCpuBackend);

      expect(tf.setBackend.calls.count()).toBe(0);
      tf.removeBackend(testCpuBackend);
>>>>>>> 01941e27
    });
  });
});<|MERGE_RESOLUTION|>--- conflicted
+++ resolved
@@ -21,18 +21,6 @@
  */
 
 describe('benchmark_util', () => {
-<<<<<<< HEAD
-  describe('Generate input for model', () => {
-    describe('generateInput', () => {
-      it('LayersModel', () => {
-        const model = tf.sequential(
-            {layers: [tf.layers.dense({units: 1, inputShape: [3]})]});
-        const input = generateInput(model);
-        expect(input.length).toEqual(1);
-        expect(input[0]).toBeInstanceOf(tf.Tensor);
-        expect(input[0].shape).toEqual([1, 3]);
-      });
-=======
   beforeAll(() => tf.setBackend('cpu'));
 
   describe('generateInput', () => {
@@ -43,7 +31,6 @@
       expect(input.length).toEqual(1);
       expect(input[0]).toBeInstanceOf(tf.Tensor);
       expect(input[0].shape).toEqual([1, 3]);
->>>>>>> 01941e27
     });
   });
 
@@ -69,7 +56,6 @@
     });
   });
 
-<<<<<<< HEAD
   describe('Wrap predict function', () => {
     it('graph model with async ops', async () => {
       const modelUrl =
@@ -135,7 +121,9 @@
       const model = {};
       const input = [];
       expect(() => wrapPredictFnForModel(model, input)).toThrowError(Error);
-=======
+    });
+  });
+
   describe('setEnvFlags', () => {
     describe('change nothing', () => {
       let originalFlags = {};
@@ -335,7 +323,6 @@
 
       expect(tf.setBackend.calls.count()).toBe(0);
       tf.removeBackend(testCpuBackend);
->>>>>>> 01941e27
     });
   });
 });