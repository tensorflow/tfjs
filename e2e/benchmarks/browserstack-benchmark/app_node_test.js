--- conflicted
+++ resolved
@@ -1,12 +1,8 @@
 const fs = require('fs');
-<<<<<<< HEAD
 const {benchmark, write, getOneBenchmarkResult, runBenchmarkFromFile} =
     require('./app.js');
-=======
-const {benchmark, write, runBenchmarkFromFile} = require('./app.js');
 const {addResultToFirestore, serializeTensors, getReadableDate,
       formatForFirestore, db} = require('./firestore.js');
->>>>>>> 89b2fec2
 
 describe('test app.js cli', () => {
   const filePath = './benchmark_test_results.json';
