--- conflicted
+++ resolved
@@ -92,14 +92,9 @@
 async function benchmarkCodeSnippet(benchmarkParameters) {
   let predict = null;
 
-<<<<<<< HEAD
-  eval(benchmarkParameters.setupCodeSnippetEnv || '');
-  eval(benchmarkParameters.codeSnippet || '');
-=======
   const setupCodeSnippetEnv = benchmarkParameters.setupCodeSnippetEnv || '';
   const codeSnippet = benchmarkParameters.codeSnippet || ''
   eval(setupCodeSnippetEnv.concat(codeSnippet));
->>>>>>> 996bdf4e
 
   if (predict == null) {
     throw new Error(
