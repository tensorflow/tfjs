{
  "name": "@tensorflow/tfjs-benchmark",
  "version": "0.0.1",
  "description": "Benchmark models' and ops' performance",
  "private": true,
  "repository": {
    "type": "git",
    "url": "https://github.com/tensorflow/tfjs"
  },
  "devDependencies": {
    "@tensorflow/tfjs": "link:../../../tfjs",
    "@tensorflow/tfjs-backend-wasm": "link:../../../link_package/node_modules/@tensorflow/tfjs-backend-wasm",
    "@tensorflow/tfjs-vis": "link:../../../tfjs-vis",
    "argparse": "^2.0.1",
    "firebase": "^8.7.1",
    "jasmine": "^3.7.0",
    "karma": "^6.3.16",
    "karma-browserstack-launcher": "^1.6.0",
    "karma-chrome-launcher": "^3.1.0",
    "karma-jasmine": "^3.3.1",
    "socket.io": "~4.4.1"
  },
  "staticFiles": {
    "staticPath": "./node_modules/@tensorflow/tfjs-backend-wasm/dist",
    "excludeGlob": [
      "**/!(*.wasm)"
    ]
  },
  "scripts": {
    "test": "karma start",
    "test-node": "jasmine app_node_test.js",
<<<<<<< HEAD
    "build-all-deps": "yarn build-link-package && yarn build-tfjs && yarn build-vis",
    "build-tfjs": "cd ../../../tfjs && yarn && yarn build-npm",
    "build-link-package": "cd ../../../link-package && yarn build",
=======
    "build-deps": "yarn build-core && yarn build-backend-cpu && yarn build-backend-wasm && yarn build-backend-webgl && yarn build-converter && yarn build-layers && yarn build-data && yarn build-tfjs",
    "build-tfjs": "cd ../../../tfjs && yarn && yarn build && yarn build-npm",
>>>>>>> bb620570
    "build-backend-cpu": "cd ../../../tfjs-backend-cpu && yarn && yarn build-npm",
    "build-backend-wasm": "cd ../../../tfjs-backend-wasm && yarn && yarn build && yarn build-npm",
    "build-backend-webgl": "cd ../../../tfjs-backend-webgl && yarn && yarn build && yarn build-npm",
    "build-converter": "cd ../../../tfjs-converter && yarn && yarn build && yarn build-npm",
    "build-core": "cd ../../../tfjs-core && yarn && yarn build && yarn build-npm",
    "build-data": "cd ../../../tfjs-data && yarn && yarn build",
    "build-layers": "cd ../../../tfjs-layers && yarn && yarn build && yarn build-npm",
<<<<<<< HEAD
    "build-vis": "cd ../../../tfjs-vis && yarn && yarn build",
    "run-cloud-benchmarks": "node app.js --benchmark='./preconfigured_browser.json' --cloud --maxBenchmarks=9 --firestore"
=======
    "run-cloud-benchmarks": "node app.js --benchmark='./preconfigured_browser.json' --webDeps --cloud --maxBenchmarks=9 --firestore"
>>>>>>> bb620570
  },
  "license": "Apache-2.0",
  "engines": {
    "yarn": ">= 1.0.0"
  },
  "resolutions": {
    "node-fetch": "2.6.7",
    "minimist": "1.2.6"
  }
}<|MERGE_RESOLUTION|>--- conflicted
+++ resolved
@@ -29,14 +29,9 @@
   "scripts": {
     "test": "karma start",
     "test-node": "jasmine app_node_test.js",
-<<<<<<< HEAD
-    "build-all-deps": "yarn build-link-package && yarn build-tfjs && yarn build-vis",
+    "build-all-deps": "yarn build-link-package && yarn build-tfjs",
     "build-tfjs": "cd ../../../tfjs && yarn && yarn build-npm",
     "build-link-package": "cd ../../../link-package && yarn build",
-=======
-    "build-deps": "yarn build-core && yarn build-backend-cpu && yarn build-backend-wasm && yarn build-backend-webgl && yarn build-converter && yarn build-layers && yarn build-data && yarn build-tfjs",
-    "build-tfjs": "cd ../../../tfjs && yarn && yarn build && yarn build-npm",
->>>>>>> bb620570
     "build-backend-cpu": "cd ../../../tfjs-backend-cpu && yarn && yarn build-npm",
     "build-backend-wasm": "cd ../../../tfjs-backend-wasm && yarn && yarn build && yarn build-npm",
     "build-backend-webgl": "cd ../../../tfjs-backend-webgl && yarn && yarn build && yarn build-npm",
@@ -44,12 +39,7 @@
     "build-core": "cd ../../../tfjs-core && yarn && yarn build && yarn build-npm",
     "build-data": "cd ../../../tfjs-data && yarn && yarn build",
     "build-layers": "cd ../../../tfjs-layers && yarn && yarn build && yarn build-npm",
-<<<<<<< HEAD
-    "build-vis": "cd ../../../tfjs-vis && yarn && yarn build",
     "run-cloud-benchmarks": "node app.js --benchmark='./preconfigured_browser.json' --cloud --maxBenchmarks=9 --firestore"
-=======
-    "run-cloud-benchmarks": "node app.js --benchmark='./preconfigured_browser.json' --webDeps --cloud --maxBenchmarks=9 --firestore"
->>>>>>> bb620570
   },
   "license": "Apache-2.0",
   "engines": {
