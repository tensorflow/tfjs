--- conflicted
+++ resolved
@@ -115,7 +115,6 @@
       delete benchmark['modelUrl'];
     }
 
-<<<<<<< HEAD
     // Send the configuration object to the server to start the benchmark.
     socket.emit('run', {
       summaryTabId: state.summaryTabId,
@@ -131,6 +130,10 @@
     state.clearBrowsers();
   }
 };
+
+let gui;
+let benchmarkButton;
+let addingBrowserButton;
 
 /**
  * Create a tunable browser list table that can be used to remove browsers.
@@ -200,18 +203,6 @@
   };
   tfvis.render.table(surface, {headers, values});
 }
-=======
-    // TODO: Let `browsers` variable record multiple browser settings, when
-    // building UI for the multiple-selection.
-    const browsers = {};
-    browsers[tabId] = state.browser;
-    socket.emit('run', {benchmark, browsers});
-  }
-};
-
-let gui;
-let benchmarkButton;
->>>>>>> 36f42071
 
 function initVisor() {
   if (state.isVisorInitiated) {
@@ -275,12 +266,7 @@
     // For mobile devices.
     baseName = browserConf.device;
   } else {
-<<<<<<< HEAD
-    // For desktop devices.
-    baseName = `${browserConf.os}(${browserConf.os_version})`;
-=======
     baseName = `${browserConf.os}_${browserConf.os_version}`;
->>>>>>> 36f42071
   }
   baseName = baseName.split(' ').join('_');
   if (visorTabNameCounter[baseName] == null) {
@@ -436,27 +422,6 @@
   tfvis.render.table(surface, {headers, values});
 }
 
-<<<<<<< HEAD
-socket.on('benchmarkComplete', benchmarkResult => {
-  // Enable the button.
-  addingBrowserButton.__li.style.pointerEvents = '';
-  addingBrowserButton.__li.style.opacity = ENABLED_BUTTON_OPACITY;
-
-  reportBenchmarkResult(benchmarkResult);
-});
-
-const gui = new dat.gui.GUI();
-gui.domElement.id = 'gui';
-showModelSelection();
-showParameterSettings();
-const addingBrowserButton = gui.add(state, 'addBrowser').name('Add browser');
-const benchmarkButton = gui.add(state, 'run').name('Run benchmark');
-// Disable the button until a browser is added.
-benchmarkButton.__li.style.pointerEvents = 'none';
-benchmarkButton.__li.style.opacity = DISABLED_BUTTON_OPACITY;
-
-=======
->>>>>>> 36f42071
 function showModelSelection() {
   const modelFolder = gui.addFolder('Model');
   let modelUrlController = null;
@@ -506,12 +471,17 @@
   gui.domElement.id = 'gui';
   showModelSelection();
   showParameterSettings();
+  addingBrowserButton = gui.add(state, 'addBrowser').name('Add browser');
   benchmarkButton = gui.add(state, 'run').name('Run benchmark');
 
+  // Disable the 'Run benchmark' button until a browser is added.
+  benchmarkButton.__li.style.pointerEvents = 'none';
+  benchmarkButton.__li.style.opacity = DISABLED_BUTTON_OPACITY;
+
   socket.on('benchmarkComplete', benchmarkResult => {
-    // Enable the button.
-    benchmarkButton.__li.style.pointerEvents = '';
-    benchmarkButton.__li.style.opacity = 1;
+    // Enable the 'Add browser' button.
+    addingBrowserButton.__li.style.pointerEvents = '';
+    addingBrowserButton.__li.style.opacity = ENABLED_BUTTON_OPACITY;
 
     reportBenchmarkResult(benchmarkResult);
   });
