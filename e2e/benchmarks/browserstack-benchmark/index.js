--- conflicted
+++ resolved
@@ -22,12 +22,15 @@
     benchmarkButton.__li.style.pointerEvents = 'none';
     benchmarkButton.__li.style.opacity = .5;
 
-<<<<<<< HEAD
     // Send the benchmark configuration to the server to start the benchmark.
     if (state.browser.device === 'null') {
       state.browser.device = null;
     }
-    socket.emit('run', {browsers: [state.browser]});
+    const benchmark = {...state.benchmark};
+    if (state.benchmark.model !== 'custom') {
+      delete benchmark['modelUrl'];
+    }
+    socket.emit('run', {benchmark, browsers: [state.browser]});
   },
   browser: {
     base: 'BrowserStack',
@@ -36,16 +39,8 @@
     os: 'OS X',
     os_version: 'Catalina',
     device: 'null'
-  }
-=======
-    const benchmark = {...state.benchmark};
-    if (state.benchmark.model !== 'custom') {
-      delete benchmark['modelUrl'];
-    }
-    socket.emit('run', {benchmark});
   },
   benchmark: {model: 'mobilenet_v2', modelUrl: '', numRuns: 1, backend: 'wasm'}
->>>>>>> b9a8b0ea
 };
 
 socket.on('benchmarkComplete', benchmarkResult => {
