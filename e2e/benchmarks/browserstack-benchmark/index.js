--- conflicted
+++ resolved
@@ -17,14 +17,11 @@
 
 const TUNABLE_BROWSER_FIELDS =
     ['os', 'os_version', 'browser', 'browser_version', 'device'];
-<<<<<<< HEAD
 const WAITING_STATUS_COLOR = '#AAAAAA';
 const COMPLETE_STATUS_COLOR = '#357edd';
 const ERROR_STATUS_COLOR = '#e8564b';
-=======
 const DISABLED_BUTTON_OPACITY = 0.8;
 const ENABLED_BUTTON_OPACITY = 1;
->>>>>>> d0a20e38
 const socket = io();
 
 /**
@@ -319,8 +316,7 @@
   if (benchmarkResult.error != null) {
     setTabStatus(tabId, 'ERROR');
     // TODO: show error message under the tab.
-<<<<<<< HEAD
-    alert(benchmarkResult.error);
+    console.log(benchmarkResult.error);
   } else {
     setTabStatus(tabId, 'COMPLETE');
     drawInferenceTimeLineChart(benchmarkResult);
@@ -328,10 +324,6 @@
     // TODO: draw a table for inference kernel information.
     // This will be done, when we can get kernel timing info from
     // `tf.profile()`.
-=======
-    console.log(benchmarkResult.error);
-    return;
->>>>>>> d0a20e38
   }
 }
 
