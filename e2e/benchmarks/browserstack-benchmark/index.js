--- conflicted
+++ resolved
@@ -22,17 +22,6 @@
     benchmarkButton.__li.style.pointerEvents = 'none';
     benchmarkButton.__li.style.opacity = .5;
 
-<<<<<<< HEAD
-    socket.emit('run', {benchmark: state.benchmark});
-  },
-  benchmark: {
-    model: 'custom',
-    modelUrl:
-        'https://storage.googleapis.com/tfjs-models/savedmodel/posenet/mobilenet/float/050/model-stride8.json',
-    numRuns: 1,
-    backend: 'wasm'
-  }
-=======
     const benchmark = {...state.benchmark};
     if (state.benchmark.model !== 'custom') {
       delete benchmark['modelUrl'];
@@ -40,7 +29,6 @@
     socket.emit('run', {benchmark});
   },
   benchmark: {model: 'mobilenet_v2', modelUrl: '', numRuns: 1, backend: 'wasm'}
->>>>>>> b9a8b0ea
 };
 
 socket.on('benchmarkComplete', benchmarkResult => {
