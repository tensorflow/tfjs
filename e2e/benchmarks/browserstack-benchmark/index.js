--- conflicted
+++ resolved
@@ -17,10 +17,6 @@
 
 const TUNABLE_BROWSER_FIELDS =
     ['os', 'os_version', 'browser', 'browser_version', 'device'];
-<<<<<<< HEAD
-=======
-const socket = io();
->>>>>>> e91b6c47
 const state = {
   isVisorInitiated: false,
   isDatGuiHidden: false,
@@ -50,17 +46,9 @@
     if (state.benchmark.model !== 'custom') {
       delete benchmark['modelUrl'];
     }
-<<<<<<< HEAD
-    socket.emit('run', {benchmark, browsers: [state.browser]});
-  },
-  browser: {
-    browser: 'android',
-    browser_version: 'null',
-    os: 'android',
-    os_version: '9.0',
-    device: 'Xiaomi Redmi Note 8'
-  },
-  benchmark: {model: 'mobilenet_v2', modelUrl: '', numRuns: 1, backend: 'wasm'}
+
+    socket.emit('run', {tabId, benchmark, browser: state.browser});
+  }
 };
 
 let socket;
@@ -197,19 +185,6 @@
   // field is changed.
   browserSettingControllers.push(fieldController);
 }
-
-function showParameterSettings() {
-  const parameterFolder = gui.addFolder('Parameters');
-  parameterFolder.add(state.benchmark, 'numRuns');
-  parameterFolder.add(state.benchmark, 'backend', ['wasm', 'webgl', 'cpu']);
-  parameterFolder.open();
-  return parameterFolder;
-}
-=======
-
-    socket.emit('run', {tabId, benchmark, browser: state.browser});
-  }
-};
 
 function initVisor() {
   if (state.isVisorInitiated) {
@@ -423,21 +398,6 @@
   };
   tfvis.render.table(surface, {headers, values});
 }
-
-socket.on('benchmarkComplete', benchmarkResult => {
-  // Enable the button.
-  benchmarkButton.__li.style.pointerEvents = '';
-  benchmarkButton.__li.style.opacity = 1;
-
-  reportBenchmarkResult(benchmarkResult);
-});
-
-const gui = new dat.gui.GUI();
-gui.domElement.id = 'gui';
-showModelSelection();
-showParameterSettings();
-const benchmarkButton = gui.add(state, 'run').name('Run benchmark');
->>>>>>> e91b6c47
 
 function showModelSelection() {
   const modelFolder = gui.addFolder('Model');
@@ -461,14 +421,42 @@
   return modelFolder;
 }
 
-<<<<<<< HEAD
+function showParameterSettings() {
+  const parameterFolder = gui.addFolder('Parameters');
+  parameterFolder.add(state.benchmark, 'numRuns');
+  parameterFolder.add(state.benchmark, 'backend', ['wasm', 'webgl', 'cpu']);
+  parameterFolder.open();
+  return parameterFolder;
+}
+
+function printTime(elapsed) {
+  return `${elapsed.toFixed(1)} ms`;
+}
+
+function printMemory(bytes) {
+  if (bytes < 1024) {
+    return `${bytes} B`;
+  } else if (bytes < 1024 * 1024) {
+    return `${(bytes / 1024).toFixed(2)} KB`;
+  } else {
+    return `${(bytes / (1024 * 1024)).toFixed(2)} MB`;
+  }
+}
+
 function onPageLoad() {
+  gui = new dat.gui.GUI({width: 400});
+  gui.domElement.id = 'gui';
   socket = io();
 
   // Once the server is connected, the server will send back all
   // BrowserStack's available browsers in an array.
   socket.on('availableBrowsers', availableBrowsersArray => {
     if (browserTreeRoot == null) {
+      // Build UI folders.
+      showModelSelection();
+      showParameterSettings();
+      browserFolder = gui.addFolder('Browser');
+
       // Initialize the browser tree.
       browserTreeRoot = constructBrowserTree(availableBrowsersArray);
 
@@ -481,49 +469,15 @@
       browserFolder.open();
 
       // Enable users to benchmark.
-      showModelSelection();
-      showParameterSettings();
       benchmarkButton = gui.add(state, 'run').name('Run benchmark');
     }
   });
 
   socket.on('benchmarkComplete', benchmarkResult => {
-    if (benchmarkResult.error != null) {
-      document.getElementById('results').innerHTML += benchmarkResult.error;
-    } else {
-      const {timeInfo, memoryInfo} = benchmarkResult;
-      // TODO: Add UI to present results.
-      document.getElementById('results').innerHTML +=
-          JSON.stringify(timeInfo, null, 2);
-    }
-
     // Enable users to benchmark again.
     benchmarkButton.__li.style.pointerEvents = '';
     benchmarkButton.__li.style.opacity = 1;
-  });
-
-  gui = new dat.gui.GUI({width: 400});
-  browserFolder = gui.addFolder('Browser');
-=======
-function showParameterSettings() {
-  const parameterFolder = gui.addFolder('Parameters');
-  parameterFolder.add(state.benchmark, 'numRuns');
-  parameterFolder.add(state.benchmark, 'backend', ['wasm', 'webgl', 'cpu']);
-  parameterFolder.open();
-  return parameterFolder;
-}
-
-function printTime(elapsed) {
-  return `${elapsed.toFixed(1)} ms`;
-}
-
-function printMemory(bytes) {
-  if (bytes < 1024) {
-    return `${bytes} B`;
-  } else if (bytes < 1024 * 1024) {
-    return `${(bytes / 1024).toFixed(2)} KB`;
-  } else {
-    return `${(bytes / (1024 * 1024)).toFixed(2)} MB`;
-  }
->>>>>>> e91b6c47
+
+    reportBenchmarkResult(benchmarkResult);
+  });
 }