/**
 * @license
 * Copyright 2020 Google LLC. All Rights Reserved.
 * Licensed under the Apache License, Version 2.0 (the "License");
 * you may not use this file except in compliance with the License.
 * You may obtain a copy of the License at
 *
 * http://www.apache.org/licenses/LICENSE-2.0
 *
 * Unless required by applicable law or agreed to in writing, software
 * distributed under the License is distributed on an "AS IS" BASIS,
 * WITHOUT WARRANTIES OR CONDITIONS OF ANY KIND, either express or implied.
 * See the License for the specific language governing permissions and
 * limitations under the License.
 * =============================================================================
 */

const http = require('http');
const socketio = require('socket.io');
const fs = require('fs');
const path = require('path');
const {execFile} = require('child_process');
const {ArgumentParser} = require('argparse');
const {version} = require('./package.json');
const {resolve} = require('path')
const {addResultToFirestore} = require('./firestore.js');

const port = process.env.PORT || 8001;
let io;
let parser;
let cliArgs;

function checkBrowserStackAccount() {
  if (process.env.BROWSERSTACK_USERNAME == null ||
      process.env.BROWSERSTACK_ACCESS_KEY == null) {
    throw new Error(
        `Please export your BrowserStack username and access key by running` +
        `the following commands in the terminal:
          export BROWSERSTACK_USERNAME=YOUR_USERNAME
          export BROWSERSTACK_ACCESS_KEY=YOUR_ACCESS_KEY`);
  }
}

function runServer() {
  const app = http.createServer((request, response) => {
    const url = request.url === '/' ? '/index.html' : request.url;
    let filePath = path.join(__dirname, url);
    if (!fs.existsSync(filePath)) {
      filePath = path.join(__dirname, '../', url);
    }
    fs.readFile(filePath, (err, data) => {
      if (err) {
        response.writeHead(404);
        response.end(JSON.stringify(err));
        return;
      }
      response.writeHead(200);
      response.end(data);
    });
  });
  app.listen(port, () => {
    console.log(`  > Running socket on port: ${port}`);
  });

  io = socketio(app);
  io.on('connection', socket => {
    const availableBrowsers = require('./browser_list.json');
    socket.emit('availableBrowsers', availableBrowsers);
    socket.on('run', benchmark);
  });
}

/**
 * Supplement the browser configurations and create `browsers.json` and
 * `benchmark_parameters.json` configuration files for karma.
 *
 * @param {{browsers, benchmark}} config
 */
function setupBenchmarkEnv(config) {
  // Write the map (tabId - browser setting) to `./browsers.json`.
  for (const tabId in config.browsers) {
    const browser = config.browsers[tabId];
    browser.base = 'BrowserStack';
    // For mobile devices, we would use real devices instead of emulators.
    if (browser.os === 'ios' || browser.os === 'android') {
      browser.real_mobile = true;
    }
  }
  fs.writeFileSync('./browsers.json', JSON.stringify(config.browsers, null, 2));

  // Write benchmark parameters to './benchmark_parameters.json'.
  fs.writeFileSync(
      './benchmark_parameters.json', JSON.stringify(config.benchmark, null, 2));
}

/**
 * Run model benchmark on BrowserStack.
 *
 * Each browser-device pairing is benchmarked in parallel. Results are sent to
 * the webpage staggered as they are returned to the server.
 *
 * The benchmark configuration object contains two objects:
 * - `browsers`: Each key-value pair represents a browser instance to be
 * benchmarked. The key is a unique string id/tabId (assigned by the webpage)
 * for the browser instance, while the value is the browser configuration.
 *
 * - `benchmark`: An object with the following properties:
 *  - `model`: The name of model (registed at
 * 'tfjs/e2e/benchmarks/model_config.js') or `custom`.
 *  - modelUrl: The URL to the model description file. Only applicable when the
 * `model` is `custom`.
 *  - `numRuns`: The number of rounds for model inference.
 *  - `backend`: The backend to be benchmarked on.
 *
 *
 * @param {{browsers, benchmark}} config Benchmark configuration
 * @param runOneBenchmark Function that benchmarks one browser-device pair
 */
async function benchmark(config, runOneBenchmark = getOneBenchmarkResult) {
  console.log('Preparing configuration files for the test runner.\n');
  setupBenchmarkEnv(config);
  if (require.main === module) {
    console.log(
        `Starting benchmarks using ${cliArgs.webDeps ? 'cdn' : 'local'} ` +
        `dependencies...`);
  }

  let results = [];
  let numActiveBenchmarks = 0;
  // Runs and gets result of each queued benchmark
  for (const tabId in config.browsers) {
    numActiveBenchmarks++;
    const result = runOneBenchmark(tabId);
    results.push(result);

    // Waits for specified # of benchmarks to complete before running more
     if (cliArgs?.maxBenchmarks && numActiveBenchmarks >= cliArgs.maxBenchmarks) {
       numActiveBenchmarks = 0;
       await Promise.allSettled(results);
     }
  }

  // Optional outfile written once all benchmarks have returned results.
  const fulfilled = await Promise.allSettled(results);
<<<<<<< HEAD
   if (cliArgs?.outfile) {
     await write('./benchmark_results.json', fulfilled);
   } else {
     console.log('\nAll benchmarks complete.');
   }
   return fulfilled;
}

/**
 * Gets the benchmark result of a singular browser-device pairing.
 *
 * If benchmarking produces an error, the given browser-device pairing is
 * retried up to the specific max number of tries. Default is 3.
 *
 * @param tabId Indicates browser-device pairing for benchmark
 * @param runOneBenchmark Function that runs a singular BrowserStack
 *     performance test
 */
async function getOneBenchmarkResult(
    tabId, runOneBenchmark = runBrowserStackBenchmark) {
  return new Promise(async (resolve, reject) => {
    let complete = false;
    let triesLeft = cliArgs ?.maxTries ? cliArgs.maxTries - 1 : 2;

    // Retries benchmark until resolved or until no retries left
    while (!complete) {
      result = await runOneBenchmark(tabId)
                   // Runs steps after promise has been resolved
                   .then((value) => {
                     console.log(`Benchmark ${tabId} succeeded.`);
                     complete = true;
                     resolve(value);
                     return value;
                   })
                   // Runs steps after promise has been rejected
                   .catch((err) => {
                     if (triesLeft > 0) {
                       console.log(`${tabId} benchmark failed. Retrying. ${
                           triesLeft} tries left...`);
                       triesLeft--;
                     } else {
                       console.log(`${tabId} benchmark failed.`);
                       complete = true;
                       reject(err);
                     }
                     return err;
                   });
    }
  });
=======
  if (cliArgs?.outfile) {
    await write('./benchmark_results.json', fulfilled);
  } else {
    console.log('\nAll benchmarks complete.');
  }
  /** Push results to Firestore if user wants */
  if (require.main === module && cliArgs.firestore) {
    let numRejectedPromises = 0;
    for (result of fulfilled) {
      if (result.status == "fulfilled") {
        addResultToFirestore(result.value);
      }
      else if (result.status == "rejected") {
        numRejectedPromises += 1;
        console.log ("Promise rejected. Not adding to result to database.");
      }
    }
    console.log(`Encountered ${numRejectedPromises} rejected promises.`)
  }

  return fulfilled;
>>>>>>> 89b2fec2
}

/**
 * Run benchmark for singular browser-device combination.
 *
 * This function utilizes a promise that is fulfilled once the corresponding
 * result is returned from BrowserStack.
 *
 * @param tabId Indicates browser-device pairing for benchmark
 */
function runBrowserStackBenchmark(tabId) {
  return new Promise((resolve, reject) => {
    const args = ['test', '--browserstack', `--browsers=${tabId}`];
    if (cliArgs.webDeps) args.push('--cdn');
    const command = `yarn ${args.join(' ')}`;
    console.log(`Running: ${command}`);

    execFile('yarn', args, (error, stdout, stderr) => {
      if (error) {
        console.log(error);
        if (!cliArgs.cloud) {
          io.emit(
              'benchmarkComplete',
              {tabId, error: `Failed to run ${command}:\n${error}`});
        }
        return reject(`Failed to run ${command}:\n${error}`);
      }

      const errorReg = /.*\<tfjs_error\>(.*)\<\/tfjs_error\>/;
      const matchedError = stdout.match(errorReg);
      if (matchedError != null) {
        if (!cliArgs.cloud) {
          io.emit('benchmarkComplete', {tabId, error: matchedError[1]});
        }
        return reject(matchedError[1]);
      }

      const resultReg = /.*\<tfjs_benchmark\>(.*)\<\/tfjs_benchmark\>/;
      const matchedResult = stdout.match(resultReg);
      if (matchedResult != null) {
        const benchmarkResult = JSON.parse(matchedResult[1]);
        benchmarkResult.tabId = tabId;
        if (!cliArgs.cloud) io.emit('benchmarkComplete', benchmarkResult);
        return resolve(benchmarkResult);
      }

      const errorMessage = 'Did not find benchmark results from the logs ' +
          'of the benchmark test (benchmark_models.js).';
      if (!cliArgs.cloud) io.emit('benchmarkComplete', {error: errorMessage});
      return reject(errorMessage);
    });
  });
}

/**
 * Writes a passed message to a passed JSON file.
 *
 * @param filePath Relative filepath of target file
 * @param msg Message to be written
 */
function write(filePath, msg) {
  return new Promise((resolve, reject) => {
    fs.writeFile(filePath, JSON.stringify(msg, null, 2), 'utf8', err => {
      if (err) {
        console.log(`Error: ${err}.`);
        return reject(err);
      } else {
        console.log('\nOutput written.');
        return resolve();
      }
    });
  })
}

/* Set up --help menu for file description and available optional commands */
function setupHelpMessage() {
  parser = new ArgumentParser({
    description: 'This file launches a server to connect to BrowserStack ' +
        'so that the performance of a TensorFlow model on one or more ' +
        'browsers can be benchmarked.'
  });
  parser.add_argument('--benchmarks', {
    help: 'run a preconfigured benchmark from a user-specified JSON',
    action: 'store'
  });
  parser.add_argument('--cloud', {
    help: 'runs GCP compatible version of benchmarking system',
    action: 'store_true'
  });
  parser.add_argument('--maxBenchmarks', {
    help: 'the maximum number of benchmarks run in parallel',
    type: 'int',
    default: 5,
    action: 'store'
  });
  parser.add_argument('--maxTries', {
    help: 'the maximum number of times a given benchmark is tried befor it ' +
        'officially fails',
    type: 'int',
    default: 3,
    action: 'store'
  });
  parser.add_argument(
    '--firestore', {help: 'Store benchmark results in Firestore database',
     action: 'store_true'});
  parser.add_argument(
      '--outfile', {help: 'write results to outfile', action: 'store_true'});
  parser.add_argument('-v', '--version', {action: 'version', version});
  parser.add_argument('--webDeps', {
    help: 'utilizes public, web hosted dependencies instead of local versions',
    action: 'store_true'
  });
  cliArgs = parser.parse_args();
  console.dir(cliArgs);
}

/* Runs a benchmark with a preconfigured file */
function runBenchmarkFromFile(file, runBenchmark = benchmark) {
  console.log('Running a preconfigured benchmark...');
  runBenchmark(file);
}

// Only run this code if app.js is called from the command line
if (require.main === module) {
  setupHelpMessage();
  checkBrowserStackAccount();
  if (!cliArgs.cloud) runServer();
  if (cliArgs.benchmarks) {
    const filePath = resolve(cliArgs.benchmarks);
    if (fs.existsSync(filePath)) {
      console.log(`\nFound file at ${filePath}`);
      const config = require(filePath);
      runBenchmarkFromFile(config);
    } else {
      throw new Error(
          `File could not be found at ${filePath}. ` +
          `Please provide a valid path.`);
    }
  }
}

exports.runBenchmarkFromFile = runBenchmarkFromFile;
exports.getOneBenchmarkResult = getOneBenchmarkResult;
exports.benchmark = benchmark;
exports.write = write;<|MERGE_RESOLUTION|>--- conflicted
+++ resolved
@@ -142,13 +142,28 @@
 
   // Optional outfile written once all benchmarks have returned results.
   const fulfilled = await Promise.allSettled(results);
-<<<<<<< HEAD
-   if (cliArgs?.outfile) {
-     await write('./benchmark_results.json', fulfilled);
-   } else {
-     console.log('\nAll benchmarks complete.');
-   }
-   return fulfilled;
+  if (cliArgs?.outfile) {
+    await write('./benchmark_results.json', fulfilled);
+  } else {
+    console.log('\nAll benchmarks complete.');
+  }
+  
+  /** Push results to Firestore if user wants */
+  if (require.main === module && cliArgs.firestore) {
+    let numRejectedPromises = 0;
+    for (result of fulfilled) {
+      if (result.status == "fulfilled") {
+        addResultToFirestore(result.value);
+      }
+      else if (result.status == "rejected") {
+        numRejectedPromises += 1;
+        console.log ("Promise rejected. Not adding to result to database.");
+      }
+    }
+    console.log(`Encountered ${numRejectedPromises} rejected promises.`)
+  }
+
+  return fulfilled;
 }
 
 /**
@@ -192,29 +207,6 @@
                    });
     }
   });
-=======
-  if (cliArgs?.outfile) {
-    await write('./benchmark_results.json', fulfilled);
-  } else {
-    console.log('\nAll benchmarks complete.');
-  }
-  /** Push results to Firestore if user wants */
-  if (require.main === module && cliArgs.firestore) {
-    let numRejectedPromises = 0;
-    for (result of fulfilled) {
-      if (result.status == "fulfilled") {
-        addResultToFirestore(result.value);
-      }
-      else if (result.status == "rejected") {
-        numRejectedPromises += 1;
-        console.log ("Promise rejected. Not adding to result to database.");
-      }
-    }
-    console.log(`Encountered ${numRejectedPromises} rejected promises.`)
-  }
-
-  return fulfilled;
->>>>>>> 89b2fec2
 }
 
 /**
