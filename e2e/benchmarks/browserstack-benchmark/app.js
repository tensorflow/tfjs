--- conflicted
+++ resolved
@@ -228,26 +228,17 @@
     help: 'Run a preconfigured benchmark from a user-specified JSON',
     action: 'store'
   });
-<<<<<<< HEAD
   parser.add_argument('--ci', {
     help: 'runs cloud interface version of benchmarks',
     action: 'store_true'
-=======
   parser.add_argument('--maxBenchmarks', {
     help: 'the maximum number of benchmarks run in parallel',
     type: 'int',
     default: 5,
     action: 'store'
->>>>>>> 19518110
   });
   parser.add_argument(
       '--outfile', {help: 'write results to outfile', action: 'store_true'});
-  parser.add_argument('--maxBenchmarks', {
-    help: 'the maximum number of benchmarks run in parallel',
-    type: 'int',
-    default: 5,
-    action: 'store'
-  });
   parser.add_argument('-v', '--version', {action: 'version', version});
   parser.add_argument('--webDeps', {
     help: 'utilizes public, web hosted dependencies instead of local versions',
