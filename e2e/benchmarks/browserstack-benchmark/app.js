--- conflicted
+++ resolved
@@ -82,19 +82,12 @@
 
   console.log(`Start benchmarking.`);
   exec('yarn test --browserstack', (error, stdout, stderr) => {
-<<<<<<< HEAD
-=======
     console.log(`benchmark completed.`);
->>>>>>> 4707c3cf
     if (error) {
       console.log(error);
       io.emit(
           'benchmarkComplete',
-<<<<<<< HEAD
           {error: `Failed to run 'yarn test --browserstack':\n\n${error}`});
-=======
-          {error: 'Failed to run yarn test --browserstack.'});
->>>>>>> 4707c3cf
       return;
     }
 
