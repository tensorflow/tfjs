--- conflicted
+++ resolved
@@ -22,14 +22,9 @@
 const {execFile} = require('child_process');
 const {ArgumentParser} = require('argparse');
 const {version} = require('./package.json');
-<<<<<<< HEAD
-const {resolve} = require('path')
+const {resolve} = require('path');
 const {addResultToFirestore, runFirestore, firebaseConfig} =
     require('./firestore.js');
-=======
-const {resolve} = require('path');
-const {addResultToFirestore} = require('./firestore.js');
->>>>>>> 6b78485f
 
 const port = process.env.PORT || 8001;
 let io;
@@ -182,25 +177,7 @@
   if (cliArgs?.outfile) {
     await write('./benchmark_results.json', fulfilled);
   } else {
-<<<<<<< HEAD
-    console.log('\nAll benchmarks complete.\n');
-=======
-    console.log('\nAll benchmarks complete.');
-  }
-
-  /** Push results to Firestore if user wants */
-  if (require.main === module && cliArgs.firestore) {
-    let numRejectedPromises = 0;
-    for (result of fulfilled) {
-      if (result.status == 'fulfilled') {
-        addResultToFirestore(result.value);
-      } else if (result.status == 'rejected') {
-        numRejectedPromises += 1;
-        console.log('Promise rejected. Not adding to result to database.');
-      }
-    }
-    console.log(`Encountered ${numRejectedPromises} rejected promises.`)
->>>>>>> 6b78485f
+    console.log('\Benchmarks complete.\n');
   }
   if (cliArgs?.firestore) {
     pushToFirestore(fulfilled)
@@ -319,7 +296,6 @@
   })
 }
 
-<<<<<<< HEAD
 /**
  * Pushes all benchmark results to Firestore.
  *
@@ -339,9 +315,6 @@
 }
 
 /** Set up --help menu for file description and available optional commands */
-=======
-/* Set up --help menu for file description and available optional commands */
->>>>>>> 6b78485f
 function setupHelpMessage() {
   parser = new ArgumentParser({
     description: 'This file launches a server to connect to BrowserStack ' +
@@ -384,7 +357,6 @@
   console.dir(cliArgs);
 }
 
-<<<<<<< HEAD
 /**
  * Runs a benchmark with a preconfigured file
  *
@@ -392,22 +364,12 @@
  * @param runBenchmark Function to run a benchmark configuration
  */
 function runBenchmarkFromFile(file, runBenchmark = benchmarkAll) {
-=======
-/* Runs a benchmark with a preconfigured file */
-function runBenchmarkFromFile(file, runBenchmark = benchmark) {
->>>>>>> 6b78485f
   console.log('Running a preconfigured benchmark...');
   runBenchmark(file);
 }
 
-<<<<<<< HEAD
 /** Sets up the local or remote environment for benchmarking. */
 async function prebenchmarkSetup() {
-=======
-// Only run this code if app.js is called from the command line
-if (require.main === module) {
-  setupHelpMessage();
->>>>>>> 6b78485f
   checkBrowserStackAccount();
   if (cliArgs.firestore) {
     db = await runFirestore(firebaseConfig)
