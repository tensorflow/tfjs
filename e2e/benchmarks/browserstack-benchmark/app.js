/**
 * @license
 * Copyright 2020 Google LLC. All Rights Reserved.
 * Licensed under the Apache License, Version 2.0 (the "License");
 * you may not use this file except in compliance with the License.
 * You may obtain a copy of the License at
 *
 * http://www.apache.org/licenses/LICENSE-2.0
 *
 * Unless required by applicable law or agreed to in writing, software
 * distributed under the License is distributed on an "AS IS" BASIS,
 * WITHOUT WARRANTIES OR CONDITIONS OF ANY KIND, either express or implied.
 * See the License for the specific language governing permissions and
 * limitations under the License.
 * =============================================================================
 */

const http = require('http');
const socketio = require('socket.io');
const fs = require('fs');
const path = require('path');
const { execFile } = require('child_process');
const { ArgumentParser } = require('argparse');
const { version } = require('./package.json');
const { resolve } = require('path');
const {
  addResultToFirestore,
  runFirestore,
  firebaseConfig,
  endFirebaseInstance
} = require('./firestore.js');
const { PromiseQueue } = require('./promise_queue');
const JSONStream = require('JSONStream');

const jsonwriter = JSONStream.stringify();
const port = process.env.PORT || 8001;
let io;
let parser;
let cliArgs;
let db;

function checkBrowserStackAccount() {
  if (process.env.BROWSERSTACK_USERNAME == null ||
    process.env.BROWSERSTACK_ACCESS_KEY == null) {
    throw new Error(
      `Please export your BrowserStack username and access key by running` +
      `the following commands in the terminal:
          export BROWSERSTACK_USERNAME=YOUR_USERNAME
          export BROWSERSTACK_ACCESS_KEY=YOUR_ACCESS_KEY`);
  }
}

function runServer() {
  const app = http.createServer((request, response) => {
    const url = request.url === '/' ? '/index.html' : request.url;
    let filePath = path.join(__dirname, url);
    if (!fs.existsSync(filePath)) {
      filePath = path.join(__dirname, '../', url);
    }
    fs.readFile(filePath, (err, data) => {
      if (err) {
        response.writeHead(404);
        response.end(JSON.stringify(err));
        return;
      }
      response.writeHead(200);
      response.end(data);
    });
  });
  app.listen(port, () => {
    console.log(`  > Running socket on: 127.0.0.1:${port}`);
  });

  io = socketio(app);
  io.on('connection', socket => {
    const availableBrowsers = require('./browser_list.json');
    socket.emit('availableBrowsers', availableBrowsers);
    socket.on('run', benchmark);
  });
}

/**
 * Supplement the browser configurations and create `browsers.json` and
 * `benchmark_parameters.json` configuration files for karma.
 *
 * @param {{browsers, benchmark}} config
 */
function setupBenchmarkEnv(config) {
  // Write the map (tabId - browser setting) to `./browsers.json`.
  for (const tabId in config.browsers) {
    const browser = config.browsers[tabId];
    browser.base = 'BrowserStack';
    // For mobile devices, we would use real devices instead of emulators.
    if (browser.os === 'ios' || browser.os === 'android') {
      browser.real_mobile = true;
    }
  }
  fs.writeFileSync('./browsers.json', JSON.stringify(config.browsers, null, 2));

  // Write benchmark parameters to './benchmark_parameters.json'.
  fs.writeFileSync(
    './benchmark_parameters.json', JSON.stringify(config.benchmark, null, 2));
}

/**
 * Creates and runs benchmark configurations for each model-backend pairing.
 *
 * @param browsers The target browsers to run benchmark.
 * @param {{backend, model, numRuns, codeSnippets}} benchmarkInfo
 */
async function benchmarkAll(benchmarkInfo, browsers) {
  const allResults = [];
  for (backend of benchmarkInfo.backend) {
    for (model of benchmarkInfo.model) {
      if (model === 'codeSnippet') {
        for (codeSnippetPair of benchmarkInfo.codeSnippets) {
          console.log(
            `\nRunning codeSnippet benchmarks over ${backend} backend...`);
          const result = await benchmark({
            'benchmark': {
              'model': model,
              'numRuns': benchmarkInfo.numRuns,
              'backend': backend,
              'codeSnippet': codeSnippetPair.codeSnippet || '',
              'setupCodeSnippetEnv': codeSnippetPair.setupCodeSnippetEnv || ''
            },
            'browsers': browsers
          });
          allResults.push(result);
        }
      } else {
        console.log(
          `\nRunning ${model} model benchmarks over ${backend} backend...`);
        const result = await benchmark({
          'benchmark': {
            'model': model,
            'numRuns': benchmarkInfo.numRuns,
            'backend': backend
          },
          'browsers': browsers
        });
        allResults.push(result);
      }
    }
  }
  console.log('\nAll benchmarks complete!');
  return allResults;
}

/**
 * Run model benchmark on BrowserStack.
 *
 * Each browser-device pairing is benchmarked in parallel. Results are sent to
 * the webpage staggered as they are returned to the server.
 *
 * The benchmark configuration object contains two objects:
 * - `browsers`: Each key-value pair represents a browser instance to be
 * benchmarked. The key is a unique string id/tabId (assigned by the webpage)
 * for the browser instance, while the value is the browser configuration.
 *
 * - `benchmark`: An object with the following properties:
 *  - `model`: The name of model (registed at
 * 'tfjs/e2e/benchmarks/model_config.js') or `custom`.
 *  - modelUrl: The URL to the model description file. Only applicable when
 * the `model` is `custom`.
 *  - `numRuns`: The number of rounds for model inference.
 *  - `backend`: The backend to be benchmarked on.
 *
 *
 * @param {{browsers, benchmark}} config Benchmark configuration
 * @param runOneBenchmark Function that benchmarks one browser-device pair
 */
async function benchmark(config, runOneBenchmark = getOneBenchmarkResult) {
  console.log('Preparing configuration files for the test runner.\n');
  setupBenchmarkEnv(config);
  if (require.main === module) {
    console.log(
      `Starting benchmarks using ${cliArgs.localBuild || 'cdn'} ` +
      `dependencies...`);
  }

  const promiseQueue = new PromiseQueue(cliArgs?.maxBenchmarks ?? 9);
  const results = [];

  // Runs and gets result of each queued benchmark
  let tabIndex = 1;
  for (const tabId in config.browsers) {
    results.push(promiseQueue.add(() => {
      return runOneBenchmark(tabId, cliArgs?.maxTries, tabIndex++).then((value) => {
        value.deviceInfo = config.browsers[tabId];
        value.modelInfo = config.benchmark;
        return value;
      }).catch(error => {
        console.log(
          `${tabId} ${config.benchmark.model} ${config.benchmark.backend}`,
          error);
        return {
          error, deviceInfo: config.browsers[tabId], modelInfo: config.benchmark
        }
      });
    }));
  }

  // Optionally written to an outfile or pushed to a database once all
  // benchmarks return results
  const fulfilled = await Promise.allSettled(results);
  if (cliArgs?.outfile === 'html' || cliArgs?.outfile === 'json') {
    for (const benchmarkResult of fulfilled) {
      jsonwriter.write(benchmarkResult);
    }
  }
  if (cliArgs?.firestore) {
    await pushToFirestore(fulfilled);
  }
  console.log(
    `\n${config.benchmark?.model} model benchmark over ${config.benchmark?.backend} backend complete.\n`);
  return fulfilled;
}

function sleep(timeMs) {
  return new Promise(resolve => setTimeout(resolve, timeMs));
}

/**
 * Gets the benchmark result of a singular browser-device pairing.
 *
 * If benchmarking produces an error, the given browser-device pairing is
 * retried up to the specific max number of tries. Default is 3.
 *
 * @param tabId Indicates browser-device pairing for benchmark
 * @param triesLeft Number of tries left for a benchmark to succeed
 * @param tabIndex Indicates the sequential position for the browser-device
 *     pairing, which is used to delay initiating runner.
 * @param runOneBenchmark Function that runs a singular BrowserStack
 *     performance test
 * @param retyOneBenchmark Function that retries a singular BrowserStack
 *     performance test
 */
async function getOneBenchmarkResult(
  tabId, triesLeft, tabIndex = 0,
  runOneBenchmark = runBrowserStackBenchmark) {
  // Since karma will throw out `spawn ETXTBSY` error if initiating multiple
  // benchmark runners at the same time, adds delays between initiating runners
  // to resolve this race condition.
  const numFailed = cliArgs.maxTries - triesLeft;
  // The delay increase exponentially when benchmark fails.
  const delayInitiatingRunnerTimeMs = tabIndex * (3 ** numFailed) * 1000;
  await sleep(delayInitiatingRunnerTimeMs);

  triesLeft--;
  try {
    const result = await runOneBenchmark(tabId);
    console.log(`${tabId} benchmark succeeded.`);
    return result;
  } catch (err) {
    // Retries benchmark until resolved or until no retries left
    if (triesLeft > 0) {
      console.log(`Retrying ${tabId} benchmark. ${triesLeft} tries left...`);
      return await getOneBenchmarkResult(tabId, triesLeft, runOneBenchmark);
    } else {
      console.log(`${tabId} benchmark failed.`);
      throw err;
    }
  }
}

/**
 * Run benchmark for singular browser-device combination.
 *
 * This function utilizes a promise that is fulfilled once the corresponding
 * result is returned from BrowserStack.
 *
 * @param tabId Indicates browser-device pairing for benchmark
 */
function runBrowserStackBenchmark(tabId) {
  return new Promise((resolve, reject) => {
    const args = ['test', '--browserstack', `--browsers=${tabId}`];
    if (cliArgs.localBuild) {
      args.push(`--localBuild=${cliArgs.localBuild}`)
    };
    const command = `yarn ${args.join(' ')}`;
    console.log(`Running: ${command}`);

<<<<<<< HEAD
    execFile('yarn', args, { timeout: 300000 }, (error, stdout, stderr) => {
=======
    execFile('yarn', args, { timeout: 3e5 }, (error, stdout, stderr) => {
>>>>>>> 2c95a67a
      if (error) {
        console.log(`\n${error}`);
        console.log(`stdout: ${stdout}`);
        if (!cliArgs.cloud) {
          io.emit(
            'benchmarkComplete',
            { tabId, error: `Failed to run ${command}:\n${error}` });
        }
        return reject(`Failed to run ${command}:\n${error}`);
      }

      const errorReg = /.*\<tfjs_error\>(.*)\<\/tfjs_error\>/;
      const matchedError = stdout.match(errorReg);
      if (matchedError != null) {
        if (!cliArgs.cloud) {
          io.emit('benchmarkComplete', { tabId, error: matchedError[1] });
        }
        return reject(matchedError[1]);
      }

      const resultReg = /.*\<tfjs_benchmark\>(.*)\<\/tfjs_benchmark\>/;
      const matchedResult = stdout.match(resultReg);
      if (matchedResult != null) {
        const benchmarkResult = JSON.parse(matchedResult[1]);
        benchmarkResult.tabId = tabId;
        if (!cliArgs.cloud) {
          io.emit('benchmarkComplete', benchmarkResult)
        };
        return resolve(benchmarkResult);
      }

      const errorMessage = 'Did not find benchmark results from the logs ' +
        'of the benchmark test (benchmark_models.js).';
      if (!cliArgs.cloud) {
        io.emit('benchmarkComplete', { error: errorMessage })
      };
      return reject(errorMessage);
    });
  });
}

/**
 * Pushes all benchmark results to Firestore.
 *
 * @param benchmarkResults List of all benchmark results
 */
async function pushToFirestore(benchmarkResults) {
  let firestoreResults = [];
  let numRejectedPromises = 0;
  console.log('\Pushing results to Firestore...');
  for (result of benchmarkResults) {
    if (result.status == 'fulfilled') {
      firestoreResults.push(
        addResultToFirestore(db, result.value.tabId, result.value));
    } else if (result.status == 'rejected') {
      numRejectedPromises++;
    }
  }
  return await Promise.allSettled(firestoreResults).then(() => {
    console.log(
      `Encountered ${numRejectedPromises} rejected promises that were not ` +
      `added to the database.`);
  });
}

/** Set up --help menu for file description and available optional commands */
function setupHelpMessage() {
  parser = new ArgumentParser({
    description: 'This file launches a server to connect to BrowserStack ' +
      'so that the performance of a TensorFlow model on one or more ' +
      'browsers can be benchmarked.'
  });
  parser.add_argument('--benchmarks', {
    help: 'run a preconfigured benchmark from a user-specified JSON',
    action: 'store'
  });
  parser.add_argument('--cloud', {
    help: 'runs GCP compatible version of benchmarking system',
    action: 'store_true'
  });
  parser.add_argument('--period', {
    help: 'runs a part of models specified in --benchmarks\'s file in a ' +
      'cycle and the part of models to run is determined by the date ' +
      'of a month. The value could be 1~31.',
    type: 'int',
    action: 'store'
  });
  parser.add_argument('--date', {
    help: 'set the date for selecting models and this works only if period ' +
      'is set. The value could be 1~31. If it is not set, the date would be ' +
      'the date at runtime).',
    type: 'int',
    action: 'store'
  });
  parser.add_argument('--maxBenchmarks', {
    help: 'the maximum number of benchmarks run in parallel',
    type: 'int',
    default: 5,
    action: 'store'
  });
  parser.add_argument('--maxTries', {
    help: 'the maximum number of times a given benchmark is tried befor it ' +
      'officially fails',
    type: 'int',
    default: 3,
    action: 'store'
  });
  parser.add_argument('--firestore', {
    help: 'Store benchmark results in Firestore database',
    action: 'store_true'
  });
  parser.add_argument('--outfile', {
    help: 'write results to outfile. Expects \'html\' or \'json\'. ' +
      'If you set it as \'html\', benchmark_results.js will be generated ' +
      'and you could review the benchmark results by openning ' +
      'benchmark_result.html file.',
    type: 'string',
    action: 'store'
  });
  parser.add_argument('-v', '--version', { action: 'version', version });
  parser.add_argument('--localBuild', {
    help: 'local build name list, separated by comma. The name is in short ' +
      'form (in general the name without the tfjs- and backend- prefixes, ' +
      'for example webgl for tfjs-backend-webgl, core for tfjs-core). ' +
      'Example: --localBuild=webgl,core.',
    type: 'string',
    default: '',
    action: 'store'
  });
  cliArgs = parser.parse_args();
  console.dir(cliArgs);
}

/**
 * Get the models to benchmark for the day running the script. (All models are
 * spilted to n buckets and n === period, associated with the date of the month,
 * and the function returns a certain bucket.)
 *
 * @param models The models to schedule.
 * @param period The period to run all models.
 * @param date The value could be 1~31, and it determines the models to
 *    benchmark. By default, the date would be the date at runtime.
 */
function scheduleModels(models, period, date = new Date().getDate()) {
  if (period < 1 || period > 31) {
    throw new Error('--period must be an integer of 1~31.');
  }
  if (date <= 0 || date > 31) {
    throw new Error('--date must be an integer of 1~31.');
  }
  date = (date - 1) % period;
  const bucketSize = Math.ceil(models.length / period);
  return models.slice(date * bucketSize, (date + 1) * bucketSize);
}

/**
 * Runs a benchmark with a preconfigured file
 *
 * @param file Relative filepath to preset benchmark configuration
 * @param runBenchmark Function to run a benchmark configuration
 */
async function runBenchmarkFromFile(file, runBenchmark = benchmarkAll) {
  console.log('Running a preconfigured benchmark...');
  const { benchmark, browsers } = file;
  if (cliArgs?.period != null) {
    benchmark.model = scheduleModels(benchmark.model, cliArgs.period, cliArgs.date);
    console.log(
      `\nWill benchmark the following models: \n\t` +
      `${benchmark.model.join('\n\t')} \n`);
  } else {
    console.log(
      `\nWill benchmark all models in '${cliArgs.benchmarks}'.\n`);
  }
  await runBenchmark(benchmark, browsers);
}

async function initializeWriting() {
  if (cliArgs.firestore) {
    db = await runFirestore(firebaseConfig)
  };

  let file;
  if (cliArgs?.outfile === 'html') {
    await fs.writeFile(
      './benchmark_results.js', 'const benchmarkResults = ', 'utf8', err => {
        if (err) {
          console.log(`Error: ${err}.`);
          return reject(err);
        } else {
          return resolve();
        }
      });
    file = fs.createWriteStream('benchmark_results.js', { 'flags': 'a' });
  } else if (cliArgs?.outfile === 'json') {
    file = fs.createWriteStream('./benchmark_results.json');
  } else {
    return;
  }

  // Pipe the JSON data to the file.
  jsonwriter.pipe(file);
  console.log(`\nStart writing.`);

  // If having outfile, add a listener to Ctrl+C to finalize writing.
  process.on('SIGINT', async () => {
    await finalizeWriting();
    process.exit();
  });
}


async function finalizeWriting() {
  if (cliArgs.firestore) {
    await endFirebaseInstance();
  }

  if (cliArgs?.outfile === 'html') {
    jsonwriter.end();
    console.log('\nOutput written to ./benchmark_results.js.');
  } else if (cliArgs?.outfile === 'json') {
    jsonwriter.end();
    console.log('\nOutput written to ./benchmark_results.json.');
  }
}

/** Sets up the local or remote environment for benchmarking. */
async function prebenchmarkSetup() {
  checkBrowserStackAccount();
  await initializeWriting();

  if (!cliArgs.cloud) {
    runServer()
  };

  try {
    if (cliArgs.benchmarks) {
      const filePath = resolve(cliArgs.benchmarks);
      if (fs.existsSync(filePath)) {
        console.log(`\nFound file at ${filePath}`);
        const config = require(filePath);
        await runBenchmarkFromFile(config);
        console.log('finish')
      } else {
        throw new Error(
          `File could not be found at ${filePath}. ` +
          `Please provide a valid path.`);
      }
    }
  } finally {
    finalizeWriting();
  }
}

/* Only run this code if app.js is called from the command line */
if (require.main === module) {
  setupHelpMessage();
  prebenchmarkSetup();
}

exports.runBenchmarkFromFile = runBenchmarkFromFile;
exports.getOneBenchmarkResult = getOneBenchmarkResult;
exports.benchmark = benchmark;
exports.scheduleModels = scheduleModels;<|MERGE_RESOLUTION|>--- conflicted
+++ resolved
@@ -281,11 +281,8 @@
     const command = `yarn ${args.join(' ')}`;
     console.log(`Running: ${command}`);
 
-<<<<<<< HEAD
-    execFile('yarn', args, { timeout: 300000 }, (error, stdout, stderr) => {
-=======
+
     execFile('yarn', args, { timeout: 3e5 }, (error, stdout, stderr) => {
->>>>>>> 2c95a67a
       if (error) {
         console.log(`\n${error}`);
         console.log(`stdout: ${stdout}`);
