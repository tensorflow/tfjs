--- conflicted
+++ resolved
@@ -20,14 +20,8 @@
 const fs = require('fs');
 const path = require('path');
 const {execFile} = require('child_process');
-<<<<<<< HEAD
-const { ArgumentParser } = require('argparse');
-const { version } = require('./package.json');
-const { log } = require('console');
-=======
 const {ArgumentParser} = require('argparse');
 const {version} = require('./package.json');
->>>>>>> 2d16dc96
 
 const port = process.env.PORT || 8001;
 let io;
@@ -163,18 +157,15 @@
 
 /** Set up --help menu for file description and available optional commands */
 function setUpHelpMessage() {
-<<<<<<< HEAD
-  if (require.main === module) {
-    const parser = new ArgumentParser({
-      description: 'This file launches a server to connect to BrowserStack ' +
-          'so that the performance of a TensorFlow model on one or more ' +
-          'browsers can be benchmarked.'
-    });
-    parser.add_argument('-v', '--version', { action: 'version', version });
-    parser.add_argument(
-      '--benchmarks', {help: 'Run a preconfigured benchmark', action: 'store_true'});
-    console.dir(parser.parse_args());
-  }
+  const parser = new ArgumentParser({
+    description: 'This file launches a server to connect to BrowserStack ' +
+        'so that the performance of a TensorFlow model on one or more ' +
+        'browsers can be benchmarked.'
+  });
+  parser.add_argument('-v', '--version', {action: 'version', version});
+  parser.add_argument(
+    '--benchmarks', {help: 'Run a preconfigured benchmark', action: 'store_true'});
+  console.dir(parser.parse_args());
 }
 
 function runBenchmarkFromFile(file, runBenchmark = benchmark) {
@@ -182,31 +173,16 @@
   console.log(file);
   runBenchmark(file);
 }
-setUpHelpMessage();
-if (require.main === module) {
-  checkBrowserStackAccount();
-  runServer();
-}
-
-if(process.argv.includes('--benchmarks')) {
-  const config = require('./preconfigured_browser.json');
-  runBenchmarkFromFile(config);
-}
-
-exports.runBenchmarkFromFile = runBenchmarkFromFile;
-=======
-  const parser = new ArgumentParser({
-    description: 'This file launches a server to connect to BrowserStack ' +
-        'so that the performance of a TensorFlow model on one or more ' +
-        'browsers can be benchmarked.'
-  });
-  parser.add_argument('-v', '--version', {action: 'version', version});
-  console.dir(parser.parse_args());
-}
 
 if (require.main === module) {
   setUpHelpMessage();
   checkBrowserStackAccount();
   runServer();
+
+  if(process.argv.includes('--benchmarks')) {
+    const config = require('./preconfigured_browser.json');
+    runBenchmarkFromFile(config);
+  }
 }
->>>>>>> 2d16dc96
+
+exports.runBenchmarkFromFile = runBenchmarkFromFile;