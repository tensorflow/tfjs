/**
 * @license
 * Copyright 2020 Google LLC. All Rights Reserved.
 * Licensed under the Apache License, Version 2.0 (the "License");
 * you may not use this file except in compliance with the License.
 * You may obtain a copy of the License at
 *
 * http://www.apache.org/licenses/LICENSE-2.0
 *
 * Unless required by applicable law or agreed to in writing, software
 * distributed under the License is distributed on an "AS IS" BASIS,
 * WITHOUT WARRANTIES OR CONDITIONS OF ANY KIND, either express or implied.
 * See the License for the specific language governing permissions and
 * limitations under the License.
 * =============================================================================
 */

const http = require('http');
const socketio = require('socket.io');
const fs = require('fs');
const path = require('path');
const {exec} = require('child_process');

const port = process.env.PORT || 8001;

const app = http.createServer((request, response) => {
  const url = request.url === '/' ? '/index.html' : request.url;
  let filePath = path.join(__dirname, url);
  if (!fs.existsSync(filePath)) {
    filePath = path.join(__dirname, '../', url);
  }
  fs.readFile(filePath, (err, data) => {
    if (err) {
      response.writeHead(404);
      response.end(JSON.stringify(err));
      return;
    }
    response.writeHead(200);
    response.end(data);
  });
});

const io = socketio(app);

app.listen(port, () => {
  console.log(`  > Running socket on port: ${port}`);
});

io.on('connection', socket => {
  socket.on('run', benchmark);
});

function benchmark(config) {
  console.log('Preparing configuration files for the test runner.');
  // TODO:
  // 1. Write browsers.json.
  // Write the browsers to benchmark to `./browsers.json`.
  config.browsers.forEach(browser => {
    browser.base = 'BrowserStack';
    // For mobile devices, it is required by BowserStack to use real devices.
    if (browser.os === 'ios' || browser.os === 'android') {
      browser.real_mobile = true;
    }
  });
  fs.writeFileSync('./browsers.json', JSON.stringify(config.browsers, null, 2));

  // 2. Write benchmark parameter config.
<<<<<<< HEAD

  console.log(`Start benchmarking.`);
  exec('yarn test --browserstack', (err, stdout, stderr) => {
    if (err) {
      console.log(err);
      return;
    }
    const re = /.*\<benchmark\>(.*)\<\/benchmark\>/;
    const benchmarkResultStr = stdout.match(re)[1];
    const benchmarkResult = JSON.parse(benchmarkResultStr);
    console.log(`benchmark completed.`);
    io.emit('benchmarkComplete', benchmarkResult);
=======
  fs.writeFileSync(
      './benchmark_parameters.json', JSON.stringify(config.benchmark, null, 2));

  console.log(`Start benchmarking.`);
  exec('yarn test', (error, stdout, stderr) => {
    if (error) {
      console.log(error);
      io.emit('benchmarkComplete', {error: 'Failed to run yarn test.'});
      return;
    }

    const errorReg = /.*\<tfjs_error\>(.*)\<\/tfjs_error\>/;
    const matchedError = stdout.match(errorReg);
    if (matchedError != null) {
      io.emit('benchmarkComplete', {error: matchedError[1]});
      return;
    }

    const resultReg = /.*\<tfjs_benchmark\>(.*)\<\/tfjs_benchmark\>/;
    const matchedResult = stdout.match(resultReg);
    if (matchedResult != null) {
      const benchmarkResult = JSON.parse(matchedResult[1]);
      io.emit('benchmarkComplete', benchmarkResult);
      return;
    }

    io.emit('benchmarkComplete', {
      error: 'Did not find benchmark results from the logs ' +
          'of the benchmark test (benchmark_models.js).'
    });
>>>>>>> 9b8c9636
  });
}<|MERGE_RESOLUTION|>--- conflicted
+++ resolved
@@ -65,28 +65,17 @@
   fs.writeFileSync('./browsers.json', JSON.stringify(config.browsers, null, 2));
 
   // 2. Write benchmark parameter config.
-<<<<<<< HEAD
-
-  console.log(`Start benchmarking.`);
-  exec('yarn test --browserstack', (err, stdout, stderr) => {
-    if (err) {
-      console.log(err);
-      return;
-    }
-    const re = /.*\<benchmark\>(.*)\<\/benchmark\>/;
-    const benchmarkResultStr = stdout.match(re)[1];
-    const benchmarkResult = JSON.parse(benchmarkResultStr);
-    console.log(`benchmark completed.`);
-    io.emit('benchmarkComplete', benchmarkResult);
-=======
   fs.writeFileSync(
       './benchmark_parameters.json', JSON.stringify(config.benchmark, null, 2));
 
   console.log(`Start benchmarking.`);
-  exec('yarn test', (error, stdout, stderr) => {
+  exec('yarn test --browserstack', (error, stdout, stderr) => {
+    console.log(`benchmark completed.`);
     if (error) {
       console.log(error);
-      io.emit('benchmarkComplete', {error: 'Failed to run yarn test.'});
+      io.emit(
+          'benchmarkComplete',
+          {error: 'Failed to run yarn test --browserstack.'});
       return;
     }
 
@@ -109,6 +98,5 @@
       error: 'Did not find benchmark results from the logs ' +
           'of the benchmark test (benchmark_models.js).'
     });
->>>>>>> 9b8c9636
   });
 }