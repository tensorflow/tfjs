/**
 * @license
 * Copyright 2020 Google LLC. All Rights Reserved.
 * Licensed under the Apache License, Version 2.0 (the "License");
 * you may not use this file except in compliance with the License.
 * You may obtain a copy of the License at
 *
 * http://www.apache.org/licenses/LICENSE-2.0
 *
 * Unless required by applicable law or agreed to in writing, software
 * distributed under the License is distributed on an "AS IS" BASIS,
 * WITHOUT WARRANTIES OR CONDITIONS OF ANY KIND, either express or implied.
 * See the License for the specific language governing permissions and
 * limitations under the License.
 * =============================================================================
 */

const http = require('http');
const socketio = require('socket.io');
const fs = require('fs');
const path = require('path');
const {execFile} = require('child_process');
const {ArgumentParser} = require('argparse');
const {version} = require('./package.json');

const port = process.env.PORT || 8001;
let io;

function checkBrowserStackAccount() {
  if (process.env.BROWSERSTACK_USERNAME == null ||
      process.env.BROWSERSTACK_ACCESS_KEY == null) {
    throw new Error(
        `Please export your BrowserStack username and access key by running` +
        `the following commands in the terminal:
          export BROWSERSTACK_USERNAME=YOUR_USERNAME
          export BROWSERSTACK_ACCESS_KEY=YOUR_ACCESS_KEY`);
  }
}

function runServer() {
  const app = http.createServer((request, response) => {
    const url = request.url === '/' ? '/index.html' : request.url;
    let filePath = path.join(__dirname, url);
    if (!fs.existsSync(filePath)) {
      filePath = path.join(__dirname, '../', url);
    }
    fs.readFile(filePath, (err, data) => {
      if (err) {
        response.writeHead(404);
        response.end(JSON.stringify(err));
        return;
      }
      response.writeHead(200);
      response.end(data);
    });
  });
  app.listen(port, () => {
    console.log(`  > Running socket on port: ${port}`);
  });

  io = socketio(app);
  io.on('connection', socket => {
    const availableBrowsers = require('./browser_list.json');
    socket.emit('availableBrowsers', availableBrowsers);
    socket.on('run', benchmark);
  });
}

/**
 * Supplement the browser configurations and create `browsers.json` and
 * `benchmark_parameters.json` configuration files for karma.
 *
 * @param {{browsers, benchmark}} config
 */
function setupBenchmarkEnv(config) {
  // Write the map (tabId - browser setting) to `./browsers.json`.
  for (const tabId in config.browsers) {
    const browser = config.browsers[tabId];
    browser.base = 'BrowserStack';
    // For mobile devices, we would use real devices instead of emulators.
    if (browser.os === 'ios' || browser.os === 'android') {
      browser.real_mobile = true;
    }
  }
  fs.writeFileSync('./browsers.json', JSON.stringify(config.browsers, null, 2));

  // Write benchmark parameters to './benchmark_parameters.json'.
  fs.writeFileSync(
      './benchmark_parameters.json', JSON.stringify(config.benchmark, null, 2));
}

/**
 * Run model benchmark on BrowserStack.
 *
 * Each browser-device pairing is benchmarked in parallel. Results are sent to
 * the webpage staggered as they are returned to the server.
 *
 * The benchmark configuration object contains two objects:
 * - `browsers`: Each key-value pair represents a browser instance to be
 * benchmarked. The key is a unique string id/tabId (assigned by the webpage)
 * for the browser instance, while the value is the browser configuration.
 *
 * - `benchmark`: An object with the following properties:
 *  - `model`: The name of model (registed at
 * 'tfjs/e2e/benchmarks/model_config.js') or `custom`.
 *  - modelUrl: The URL to the model description file. Only applicable when the
 * `model` is `custom`.
 *  - `numRuns`: The number of rounds for model inference.
 *  - `backend`: The backend to be benchmarked on.
 *
 *
 * @param {{browsers, benchmark}} config Benchmark configuration.
 */
function benchmark(config) {
  console.log('Preparing configuration files for the test runner.');
  setupBenchmarkEnv(config);

  console.log(`Start benchmarking.`);
  let results = [];
  for (const tabId in config.browsers) {
    results.push(runOneBenchmark(tabId));
  }

  /** Optional outfile written once all benchmarks have returned results. */
  Promise.allSettled(results).then(results => {
    if (process.argv.includes('--outfile')) {
      fs.writeFile(
          './benchmark_results.json', JSON.stringify(results), 'utf8',
          err => {console.log(err ? `Error: ${err}.` : 'Results written.')});
    }
  });
}

/**
 * Run benchmark for singular browser-device combination.
 *
 * This function utilizes a promise that is fulfilled once the corresponding
 * result is returned from BrowserStack.
 *
 * @param {config.browsers[index]} tabId
 */
function runOneBenchmark(tabId) {
  return new Promise((resolve, reject) => {
    const args = ['test', '--browserstack', `--browsers=${tabId}`];
    const command = `yarn ${args.join(' ')}`;
    console.log(`Running: ${command}`);

    execFile('yarn', args, (error, stdout, stderr) => {
      console.log(`benchmark ${tabId} completed.`);
      if (error) {
        console.log(error);
        io.emit(
            'benchmarkComplete',
            {tabId, error: `Failed to run ${command}:\n${error}`});
        return reject(`Failed to run ${command}:\n${error}`);
      }

      const errorReg = /.*\<tfjs_error\>(.*)\<\/tfjs_error\>/;
      const matchedError = stdout.match(errorReg);
      if (matchedError != null) {
        io.emit('benchmarkComplete', {tabId, error: matchedError[1]});
        return reject(matchedError[1]);
      }

      const resultReg = /.*\<tfjs_benchmark\>(.*)\<\/tfjs_benchmark\>/;
      const matchedResult = stdout.match(resultReg);
      if (matchedResult != null) {
        const benchmarkResult = JSON.parse(matchedResult[1]);
        benchmarkResult.tabId = tabId;
        io.emit('benchmarkComplete', benchmarkResult);
        return resolve(benchmarkResult);
      }

      let errorMessage = 'Did not find benchmark results from the logs ' +
          'of the benchmark test (benchmark_models.js).';
      io.emit('benchmarkComplete', {error: errorMessage});
      return reject(errorMessage);
    });
  });
}

/** Set up --help menu for file description and available optional commands */
<<<<<<< HEAD
function setupHelpMessage() {
=======
function setUpHelpMessage() {
>>>>>>> f1080a32
  const parser = new ArgumentParser({
    description: 'This file launches a server to connect to BrowserStack ' +
        'so that the performance of a TensorFlow model on one or more ' +
        'browsers can be benchmarked.'
  });
<<<<<<< HEAD
  parser.add_argument(
      '--outfile', {help: 'write results to outfile', action: 'store_true'});
=======
>>>>>>> f1080a32
  parser.add_argument('-v', '--version', {action: 'version', version});
  console.dir(parser.parse_args());
}

<<<<<<< HEAD
setupHelpMessage();
checkBrowserStackAccount();
runServer();
=======
if (require.main === module) {
  setUpHelpMessage();
  checkBrowserStackAccount();
  runServer();
}
>>>>>>> f1080a32
<|MERGE_RESOLUTION|>--- conflicted
+++ resolved
@@ -180,33 +180,18 @@
 }
 
 /** Set up --help menu for file description and available optional commands */
-<<<<<<< HEAD
-function setupHelpMessage() {
-=======
 function setUpHelpMessage() {
->>>>>>> f1080a32
   const parser = new ArgumentParser({
     description: 'This file launches a server to connect to BrowserStack ' +
         'so that the performance of a TensorFlow model on one or more ' +
         'browsers can be benchmarked.'
   });
-<<<<<<< HEAD
-  parser.add_argument(
-      '--outfile', {help: 'write results to outfile', action: 'store_true'});
-=======
->>>>>>> f1080a32
   parser.add_argument('-v', '--version', {action: 'version', version});
   console.dir(parser.parse_args());
 }
 
-<<<<<<< HEAD
-setupHelpMessage();
-checkBrowserStackAccount();
-runServer();
-=======
 if (require.main === module) {
   setUpHelpMessage();
   checkBrowserStackAccount();
   runServer();
-}
->>>>>>> f1080a32
+}