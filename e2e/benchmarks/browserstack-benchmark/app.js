--- conflicted
+++ resolved
@@ -222,15 +222,12 @@
     help: 'Run a preconfigured benchmark from a user-specified JSON',
     action: 'store'
   });
-<<<<<<< HEAD
   parser.add_argument('--maxBenchmarks', {
     help: 'the maximum number of benchmarks run in parallel',
     type: 'int',
     default: 5,
     action: 'store'
   });
-=======
->>>>>>> cc9a8469
   parser.add_argument(
       '--outfile', {help: 'write results to outfile', action: 'store_true'});
   parser.add_argument('-v', '--version', {action: 'version', version});
@@ -256,22 +253,13 @@
   if (cliArgs.benchmarks) {
     const filePath = resolve(cliArgs.benchmarks);
     if (fs.existsSync(filePath)) {
-<<<<<<< HEAD
-      console.log('Found file at ' + filePath);
-=======
       console.log(`Found file at ${filePath}`);
->>>>>>> cc9a8469
       const config = require(filePath);
       runBenchmarkFromFile(config);
     } else {
       throw new Error(
-<<<<<<< HEAD
-          'File could not be found at ' + filePath +
-          '. Please provide a valid path.');
-=======
           `File could not be found at ${filePath}. ` +
           `Please provide a valid path.`);
->>>>>>> cc9a8469
     }
   }
 }
