--- conflicted
+++ resolved
@@ -39,21 +39,17 @@
   <img src="https://user-images.githubusercontent.com/40653845/90341914-a432f180-dfb8-11ea-841e-0d9078c6d50d.png" alt="drawing" height="300px"/>
 </div>
 
-<<<<<<< HEAD
 ### Command Line Arguments
 * --benchmarks
   - Optional argument that runs a preconfigured benchmark from a JSON file instead of from the website.
   ```
   node app.js --benchmarks
   ```
-=======
-### Comand Line Arguments
   * --outfile
     - Optional argument that writes results to an accessible external file, benchmark_results.json.
     ``` shell
     node app.js --outfile
     ```
->>>>>>> 121a1e6d
 
 ## Custom model
 The custom model is supported, but is constrained by:
