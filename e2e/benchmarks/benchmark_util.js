--- conflicted
+++ resolved
@@ -330,11 +330,7 @@
         `a(n) ${typeof predict} is found.`);
   }
 
-<<<<<<< HEAD
   const kernelInfo = await tf.profile(async () => {
-=======
-  const memoryInfo = await tf.profile(async () => {
->>>>>>> 6026c751
     const res = await predict();
     await downloadValuesFromTensorContainer(res);
     tf.dispose(res);
