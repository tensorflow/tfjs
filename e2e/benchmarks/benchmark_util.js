/**
 * @license
 * Copyright 2020 Google LLC. All Rights Reserved.
 * Licensed under the Apache License, Version 2.0 (the "License");
 * you may not use this file except in compliance with the License.
 * You may obtain a copy of the License at
 *
 * http://www.apache.org/licenses/LICENSE-2.0
 *
 * Unless required by applicable law or agreed to in writing, software
 * distributed under the License is distributed on an "AS IS" BASIS,
 * WITHOUT WARRANTIES OR CONDITIONS OF ANY KIND, either express or implied.
 * See the License for the specific language governing permissions and
 * limitations under the License.
 * =============================================================================
 */

/**
 * Generates a random input for `model`, based on `model.inputs`. For
 * tf.GraphModel, `NamedTensorMap` input will be returned; otherwise,
 * `Tensor[]` will be returned.
 *
 * ```js
 * const model = tf.sequential(
 *    {layers: [tf.layers.dense({units: 1, inputShape: [3]})]});
 * const input = generateInput(model);
 * const prediction = await model.predict(input);
 *
 * console.log(`Generated input: ${Object.values(input)}`);
 * console.log(`Prediction for the generated input: ${prediction}`);
 * ```
 *
 * @param model The model object that is used to generated the input.
 */
function generateInput(model) {
  if (model == null) {
    throw new Error('The model does not exist.');
  } else if (model.inputs == null) {
    throw new Error('The model.inputs cannot be found.');
  }

  const tensorArray = [];
  try {
    model.inputs.forEach((inputNode, inputNodeIndex) => {
      // Replace -1 or null in input tensor shape.
      const inputShape = inputNode.shape.map(shapeValue => {
        if (shapeValue == null || shapeValue < 0) {
          return 1;
        } else {
          return shapeValue;
        }
      });

      // Construct the input tensor.
      let inputTensor;
      if (inputNode.dtype === 'float32' || inputNode.dtype === 'int32') {
        inputTensor = tf.randomNormal(inputShape, 0, 1000, inputNode.dtype);
      } else {
        throw new Error(
            `The ${inputNode.dtype} dtype of '${inputNode.name}' input ` +
            `at model.inputs[${inputNodeIndex}] is not supported.`);
      }
      tensorArray.push(inputTensor);
    });

    // Return tensor map for tf.GraphModel.
    if (model instanceof tf.GraphModel) {
      const tensorMap = model.inputNodes.reduce((map, inputName, i) => {
        map[inputName] = tensorArray[i];
        return map;
      }, {});
      return tensorMap;
    }

    return tensorArray;
  } catch (e) {
    // Dispose all input tensors when the input construction is failed.
    tensorArray.forEach(tensor => {
      if (tensor instanceof tf.Tensor) {
        tensor.dispose();
      }
    });
    throw e;
  }
}

/**
 * Wrap the model's predict function (`model.predict` for tf.LayersModel
 * and `model.executeAsync` for tf.GraphModel) with the input.
 *
 * @param model An instance of tf.GraphModel or tf.LayersModel for finding and
 *     wrapping the predict function.
 * @param input The input tensor container for model inference.
 */
function wrapPredictFnForModel(model, input) {
  let predict;
  if (model instanceof tf.GraphModel) {
    predict = () => model.executeAsync(input);
  } else if (model instanceof tf.LayersModel) {
    predict = () => model.predict(input);
  } else {
    throw new Error(
        'Please pass in an instance of tf.GraphModel ' +
        'or tf.LayersModel as the first parameter.');
  }
  return predict;
}

/**
 * Executes the predict function for `model` (`model.predict` for tf.LayersModel
 * and `model.executeAsync` for tf.GraphModel) and times the inference process
 * for `numRuns` rounds. Then returns a promise that resolves with an array of
 * inference times for each inference process.
 *
 * The inference time contains the time spent by both `predict()` and `data()`
 * called by tensors in the prediction.
 *
 * ```js
 * const modelUrl =
 *    'https://tfhub.dev/google/imagenet/mobilenet_v2_140_224/classification/2';
 * const model = await tf.loadGraphModel(modelUrl, {fromTFHub: true});
 * const zeros = tf.zeros([1, 224, 224, 3]);
 * const elapsedTimeArray =
 *    await profileInferenceTimeForModel(model, zeros, 2);
 *
 * console.log(`Elapsed time array: ${elapsedTimeArray}`);
 * ```
 *
 * @param model An instance of tf.GraphModel or tf.LayersModel for timing the
 *     inference process.
 * @param input The input tensor container for model inference.
 * @param numRuns The number of rounds for timing the inference process.
 */
async function profileInferenceTimeForModel(model, input, numRuns = 1) {
  const predict = wrapPredictFnForModel(model, input);
  return profileInferenceTime(predict, numRuns);
}

/**
 * Executes `predict()` and times the inference process for `numRuns` rounds.
 * Then returns a promise that resolves with an array of inference time for each
 * inference process.
 *
 * The inference time contains the time spent by both `predict()` and `data()`
 * called by tensors in the prediction.
 *
 * ```js
 * const modelUrl =
 *    'https://tfhub.dev/google/imagenet/mobilenet_v2_140_224/classification/2';
 * const model = await tf.loadGraphModel(modelUrl, {fromTFHub: true});
 * const zeros = tf.zeros([1, 224, 224, 3]);
 * const elapsedTimeArray =
 *    await profileInferenceTime(() => model.predict(zeros), 2);
 *
 * console.log(`Elapsed time array: ${elapsedTimeArray}`);
 * ```
 *
 * @param predict The predict function to execute and time.
 * @param numRuns The number of rounds for `predict` to execute and time.
 */
async function profileInferenceTime(predict, numRuns = 1) {
  if (typeof predict !== 'function') {
    throw new Error(
        'The first parameter should be a function, while ' +
        `a(n) ${typeof predict} is found.`);
  }

  const elapsedTimeArray = [];
  for (let i = 0; i < numRuns; i++) {
    const start = performance.now();
    const res = await predict();
    // The prediction can be tf.Tensor|tf.Tensor[]|{[name: string]: tf.Tensor}.
    const value = await downloadValuesFromTensorContainer(res);
    const elapsedTime = performance.now() - start;

    tf.dispose(res);
    elapsedTimeArray.push(elapsedTime);
  }
  return elapsedTimeArray;
}

/**
 * Asynchronously downloads the values in parallel from any `tf.Tensor`s found
 * within the provided object. Returns a promise of `TypedArray` or
 * `TypedArray[]` that resolves when the computation has finished.
 *
 * @param tensorContainer The container of tensors to be downloaded.
 */
async function downloadValuesFromTensorContainer(tensorContainer) {
  let valueContainer;
  if (tensorContainer instanceof tf.Tensor) {
    valueContainer = await tensorContainer.data();
  } else if (Array.isArray(tensorContainer)) {
    // Start value downloads from all tensors.
    const valuePromiseContainer = tensorContainer.map(async item => {
      if (item instanceof tf.Tensor) {
        return item.data();
      }
      return item;
    });
    // Wait until all values are downloaded.
    valueContainer = await Promise.all(valuePromiseContainer);
  } else if (tensorContainer != null && typeof tensorContainer === 'object') {
    const valuePromiseContainer = [];
    // Start value downloads from all tensors.
    for (const property in tensorContainer) {
      if (tensorContainer[property] instanceof tf.Tensor) {
        valuePromiseContainer.push(tensorContainer[property].data());
      } else {
        valuePromiseContainer.push(tensorContainer[property]);
      }
    }
    // Wait until all values are downloaded.
    valueContainer = await Promise.all(valuePromiseContainer);
  }
  return valueContainer;
}

<<<<<<< HEAD
const TUNABLE_FLAGS = {
  WEBGL_VERSION: 'number',
  WASM_HAS_SIMD_SUPPORT: 'boolean',
  WEBGL_CPU_FORWARD: 'boolean',
  WEBGL_PACK: 'boolean',
  WEBGL_FORCE_F16_TEXTURES: 'boolean',
  WEBGL_RENDER_FLOAT32_CAPABLE: 'boolean',
};

/**
 * Set environment flags in `TUNABLE_FLAGS` list.
 *
 * This is a wrapper function of `tf.env().setFlags()`, and this function adds
 * flag checking and re-construct environment variables.
 *
 * ```js
 * const flagConfig = {
 *        WEBGL_PACK: false,
 *      };
 * await setEnvFlags(flagConfig);
 *
 * console.log(tf.env().getBool('WEBGL_PACK')); // false
 * console.log(tf.env().getBool('WEBGL_PACK_BINARY_OPERATIONS')); // false
 * ```
 *
 * @param flagConfig An object to store flag-value pairs.
 */
async function setEnvFlags(flagConfig) {
  if (flagConfig == null) {
    return;
  } else if (typeof flagConfig !== 'object') {
    throw new Error(
        `An object is expected, while a(n) ${typeof flagConfig} is found.`);
  }

  // Check the validation of flags and values.
  for (const flag in flagConfig) {
    // TODO: check whether flag can be set as flagConfig[flag].
    if (!(flag in TUNABLE_FLAGS)) {
      throw new Error(`${flag} is not a tunable or valid environment flag.`);
    }
    if (typeof flagConfig[flag] !== TUNABLE_FLAGS[flag]) {
      throw new Error(
          `${flag} is expected to be a ${TUNABLE_FLAGS[flag]}, while a(n) ` +
          `${typeof flagConfig[flag]} is found.`);
    }
  }

  tf.env().setFlags(flagConfig);

  // `WASM_HAS_SIMD_SUPPORT` and `WEBGL_VERSION` are also evaluated when
  // initializing backends, not only inferring.
  // TODO: The following backend rebuild logics can be implemented in `setHook`
  // when registering these flags.
  const ENGINE = tf.engine();
  if ('WASM_HAS_SIMD_SUPPORT' in flagConfig && 'wasm' in ENGINE.registry) {
    const currentBackend = tf.getBackend();
    const wasmFactory = tf.findBackendFactory('wasm');
    tf.removeBackend('wasm');
    tf.registerBackend('wasm', wasmFactory);

    if (currentBackend === 'wasm') {
      await tf.setBackend('wasm');
    }
  }

  if ('WEBGL_VERSION' in flagConfig && 'webgl' in ENGINE.registry) {
    const currentBackend = tf.getBackend();
    const webglFactory = tf.findBackendFactory('webgl');
    tf.removeBackend('webgl');
    tf.registerBackend('webgl', webglFactory);

    if (currentBackend === 'webgl') {
      await tf.setBackend('webgl');
    }
  }
=======
/**
 * Executes the predict function for `model` (`model.predict` for tf.LayersModel
 * and `model.executeAsync` for tf.GraphModel) and returns a promise that
 * resolves with information about the memory usage:
 * - `newBytes`: the number of new bytes allocated
 * - `newTensors`: the number of new tensors created
 * - `peakBytes`: the peak number of bytes allocated
 * - `kernels`: an array of objects for each kernel involved that reports
 * their input and output shapes, number of bytes used, and number of new
 * tensors created.
 *
 * ```js
 * const modelUrl =
 *    'https://tfhub.dev/google/imagenet/mobilenet_v2_140_224/classification/2';
 * const model = await tf.loadGraphModel(modelUrl, {fromTFHub: true});
 * const zeros = tf.zeros([1, 224, 224, 3]);
 * const memoryInfo = await profileInferenceMemoryForModel(model, zeros);
 *
 * console.log(`newBytes: ${memoryInfo.newBytes}`);
 * console.log(`newTensors: ${memoryInfo.newTensors}`);
 * console.log(`peakBytes: ${memoryInfo.peakBytes}`);
 * ```
 *
 * @param model An instance of tf.GraphModel or tf.LayersModel for profiling
 *     memory usage in the inference process.
 * @param input The input tensor container for model inference.
 */
async function profileInferenceMemoryForModel(model, input) {
  const predict = wrapPredictFnForModel(model, input);
  return profileInferenceMemory(predict);
}

/**
 * Executes `predict()` and returns a promise that resolves with information
 * about the memory usage:
 * - `newBytes`: the number of new bytes allocated
 * - `newTensors`: the number of new tensors created
 * - `peakBytes`: the peak number of bytes allocated
 * - `kernels`: an array of objects for each kernel involved that reports
 * their input and output shapes, number of bytes used, and number of new
 * tensors created.
 *
 * ```js
 * const modelUrl =
 *    'https://tfhub.dev/google/imagenet/mobilenet_v2_140_224/classification/2';
 * const model = await tf.loadGraphModel(modelUrl, {fromTFHub: true});
 * const zeros = tf.zeros([1, 224, 224, 3]);
 * const memoryInfo = await profileInferenceMemory(() => model.predict(zeros));
 *
 * console.log(`newBytes: ${memoryInfo.newBytes}`);
 * console.log(`newTensors: ${memoryInfo.newTensors}`);
 * console.log(`peakBytes: ${memoryInfo.peakBytes}`);
 * ```
 *
 * @param predict The predict function to execute for profiling memory usage.
 */
async function profileInferenceMemory(predict) {
  if (typeof predict !== 'function') {
    throw new Error(
        'The first parameter should be a function, while ' +
        `a(n) ${typeof predict} is found.`);
  }

  const memoryInfo = await profile(async () => {
    const res = await predict();
    await downloadValuesFromTensorContainer(res);
    tf.dispose(res);
  });
  return memoryInfo;
}

/**
 * This function is temporarily used and will be deleted after a new release of
 * tf-core. This function modifies [`tf.profile`](https://github.com/tensorflow/tfjs/blob/95b5f878218ee45c0f8464386ee01d1f96e78297/tfjs-core/src/engine.ts#L848)
 * in the following points:
 * - replaces all `this` by `tf.engine()`
 * - adds `await` in `this.state.activeProfile.result = query();`
 *
 * When deleting this method, please change the caller `profileInferenceMemory`.
 */
async function profile(query) {
  const engine = tf.engine();
  engine.state.profiling = true;

  const startBytes = engine.state.numBytes;
  const startNumTensors = engine.state.numTensors;

  engine.state.activeProfile.kernels = [];
  engine.state.activeProfile.result = await query();

  engine.state.profiling = false;

  engine.state.activeProfile.peakBytes = Math.max(
      ...engine.state.activeProfile.kernels.map(d => d.totalBytesSnapshot));
  engine.state.activeProfile.newBytes = engine.state.numBytes - startBytes;
  engine.state.activeProfile.newTensors =
      engine.state.numTensors - startNumTensors;
  return engine.state.activeProfile;
>>>>>>> 675a5471
}<|MERGE_RESOLUTION|>--- conflicted
+++ resolved
@@ -216,7 +216,109 @@
   return valueContainer;
 }
 
-<<<<<<< HEAD
+/**
+ * Executes the predict function for `model` (`model.predict` for
+ * tf.LayersModel and `model.executeAsync` for tf.GraphModel) and returns a
+ * promise that resolves with information about the memory usage:
+ * - `newBytes`: the number of new bytes allocated
+ * - `newTensors`: the number of new tensors created
+ * - `peakBytes`: the peak number of bytes allocated
+ * - `kernels`: an array of objects for each kernel involved that reports
+ * their input and output shapes, number of bytes used, and number of new
+ * tensors created.
+ *
+ * ```js
+ * const modelUrl =
+ *    'https://tfhub.dev/google/imagenet/mobilenet_v2_140_224/classification/2';
+ * const model = await tf.loadGraphModel(modelUrl, {fromTFHub: true});
+ * const zeros = tf.zeros([1, 224, 224, 3]);
+ * const memoryInfo = await profileInferenceMemoryForModel(model, zeros);
+ *
+ * console.log(`newBytes: ${memoryInfo.newBytes}`);
+ * console.log(`newTensors: ${memoryInfo.newTensors}`);
+ * console.log(`peakBytes: ${memoryInfo.peakBytes}`);
+ * ```
+ *
+ * @param model An instance of tf.GraphModel or tf.LayersModel for profiling
+ *     memory usage in the inference process.
+ * @param input The input tensor container for model inference.
+ */
+async function profileInferenceMemoryForModel(model, input) {
+  const predict = wrapPredictFnForModel(model, input);
+  return profileInferenceMemory(predict);
+}
+
+/**
+ * Executes `predict()` and returns a promise that resolves with information
+ * about the memory usage:
+ * - `newBytes`: the number of new bytes allocated
+ * - `newTensors`: the number of new tensors created
+ * - `peakBytes`: the peak number of bytes allocated
+ * - `kernels`: an array of objects for each kernel involved that reports
+ * their input and output shapes, number of bytes used, and number of new
+ * tensors created.
+ *
+ * ```js
+ * const modelUrl =
+ *    'https://tfhub.dev/google/imagenet/mobilenet_v2_140_224/classification/2';
+ * const model = await tf.loadGraphModel(modelUrl, {fromTFHub: true});
+ * const zeros = tf.zeros([1, 224, 224, 3]);
+ * const memoryInfo = await profileInferenceMemory(() =>
+ * model.predict(zeros));
+ *
+ * console.log(`newBytes: ${memoryInfo.newBytes}`);
+ * console.log(`newTensors: ${memoryInfo.newTensors}`);
+ * console.log(`peakBytes: ${memoryInfo.peakBytes}`);
+ * ```
+ *
+ * @param predict The predict function to execute for profiling memory usage.
+ */
+async function profileInferenceMemory(predict) {
+  if (typeof predict !== 'function') {
+    throw new Error(
+        'The first parameter should be a function, while ' +
+        `a(n) ${typeof predict} is found.`);
+  }
+
+  const memoryInfo = await profile(async () => {
+    const res = await predict();
+    await downloadValuesFromTensorContainer(res);
+    tf.dispose(res);
+  });
+  return memoryInfo;
+}
+
+/**
+ * This function is temporarily used and will be deleted after a new release
+ * of tf-core. This function modifies
+ * [`tf.profile`](https://github.com/tensorflow/tfjs/blob/95b5f878218ee45c0f8464386ee01d1f96e78297/tfjs-core/src/engine.ts#L848)
+ * in the following points:
+ * - replaces all `this` by `tf.engine()`
+ * - adds `await` in `this.state.activeProfile.result = query();`
+ *
+ * When deleting this method, please change the caller
+ * `profileInferenceMemory`.
+ */
+async function profile(query) {
+  const engine = tf.engine();
+  engine.state.profiling = true;
+
+  const startBytes = engine.state.numBytes;
+  const startNumTensors = engine.state.numTensors;
+
+  engine.state.activeProfile.kernels = [];
+  engine.state.activeProfile.result = await query();
+
+  engine.state.profiling = false;
+
+  engine.state.activeProfile.peakBytes = Math.max(
+      ...engine.state.activeProfile.kernels.map(d => d.totalBytesSnapshot));
+  engine.state.activeProfile.newBytes = engine.state.numBytes - startBytes;
+  engine.state.activeProfile.newTensors =
+      engine.state.numTensors - startNumTensors;
+  return engine.state.activeProfile;
+}
+
 const TUNABLE_FLAGS = {
   WEBGL_VERSION: 'number',
   WASM_HAS_SIMD_SUPPORT: 'boolean',
@@ -229,8 +331,8 @@
 /**
  * Set environment flags in `TUNABLE_FLAGS` list.
  *
- * This is a wrapper function of `tf.env().setFlags()`, and this function adds
- * flag checking and re-construct environment variables.
+ * This is a wrapper function of `tf.env().setFlags()` with a tunable flag list,
+ * to constrain flag setting.
  *
  * ```js
  * const flagConfig = {
@@ -293,104 +395,4 @@
       await tf.setBackend('webgl');
     }
   }
-=======
-/**
- * Executes the predict function for `model` (`model.predict` for tf.LayersModel
- * and `model.executeAsync` for tf.GraphModel) and returns a promise that
- * resolves with information about the memory usage:
- * - `newBytes`: the number of new bytes allocated
- * - `newTensors`: the number of new tensors created
- * - `peakBytes`: the peak number of bytes allocated
- * - `kernels`: an array of objects for each kernel involved that reports
- * their input and output shapes, number of bytes used, and number of new
- * tensors created.
- *
- * ```js
- * const modelUrl =
- *    'https://tfhub.dev/google/imagenet/mobilenet_v2_140_224/classification/2';
- * const model = await tf.loadGraphModel(modelUrl, {fromTFHub: true});
- * const zeros = tf.zeros([1, 224, 224, 3]);
- * const memoryInfo = await profileInferenceMemoryForModel(model, zeros);
- *
- * console.log(`newBytes: ${memoryInfo.newBytes}`);
- * console.log(`newTensors: ${memoryInfo.newTensors}`);
- * console.log(`peakBytes: ${memoryInfo.peakBytes}`);
- * ```
- *
- * @param model An instance of tf.GraphModel or tf.LayersModel for profiling
- *     memory usage in the inference process.
- * @param input The input tensor container for model inference.
- */
-async function profileInferenceMemoryForModel(model, input) {
-  const predict = wrapPredictFnForModel(model, input);
-  return profileInferenceMemory(predict);
-}
-
-/**
- * Executes `predict()` and returns a promise that resolves with information
- * about the memory usage:
- * - `newBytes`: the number of new bytes allocated
- * - `newTensors`: the number of new tensors created
- * - `peakBytes`: the peak number of bytes allocated
- * - `kernels`: an array of objects for each kernel involved that reports
- * their input and output shapes, number of bytes used, and number of new
- * tensors created.
- *
- * ```js
- * const modelUrl =
- *    'https://tfhub.dev/google/imagenet/mobilenet_v2_140_224/classification/2';
- * const model = await tf.loadGraphModel(modelUrl, {fromTFHub: true});
- * const zeros = tf.zeros([1, 224, 224, 3]);
- * const memoryInfo = await profileInferenceMemory(() => model.predict(zeros));
- *
- * console.log(`newBytes: ${memoryInfo.newBytes}`);
- * console.log(`newTensors: ${memoryInfo.newTensors}`);
- * console.log(`peakBytes: ${memoryInfo.peakBytes}`);
- * ```
- *
- * @param predict The predict function to execute for profiling memory usage.
- */
-async function profileInferenceMemory(predict) {
-  if (typeof predict !== 'function') {
-    throw new Error(
-        'The first parameter should be a function, while ' +
-        `a(n) ${typeof predict} is found.`);
-  }
-
-  const memoryInfo = await profile(async () => {
-    const res = await predict();
-    await downloadValuesFromTensorContainer(res);
-    tf.dispose(res);
-  });
-  return memoryInfo;
-}
-
-/**
- * This function is temporarily used and will be deleted after a new release of
- * tf-core. This function modifies [`tf.profile`](https://github.com/tensorflow/tfjs/blob/95b5f878218ee45c0f8464386ee01d1f96e78297/tfjs-core/src/engine.ts#L848)
- * in the following points:
- * - replaces all `this` by `tf.engine()`
- * - adds `await` in `this.state.activeProfile.result = query();`
- *
- * When deleting this method, please change the caller `profileInferenceMemory`.
- */
-async function profile(query) {
-  const engine = tf.engine();
-  engine.state.profiling = true;
-
-  const startBytes = engine.state.numBytes;
-  const startNumTensors = engine.state.numTensors;
-
-  engine.state.activeProfile.kernels = [];
-  engine.state.activeProfile.result = await query();
-
-  engine.state.profiling = false;
-
-  engine.state.activeProfile.peakBytes = Math.max(
-      ...engine.state.activeProfile.kernels.map(d => d.totalBytesSnapshot));
-  engine.state.activeProfile.newBytes = engine.state.numBytes - startBytes;
-  engine.state.activeProfile.newTensors =
-      engine.state.numTensors - startNumTensors;
-  return engine.state.activeProfile;
->>>>>>> 675a5471
 }