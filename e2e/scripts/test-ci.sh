#!/usr/bin/env bash
# Copyright 2020 Google LLC
#
# Licensed under the Apache License, Version 2.0 (the "License");
# you may not use this file except in compliance with the License.
# You may obtain a copy of the License at
#
#     http://www.apache.org/licenses/LICENSE-2.0
#
# Unless required by applicable law or agreed to in writing, software
# distributed under the License is distributed on an "AS IS" BASIS,
# WITHOUT WARRANTIES OR CONDITIONS OF ANY KIND, either express or implied.
# See the License for the specific language governing permissions and
# limitations under the License.
# ==============================================================================

set -e

# Smoke and regression tests run in PR and nightly builds.
<<<<<<< HEAD
export TAGS="#SMOKE,#REGRESSION"
=======
TAGS="#SMOKE,#REGRESSION"
TAGS_WITH_GOLDEN="$TAGS,#GOLDEN"
>>>>>>> ca7ce8f1

./scripts/run-custom-builds.sh # Generate custom bundle files for tests

<<<<<<< HEAD
parallel ::: ./scripts/create-python-models.sh \
  ./scripts/run-browserstack-tests.sh \
  "cd webpack_test && yarn && yarn build"
=======
cd integration_tests

source ../scripts/setup-py-env.sh --dev

echo "Load equivalent keras models and generate outputs."
python create_save_predict.py

echo "Create saved models and convert."
python convert_predict.py

echo "Convert model with user defined metadata."
python metadata.py

# Cleanup python env.
source ../scripts/cleanup-py-env.sh

cd ..

# Generate custom bundle files for tests
./scripts/run-custom-builds.sh

# Test webpack
COMMANDS+=("cd webpack_test && yarn && yarn build && cd ..")
COMMANDS+=("yarn run-browserstack --browsers=win_10_chrome --tags '$TAGS_WITH_GOLDEN'")

# Test script tag bundles
COMMANDS+=("karma start ./script_tag_tests/tfjs/karma.conf.js --browserstack --browsers=bs_chrome_mac --testBundle tf.min.js")

# Additional tests to run in nightly only.
if [[ "$NIGHTLY" = true || "$RELEASE" = true ]]; then
  #TODO: Run golden tests on all devices.
  COMMANDS+=(
    "yarn run-browserstack --browsers=bs_ios_12 --tags '$TAGS' --testEnv webgl --flags '{\"\\"\"WEBGL_VERSION\"\\"\": 1, \"\\"\"WEBGL_CPU_FORWARD\"\\"\": false, \"\\"\"WEBGL_SIZE_UPLOAD_UNIFORM\"\\"\": 0}'"
    "yarn run-browserstack --browsers=bs_safari_mac --tags '$TAGS' --testEnv webgl --flags '{\"\\"\"WEBGL_VERSION\"\\"\": 1, \"\\"\"WEBGL_CPU_FORWARD\"\\"\": false, \"\\"\"WEBGL_SIZE_UPLOAD_UNIFORM\"\\"\": 0}'"
    "yarn run-browserstack --browsers=bs_firefox_mac --tags '$TAGS'"
    "yarn run-browserstack --browsers=bs_chrome_mac --tags '$TAGS'"
    "yarn run-browserstack --browsers=bs_android_10 --tags '$TAGS'"
    # Test script tag bundles
    "karma start ./script_tag_tests/tfjs-core-cpu/karma.conf.js --browserstack --browsers=bs_chrome_mac"
  )
fi

for command in "${COMMANDS[@]}"; do
  TO_RUN+=("node ../scripts/run_flaky.js \"$command\"")
done

parallel ::: "${TO_RUN[@]}"
>>>>>>> ca7ce8f1
<|MERGE_RESOLUTION|>--- conflicted
+++ resolved
@@ -17,65 +17,10 @@
 set -e
 
 # Smoke and regression tests run in PR and nightly builds.
-<<<<<<< HEAD
 export TAGS="#SMOKE,#REGRESSION"
-=======
-TAGS="#SMOKE,#REGRESSION"
-TAGS_WITH_GOLDEN="$TAGS,#GOLDEN"
->>>>>>> ca7ce8f1
 
 ./scripts/run-custom-builds.sh # Generate custom bundle files for tests
 
-<<<<<<< HEAD
 parallel ::: ./scripts/create-python-models.sh \
   ./scripts/run-browserstack-tests.sh \
-  "cd webpack_test && yarn && yarn build"
-=======
-cd integration_tests
-
-source ../scripts/setup-py-env.sh --dev
-
-echo "Load equivalent keras models and generate outputs."
-python create_save_predict.py
-
-echo "Create saved models and convert."
-python convert_predict.py
-
-echo "Convert model with user defined metadata."
-python metadata.py
-
-# Cleanup python env.
-source ../scripts/cleanup-py-env.sh
-
-cd ..
-
-# Generate custom bundle files for tests
-./scripts/run-custom-builds.sh
-
-# Test webpack
-COMMANDS+=("cd webpack_test && yarn && yarn build && cd ..")
-COMMANDS+=("yarn run-browserstack --browsers=win_10_chrome --tags '$TAGS_WITH_GOLDEN'")
-
-# Test script tag bundles
-COMMANDS+=("karma start ./script_tag_tests/tfjs/karma.conf.js --browserstack --browsers=bs_chrome_mac --testBundle tf.min.js")
-
-# Additional tests to run in nightly only.
-if [[ "$NIGHTLY" = true || "$RELEASE" = true ]]; then
-  #TODO: Run golden tests on all devices.
-  COMMANDS+=(
-    "yarn run-browserstack --browsers=bs_ios_12 --tags '$TAGS' --testEnv webgl --flags '{\"\\"\"WEBGL_VERSION\"\\"\": 1, \"\\"\"WEBGL_CPU_FORWARD\"\\"\": false, \"\\"\"WEBGL_SIZE_UPLOAD_UNIFORM\"\\"\": 0}'"
-    "yarn run-browserstack --browsers=bs_safari_mac --tags '$TAGS' --testEnv webgl --flags '{\"\\"\"WEBGL_VERSION\"\\"\": 1, \"\\"\"WEBGL_CPU_FORWARD\"\\"\": false, \"\\"\"WEBGL_SIZE_UPLOAD_UNIFORM\"\\"\": 0}'"
-    "yarn run-browserstack --browsers=bs_firefox_mac --tags '$TAGS'"
-    "yarn run-browserstack --browsers=bs_chrome_mac --tags '$TAGS'"
-    "yarn run-browserstack --browsers=bs_android_10 --tags '$TAGS'"
-    # Test script tag bundles
-    "karma start ./script_tag_tests/tfjs-core-cpu/karma.conf.js --browserstack --browsers=bs_chrome_mac"
-  )
-fi
-
-for command in "${COMMANDS[@]}"; do
-  TO_RUN+=("node ../scripts/run_flaky.js \"$command\"")
-done
-
-parallel ::: "${TO_RUN[@]}"
->>>>>>> ca7ce8f1
+  "cd webpack_test && yarn && yarn build"