--- conflicted
+++ resolved
@@ -45,38 +45,17 @@
 ./scripts/run-custom-builds.sh
 
 # Test webpack
-<<<<<<< HEAD
-cd webpack_test
-yarn
-yarn build
-cd ..
-
-node ../scripts/run_flaky.js "yarn run-browserstack --browsers=win_10_chrome --tags '$TAGS_WITH_GOLDEN'"
-=======
 COMMANDS+=("cd webpack_test && yarn && yarn build && cd ..")
 COMMANDS+=("yarn run-browserstack --browsers=win_10_chrome --tags '$TAGS'")
->>>>>>> 10f44523
 
 # Test script tag bundles
 COMMANDS+=("karma start ./script_tag_tests/tfjs/karma.conf.js --browserstack --browsers=bs_chrome_mac --testBundle tf.min.js")
 
 # Additional tests to run in nightly only.
 if [[ "$NIGHTLY" = true || "$RELEASE" = true ]]; then
-<<<<<<< HEAD
   #TODO: Run golden tests on all devices.
-  node ../scripts/run_flaky.js "yarn run-browserstack --browsers=bs_ios_12 --tags '$TAGS' --testEnv webgl --flags '{"\""WEBGL_VERSION"\"": 1, "\""WEBGL_CPU_FORWARD"\"": false, "\""WEBGL_SIZE_UPLOAD_UNIFORM"\"": 0}'"
-  node ../scripts/run_flaky.js "yarn run-browserstack --browsers=bs_safari_mac --tags '$TAGS' --testEnv webgl --flags '{"\""WEBGL_VERSION"\"": 1, "\""WEBGL_CPU_FORWARD"\"": false, "\""WEBGL_SIZE_UPLOAD_UNIFORM"\"": 0}'"
-
-  node ../scripts/run_flaky.js "yarn run-browserstack --browsers=bs_firefox_mac --tags '$TAGS'"
-  node ../scripts/run_flaky.js "yarn run-browserstack --browsers=bs_chrome_mac --tags '$TAGS'"
-  node ../scripts/run_flaky.js "yarn run-browserstack --browsers=bs_android_10 --tags '$TAGS'"
-
-  # Test script tag bundles
-  node ../scripts/run_flaky.js "karma start ./script_tag_tests/tfjs-core-cpu/karma.conf.js --browserstack --browsers=bs_chrome_mac"
-fi
-=======
   COMMANDS+=(
-    "yarn run-browserstack --browsers=bs_ios_12 --tags '$TAGS' --testEnv webgl --flags '{\"\\"\"WEBGL_VERSION\"\\"\": 1, \"\\"\"WEBGL_CPU_FORWARD\"\\"\": false, \"\\"\"WEBGL_SIZE_UPLOAD_UNIFORM\"\\"\": 0}'"
+    "yarn run-browserstack --browsers=bs_ios_12 --tags '$TAGS_WITH_GOLDEN' --testEnv webgl --flags '{\"\\"\"WEBGL_VERSION\"\\"\": 1, \"\\"\"WEBGL_CPU_FORWARD\"\\"\": false, \"\\"\"WEBGL_SIZE_UPLOAD_UNIFORM\"\\"\": 0}'"
     "yarn run-browserstack --browsers=bs_safari_mac --tags '$TAGS' --testEnv webgl --flags '{\"\\"\"WEBGL_VERSION\"\\"\": 1, \"\\"\"WEBGL_CPU_FORWARD\"\\"\": false, \"\\"\"WEBGL_SIZE_UPLOAD_UNIFORM\"\\"\": 0}'"
     "yarn run-browserstack --browsers=bs_firefox_mac --tags '$TAGS'"
     "yarn run-browserstack --browsers=bs_chrome_mac --tags '$TAGS'"
@@ -85,10 +64,10 @@
     "karma start ./script_tag_tests/tfjs-core-cpu/karma.conf.js --browserstack --browsers=bs_chrome_mac"
   )
 fi
+  #TODO: Run golden tests on all devices.
 
 for command in "${COMMANDS[@]}"; do
   TO_RUN+=("node ../scripts/run_flaky.js \"$command\"")
 done
 
-parallel ::: "${TO_RUN[@]}"
->>>>>>> 10f44523
+parallel ::: "${TO_RUN[@]}"